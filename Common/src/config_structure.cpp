/*!
 * \file config_structure.cpp
 * \brief Main file for managing the config file
 * \author F. Palacios, T. Economon, B. Tracey, H. Kline
 * \version 5.0.0 "Raven"
 *
 * SU2 Original Developers: Dr. Francisco D. Palacios.
 *                          Dr. Thomas D. Economon.
 *
 * SU2 Developers: Prof. Juan J. Alonso's group at Stanford University.
 *                 Prof. Piero Colonna's group at Delft University of Technology.
 *                 Prof. Nicolas R. Gauger's group at Kaiserslautern University of Technology.
 *                 Prof. Alberto Guardone's group at Polytechnic University of Milan.
 *                 Prof. Rafael Palacios' group at Imperial College London.
 *                 Prof. Edwin van der Weide's group at the University of Twente.
 *                 Prof. Vincent Terrapon's group at the University of Liege.
 *
 * Copyright (C) 2012-2017 SU2, the open-source CFD code.
 *
 * SU2 is free software; you can redistribute it and/or
 * modify it under the terms of the GNU Lesser General Public
 * License as published by the Free Software Foundation; either
 * version 2.1 of the License, or (at your option) any later version.
 *
 * SU2 is distributed in the hope that it will be useful,
 * but WITHOUT ANY WARRANTY; without even the implied warranty of
 * MERCHANTABILITY or FITNESS FOR A PARTICULAR PURPOSE. See the GNU
 * Lesser General Public License for more details.
 *
 * You should have received a copy of the GNU Lesser General Public
 * License along with SU2. If not, see <http://www.gnu.org/licenses/>.
 */

#include "../include/config_structure.hpp"
#include "../include/gauss_jacobi_quadrature.hpp"

vector<string> Profile_Function_tp;       /*!< \brief Vector of string names for profiled functions. */
vector<double> Profile_Time_tp;           /*!< \brief Vector of elapsed time for profiled functions. */
vector<double> Profile_ID_tp;             /*!< \brief Vector of group ID number for profiled functions. */
map<string, vector<int> > Profile_Map_tp; /*!< \brief Map containing the final results for profiled functions. */

vector<string> GEMM_Profile_Function;       /*!< \brief Vector of string names for profiled functions. */
vector<double> GEMM_Profile_Time;           /*!< \brief Vector of elapsed time for profiled functions. */
vector<double> GEMM_Profile_M;             /*!< \brief Vector of group ID number for profiled functions. */
vector<double> GEMM_Profile_N;             /*!< \brief Vector of group ID number for profiled functions. */
vector<double> GEMM_Profile_K;             /*!< \brief Vector of group ID number for profiled functions. */
map<string, vector<int> > GEMM_Profile_Map; /*!< \brief Map containing the final results for profiled functions. */

//#pragma omp threadprivate(Profile_Function_tp, Profile_Time_tp, Profile_ID_tp, Profile_Map_tp)

#include "../include/ad_structure.hpp"


CConfig::CConfig(char case_filename[MAX_STRING_SIZE], unsigned short val_software, unsigned short val_iZone, unsigned short val_nZone, unsigned short val_nDim, unsigned short verb_level) {
<<<<<<< HEAD

#ifdef HAVE_MPI
  MPI_Comm_rank(MPI_COMM_WORLD, &rank);
#else
  rank = MASTER_NODE;
#endif
=======
  
  /*--- Store MPI rank and size ---*/ 
  
  rank = SU2_MPI::GetRank();
  size = SU2_MPI::GetSize();
>>>>>>> f5b0b3ab

  /*--- Initialize pointers to Null---*/

  SetPointersNull();

  /*--- Reading config options  ---*/

  SetConfig_Options(val_iZone, val_nZone);

  /*--- Parsing the config file  ---*/

  SetConfig_Parsing(case_filename);

  /*--- Configuration file postprocessing ---*/

  SetPostprocessing(val_software, val_iZone, val_nDim);

  /*--- Configuration file boundaries/markers setting ---*/

  SetMarkers(val_software);

  /*--- Configuration file output ---*/

  if ((rank == MASTER_NODE) && (verb_level == VERB_HIGH) && (val_iZone == 0))
    SetOutput(val_software, val_iZone);

}

CConfig::CConfig(char case_filename[MAX_STRING_SIZE], unsigned short val_software) {

  /*--- Store MPI rank and size ---*/ 
  
  rank = SU2_MPI::GetRank();
  size = SU2_MPI::GetSize();
  
  /*--- Initialize pointers to Null---*/

  SetPointersNull();

  /*--- Reading config options  ---*/

  SetConfig_Options(0, 1);

  /*--- Parsing the config file  ---*/

  SetConfig_Parsing(case_filename);

  /*--- Configuration file postprocessing ---*/

  SetPostprocessing(val_software, 0, 1);

}

CConfig::CConfig(char case_filename[MAX_STRING_SIZE], CConfig *config) {

  /*--- Store MPI rank and size ---*/ 
  
  rank = SU2_MPI::GetRank();
  size = SU2_MPI::GetSize();
  
  bool runtime_file = false;

  /*--- Initialize pointers to Null---*/

  SetPointersNull();

  /*--- Reading config options  ---*/

  SetRunTime_Options();

  /*--- Parsing the config file  ---*/

  runtime_file = SetRunTime_Parsing(case_filename);

  /*--- Update original config file ---*/

  if (runtime_file) {
    config->SetnExtIter(nExtIter);
  }

}

SU2_MPI::Comm CConfig::GetMPICommunicator() {

  return SU2_Communicator;

}

void CConfig::SetMPICommunicator(SU2_MPI::Comm Communicator) {

  SU2_Communicator = Communicator;

}

unsigned short CConfig::GetnZone(string val_mesh_filename, unsigned short val_format, CConfig *config) {
<<<<<<< HEAD

  int nZone = 1; /* Default value if nothing is specified. */
  int rank = MASTER_NODE;

#ifdef HAVE_MPI
  MPI_Comm_rank(MPI_COMM_WORLD, &rank);
#endif
=======
  string text_line, Marker_Tag;
  ifstream mesh_file;
  short nZone = 1; // Default value
  unsigned short iLine, nLine = 10;
  char cstr[200];
  string::size_type position;
  
  /*--- Search the mesh file for the 'NZONE' keyword. ---*/
>>>>>>> f5b0b3ab

  switch (val_format) {
    case SU2: {

      /*--- Local variables for reading the SU2 file. ---*/
      string text_line;
      ifstream mesh_file;

      /*--- Check if the mesh file can be opened for reading. ---*/
      mesh_file.open(val_mesh_filename.c_str(), ios::in);
      if (mesh_file.fail()) {
<<<<<<< HEAD
        if (rank == MASTER_NODE) {
          cout << "There is no geometry file called " << val_mesh_filename << "." << endl;
        }
#ifndef HAVE_MPI
        exit(EXIT_FAILURE);
#else
        MPI_Barrier(MPI_COMM_WORLD);
        MPI_Abort(MPI_COMM_WORLD,1);
        MPI_Finalize();
#endif
=======
        SU2_MPI::Error(string("There is no geometry file called ") + string(cstr), CURRENT_FUNCTION);
>>>>>>> f5b0b3ab
      }

      /*--- Read the SU2 mesh file until the zone data is reached or
            when it can be decided that it is not present. ---*/
      while( getline (mesh_file, text_line) ) {

        /*--- Search for the "NZONE" keyword to see if there are multiple Zones ---*/
        if(text_line.find ("NZONE=",0) != string::npos) {
          text_line.erase (0,6); nZone = atoi(text_line.c_str());
          break;
        }

        /*--- If one of the keywords IZONE, NELEM or NPOIN, NMARK is encountered,
              it can be assumed that the NZONE keyword is not present and the loop
              can be terminated. ---*/
        if(text_line.find ("IZONE=",0) != string::npos) break;
        if(text_line.find ("NELEM=",0) != string::npos) break;
        if(text_line.find ("NPOIN=",0) != string::npos) break;
        if(text_line.find ("NMARK=",0) != string::npos) break;
      }

      mesh_file.close();
      break;
    }

    case CGNS: {

#ifdef HAVE_CGNS

      /*--- Local variables which are needed when calling the CGNS mid-level API. ---*/
      int fn, nbases, file_type;

      /*--- Check whether the supplied file is truly a CGNS file. ---*/
      if ( cg_is_cgns(val_mesh_filename.c_str(), &file_type) != CG_OK ) {
        if (rank == MASTER_NODE) {
          printf( "\n\n   !!! Error !!!\n" );
          printf( " %s is not a CGNS file.\n", val_mesh_filename.c_str());
          printf( " Now exiting...\n\n");
        }
#ifndef HAVE_MPI
        exit(EXIT_FAILURE);
#else
        MPI_Barrier(MPI_COMM_WORLD);
        MPI_Abort(MPI_COMM_WORLD,1);
        MPI_Finalize();
#endif
      }

      /*--- Open the CGNS file for reading. The value of fn returned
            is the specific index number for this file and will be
            repeatedly used in the function calls. ---*/
      if (cg_open(val_mesh_filename.c_str(), CG_MODE_READ, &fn) != CG_OK) cg_error_exit();

      /*--- Get the number of databases. This is the highest node
            in the CGNS heirarchy. ---*/
      if (cg_nbases(fn, &nbases) != CG_OK) cg_error_exit();

      /*--- Check if there is more than one database. Throw an
            error if there is because this reader can currently
            only handle one database. ---*/
      if ( nbases > 1 ) {
        if (rank == MASTER_NODE) {
          printf("\n\n   !!! Error !!!\n" );
          printf("CGNS reader currently incapable of handling more than 1 database.");
          printf("Now exiting...\n\n");
        }
#ifndef HAVE_MPI
        exit(EXIT_FAILURE);
#else
        MPI_Barrier(MPI_COMM_WORLD);
        MPI_Abort(MPI_COMM_WORLD,1);
        MPI_Finalize();
#endif
      }

      /*--- Determine the number of zones present in the first base.
            Note that the indexing starts at 1 in CGNS. Afterwards
            close the file again. ---*/
      if(cg_nzones(fn, 1, &nZone) != CG_OK) cg_error_exit();
      if (cg_close(fn) != CG_OK) cg_error_exit();
#endif

      break;
    }
  }

  /*--- For harmonic balance integration, nZones = nTimeInstances. ---*/
  if (config->GetUnsteady_Simulation() == HARMONIC_BALANCE && (config->GetKind_SU2() != SU2_DEF)   ) {
  	nZone = config->GetnTimeInstances();
  }

  return (unsigned short) nZone;
}

unsigned short CConfig::GetnDim(string val_mesh_filename, unsigned short val_format) {

  short nDim = 3;   /* Default value if nothing is specified. */
  int rank = MASTER_NODE;

#ifdef HAVE_MPI
  MPI_Comm_rank(MPI_COMM_WORLD, &rank);
#endif

  switch (val_format) {
    case SU2: {

      /*--- Local variables for reading the SU2 file. ---*/
      string text_line;
      ifstream mesh_file;

      /*--- Check if the mesh file can be opened for reading. ---*/
      mesh_file.open(val_mesh_filename.c_str(), ios::in);
      if (mesh_file.fail()) {
        if (rank == MASTER_NODE) {
          cout << "There is no geometry file called " << val_mesh_filename << "." << endl;
        }
#ifndef HAVE_MPI
        exit(EXIT_FAILURE);
#else
        MPI_Barrier(MPI_COMM_WORLD);
        MPI_Abort(MPI_COMM_WORLD,1);
        MPI_Finalize();
#endif
      }

      /*--- Read the SU2 mesh file until the dimension data is reached
            or when it can be decided that it is not present. ---*/
      while( getline (mesh_file, text_line) ) {

<<<<<<< HEAD
        /*--- Search for the "NDIME" keyword to determine the number
              of dimensions.  ---*/
        if(text_line.find ("NDIME=",0) != string::npos) {
          text_line.erase (0,6); nDim = atoi(text_line.c_str());
          break;
        }
=======
    if ( cg_is_cgns(val_mesh_filename.c_str(), &file_type) != CG_OK ) {
      SU2_MPI::Error(val_mesh_filename + string(" is not a CGNS file."),
                     CURRENT_FUNCTION);
    }

    /*--- Open the CGNS file for reading. The value of fn returned
       is the specific index number for this file and will be
       repeatedly used in the function calls. ---*/

    if (cg_open(val_mesh_filename.c_str(), CG_MODE_READ, &fn)) cg_error_exit();

    /*--- Get the number of databases. This is the highest node
       in the CGNS heirarchy. ---*/

    if (cg_nbases(fn, &nbases)) cg_error_exit();
>>>>>>> f5b0b3ab

        /*--- If one of the keywords NELEM or NPOIN, NMARK is encountered,
              it can be assumed that the NZONE keyword is not present and
              the loop can be terminated. ---*/
        if(text_line.find ("NELEM=",0) != string::npos) break;
        if(text_line.find ("NPOIN=",0) != string::npos) break;
        if(text_line.find ("NMARK=",0) != string::npos) break;
      }

<<<<<<< HEAD
      mesh_file.close();
      break;
=======
    if ( nbases > 1 ) {
      SU2_MPI::Error("CGNS reader currently incapable of handling more than 1 database." ,
                     CURRENT_FUNCTION);
>>>>>>> f5b0b3ab
    }

    case CGNS: {

#ifdef HAVE_CGNS

      /*--- Local variables which are needed when calling the CGNS mid-level API. ---*/
      int fn, nbases, file_type;
      int cell_dim, phys_dim;
      char basename[CGNS_STRING_SIZE];

      /*--- Check whether the supplied file is truly a CGNS file. ---*/
      if ( cg_is_cgns(val_mesh_filename.c_str(), &file_type) != CG_OK ) {
        if (rank == MASTER_NODE) {
          printf( "\n\n   !!! Error !!!\n" );
          printf( " %s is not a CGNS file.\n", val_mesh_filename.c_str());
          printf( " Now exiting...\n\n");
        }
#ifndef HAVE_MPI
        exit(EXIT_FAILURE);
#else
        MPI_Barrier(MPI_COMM_WORLD);
        MPI_Abort(MPI_COMM_WORLD,1);
        MPI_Finalize();
#endif
      }

      /*--- Open the CGNS file for reading. The value of fn returned
            is the specific index number for this file and will be
            repeatedly used in the function calls. ---*/
      if (cg_open(val_mesh_filename.c_str(), CG_MODE_READ, &fn) != CG_OK) cg_error_exit();

      /*--- Get the number of databases. This is the highest node
            in the CGNS heirarchy. ---*/
      if (cg_nbases(fn, &nbases) != CG_OK) cg_error_exit();

      /*--- Check if there is more than one database. Throw an
            error if there is because this reader can currently
            only handle one database. ---*/
      if ( nbases > 1 ) {
        if (rank == MASTER_NODE) {
          printf("\n\n   !!! Error !!!\n" );
          printf("CGNS reader currently incapable of handling more than 1 database.");
          printf("Now exiting...\n\n");
        }
#ifndef HAVE_MPI
        exit(EXIT_FAILURE);
#else
        MPI_Barrier(MPI_COMM_WORLD);
        MPI_Abort(MPI_COMM_WORLD,1);
        MPI_Finalize();
#endif
      }

      /*--- Read the database. Note that the indexing starts at 1.
            Afterwards close the file again. ---*/
      if (cg_base_read(fn, 1, basename, &cell_dim, &phys_dim) != CG_OK) cg_error_exit();
      if (cg_close(fn) != CG_OK) cg_error_exit();

      /*--- Set the problem dimension as read from the CGNS file ---*/
      nDim = cell_dim;
#endif

      break;
    }
  }

  return (unsigned short) nDim;
}

void CConfig::SetPointersNull(void) {
  
  Marker_CfgFile_GeoEval      = NULL;   Marker_All_GeoEval       = NULL;
  Marker_CfgFile_Monitoring   = NULL;   Marker_All_Monitoring    = NULL;
  Marker_CfgFile_Designing    = NULL;   Marker_All_Designing     = NULL;
  Marker_CfgFile_Plotting     = NULL;   Marker_All_Plotting      = NULL;
  Marker_CfgFile_Analyze      = NULL;   Marker_All_Analyze       = NULL;
  Marker_CfgFile_DV           = NULL;   Marker_All_DV            = NULL;
  Marker_CfgFile_Moving       = NULL;   Marker_All_Moving        = NULL;
  Marker_CfgFile_PerBound     = NULL;   Marker_All_PerBound      = NULL;    Marker_PerBound   = NULL;
  Marker_CfgFile_ZoneInterface = NULL;

  Marker_DV                   = NULL;   Marker_Moving            = NULL;    Marker_Monitoring = NULL;
  Marker_Designing            = NULL;   Marker_GeoEval           = NULL;    Marker_Plotting   = NULL;
  Marker_Analyze              = NULL;   Marker_WallFunctions     = NULL;
  Marker_CfgFile_KindBC       = NULL;   Marker_All_KindBC        = NULL;

  Kind_WallFunctions       = NULL;
  IntInfo_WallFunctions    = NULL;
  DoubleInfo_WallFunctions = NULL;
  
  /*--- Marker Pointers ---*/

  Marker_Euler                = NULL;    Marker_FarField         = NULL;    Marker_Custom         = NULL;
  Marker_SymWall              = NULL;    Marker_Pressure         = NULL;    Marker_PerBound       = NULL;
  Marker_PerDonor             = NULL;    Marker_NearFieldBound   = NULL;    Marker_InterfaceBound = NULL;
  Marker_Dirichlet            = NULL;    Marker_Inlet            = NULL;    
  Marker_Supersonic_Inlet     = NULL;    Marker_Outlet           = NULL;
  Marker_Isothermal           = NULL;    Marker_HeatFlux         = NULL;    Marker_EngineInflow   = NULL;
  Marker_Supersonic_Outlet    = NULL;    Marker_Load             = NULL;    Marker_Disp_Dir       = NULL;
  Marker_EngineExhaust        = NULL;    Marker_Displacement     = NULL;    Marker_Load           = NULL;
  Marker_Load_Dir             = NULL;    Marker_Load_Sine        = NULL;    Marker_Clamped        = NULL;
  Marker_FlowLoad             = NULL;    Marker_Neumann          = NULL;    Marker_Internal       = NULL;
  Marker_All_TagBound         = NULL;    Marker_CfgFile_TagBound = NULL;    Marker_All_KindBC     = NULL;
  Marker_CfgFile_KindBC       = NULL;    Marker_All_SendRecv     = NULL;    Marker_All_PerBound   = NULL;
  Marker_ZoneInterface        = NULL;    Marker_All_ZoneInterface= NULL;    Marker_Riemann        = NULL;
  Marker_Fluid_InterfaceBound = NULL;    Marker_Damper           = NULL;


    /*--- Boundary Condition settings ---*/

  Dirichlet_Value = NULL;    Isothermal_Temperature = NULL;
  Heat_Flux       = NULL;    Displ_Value            = NULL;    Load_Value = NULL;
  FlowLoad_Value  = NULL;    Damper_Constant        = NULL;
  
  /*--- Inlet Outlet Boundary Condition settings ---*/

  Inlet_Ttotal    = NULL;    Inlet_Ptotal      = NULL;
  Inlet_FlowDir   = NULL;    Inlet_Temperature = NULL;    Inlet_Pressure = NULL;
  Inlet_Velocity  = NULL;
  Outlet_Pressure = NULL;

  /*--- Engine Boundary Condition settings ---*/

  Inflow_Pressure      = NULL;    Inflow_MassFlow    = NULL;    Inflow_ReverseMassFlow  = NULL;
  Inflow_TotalPressure = NULL;    Inflow_Temperature = NULL;    Inflow_TotalTemperature = NULL;
  Inflow_RamDrag       = NULL;    Inflow_Force       = NULL;    Inflow_Power            = NULL;
  Inflow_Mach          = NULL;

  Exhaust_Pressure        = NULL;   Exhaust_Temperature        = NULL;    Exhaust_MassFlow = NULL;
  Exhaust_TotalPressure   = NULL;   Exhaust_TotalTemperature   = NULL;
  Exhaust_GrossThrust     = NULL;   Exhaust_Force              = NULL;
  Exhaust_Power           = NULL;   Exhaust_Temperature_Target = NULL;
  Exhaust_Pressure_Target = NULL;

  Engine_Mach  = NULL;    Engine_Force        = NULL;
  Engine_Power = NULL;    Engine_NetThrust    = NULL;    Engine_GrossThrust = NULL;
  Engine_Area  = NULL;    EngineInflow_Target = NULL;

  Periodic_Translate   = NULL;   Periodic_Rotation  = NULL;   Periodic_Center    = NULL;
  Periodic_Translation = NULL;   Periodic_RotAngles = NULL;   Periodic_RotCenter = NULL;

  Dirichlet_Value           = NULL;     Exhaust_Temperature_Target  = NULL;     Exhaust_Temperature   = NULL;
  Exhaust_Pressure_Target   = NULL;     Inlet_Ttotal                = NULL;     Inlet_Ptotal          = NULL;
  Inlet_FlowDir             = NULL;     Inlet_Temperature           = NULL;     Inlet_Pressure        = NULL;
  Inlet_Velocity            = NULL;     Inflow_Mach                 = NULL;     Inflow_Pressure       = NULL;
  Exhaust_Pressure          = NULL;     Outlet_Pressure             = NULL;     Isothermal_Temperature= NULL;
  Heat_Flux                 = NULL;     Displ_Value                 = NULL;     Load_Value            = NULL;
  FlowLoad_Value            = NULL;     Periodic_RotCenter          = NULL;     Periodic_RotAngles    = NULL;
  Periodic_Translation      = NULL;     Periodic_Center             = NULL;     Periodic_Rotation     = NULL;
  Periodic_Translate        = NULL;

  ElasticityMod             = NULL;     PoissonRatio                = NULL;     MaterialDensity       = NULL;

  Load_Dir = NULL;	          Load_Dir_Value = NULL;          Load_Dir_Multiplier = NULL;
  Disp_Dir = NULL;            Disp_Dir_Value = NULL;          Disp_Dir_Multiplier = NULL;
  Load_Sine_Dir = NULL;	      Load_Sine_Amplitude = NULL;     Load_Sine_Frequency = NULL;
  Electric_Field_Mod = NULL;  Electric_Field_Dir = NULL;      RefNode_Displacement = NULL;

  Electric_Constant = NULL;

  /*--- Actuator Disk Boundary Condition settings ---*/

  ActDiskInlet_Pressure         = NULL;    ActDiskInlet_TotalPressure = NULL;    ActDiskInlet_Temperature = NULL;
  ActDiskInlet_TotalTemperature = NULL;    ActDiskInlet_MassFlow      = NULL;    ActDiskInlet_RamDrag     = NULL;
  ActDiskInlet_Force            = NULL;    ActDiskInlet_Power         = NULL;

  ActDiskOutlet_Pressure      = NULL;
  ActDiskOutlet_TotalPressure = NULL;   ActDiskOutlet_GrossThrust = NULL;  ActDiskOutlet_Force            = NULL;
  ActDiskOutlet_Power         = NULL;   ActDiskOutlet_Temperature = NULL;  ActDiskOutlet_TotalTemperature = NULL;
  ActDiskOutlet_MassFlow      = NULL;

  ActDisk_DeltaPress      = NULL;    ActDisk_DeltaTemp      = NULL;
  ActDisk_TotalPressRatio = NULL;    ActDisk_TotalTempRatio = NULL;    ActDisk_StaticPressRatio = NULL;
  ActDisk_StaticTempRatio = NULL;    ActDisk_NetThrust      = NULL;    ActDisk_GrossThrust      = NULL;
  ActDisk_Power           = NULL;    ActDisk_MassFlow       = NULL;    ActDisk_Area             = NULL;
  ActDisk_ReverseMassFlow = NULL;    Surface_MassFlow        = NULL;   Surface_Mach             = NULL;
  Surface_Temperature      = NULL;   Surface_Pressure         = NULL;  Surface_Density          = NULL;   Surface_Enthalpy          = NULL;
  Surface_NormalVelocity   = NULL;   Surface_TotalTemperature = NULL;  Surface_TotalPressure    = NULL;
  Surface_DC60             = NULL;    Surface_IDC = NULL;
  Surface_IDC_Mach        = NULL;    Surface_IDR            = NULL;    ActDisk_Mach             = NULL;
  ActDisk_Force           = NULL;    ActDisk_BCThrust       = NULL;    ActDisk_BCThrust_Old     = NULL;

  /*--- Miscellaneous/unsorted ---*/

  Aeroelastic_plunge  = NULL;
  Aeroelastic_pitch   = NULL;
  MassFrac_FreeStream = NULL;
  Velocity_FreeStream = NULL;
  RefOriginMoment     = NULL;
  CFL_AdaptParam      = NULL;
  CFL                 = NULL;
  HTP_Axis = NULL;
  PlaneTag            = NULL;
  Kappa_Flow          = NULL;
  Kappa_AdjFlow       = NULL;
  Stations_Bounds     = NULL;
  ParamDV             = NULL;     
  DV_Value            = NULL;    
  Design_Variable     = NULL;

  Hold_GridFixed_Coord      = NULL;
  SubsonicEngine_Cyl        = NULL;
  EA_IntLimit               = NULL;
  TimeDOFsADER_DG           = NULL;
  TimeIntegrationADER_DG    = NULL;
  WeightsIntegrationADER_DG = NULL;
  RK_Alpha_Step             = NULL;
  MG_CorrecSmooth           = NULL;
  MG_PreSmooth              = NULL;
  MG_PostSmooth             = NULL;
  Int_Coeffs                = NULL;

  Kind_ObjFunc   = NULL;

  Weight_ObjFunc = NULL;

  /*--- Moving mesh pointers ---*/

  Kind_GridMovement   = NULL;    LocationStations   = NULL;
  Motion_Origin_X     = NULL;    Motion_Origin_Y     = NULL;    Motion_Origin_Z     = NULL;
  Translation_Rate_X  = NULL;    Translation_Rate_Y  = NULL;    Translation_Rate_Z  = NULL;
  Rotation_Rate_X     = NULL;    Rotation_Rate_Y     = NULL;    Rotation_Rate_Z     = NULL;
  Pitching_Omega_X    = NULL;    Pitching_Omega_Y    = NULL;    Pitching_Omega_Z    = NULL;
  Pitching_Ampl_X     = NULL;    Pitching_Ampl_Y     = NULL;    Pitching_Ampl_Z     = NULL;
  Pitching_Phase_X    = NULL;    Pitching_Phase_Y    = NULL;    Pitching_Phase_Z    = NULL;
  Plunging_Omega_X    = NULL;    Plunging_Omega_Y    = NULL;    Plunging_Omega_Z    = NULL;
  Plunging_Ampl_X     = NULL;    Plunging_Ampl_Y     = NULL;    Plunging_Ampl_Z     = NULL;
  RefOriginMoment_X   = NULL;    RefOriginMoment_Y   = NULL;    RefOriginMoment_Z   = NULL;
  MoveMotion_Origin   = NULL;
  Periodic_Translate  = NULL;    Periodic_Rotation   = NULL;    Periodic_Center     = NULL;
  Periodic_Translation= NULL;    Periodic_RotAngles  = NULL;    Periodic_RotCenter  = NULL;


  /* Harmonic Balance Frequency pointer */
  Omega_HB = NULL;

  /*--- Initialize some default arrays to NULL. ---*/
  default_vel_inf            = NULL;
  default_ffd_axis           = NULL;
  default_eng_cyl            = NULL;
  default_eng_val            = NULL;
  default_cfl_adapt          = NULL;
  default_jst_coeff          = NULL;
  default_ffd_coeff          = NULL;
  default_mixedout_coeff     = NULL;
  default_extrarelfac        = NULL;
  default_rampRotFrame_coeff = NULL;
  default_rampOutPres_coeff  = NULL;
  default_jst_adj_coeff      = NULL;
  default_obj_coeff          = NULL;
  default_geo_loc            = NULL;
  default_distortion         = NULL;
  default_ea_lim             = NULL;
  default_grid_fix           = NULL;
  default_inc_crit           = NULL;
  default_htp_axis           = NULL;
  default_body_force         = NULL;
  default_nacelle_location   = NULL;

  Riemann_FlowDir       = NULL;
  Giles_FlowDir         = NULL;
  CoordFFDBox           = NULL;
  DegreeFFDBox          = NULL;
  FFDTag                = NULL;
  nDV_Value             = NULL;
  TagFFDBox             = NULL;

  Kind_Data_Riemann        = NULL;
  Riemann_Var1             = NULL;
  Riemann_Var2             = NULL;
  Kind_Data_Giles          = NULL;
  Giles_Var1               = NULL;
  Giles_Var2               = NULL;
  RelaxFactorAverage       = NULL;
  RelaxFactorFourier       = NULL;
  nSpan_iZones             = NULL;
  ExtraRelFacGiles         = NULL;
  Mixedout_Coeff           = NULL;
  RampRotatingFrame_Coeff  = NULL;
  RampOutletPressure_Coeff = NULL;
  Kind_TurboMachinery      = NULL;

  Marker_MixingPlaneInterface  = NULL;
  Marker_TurboBoundIn          = NULL;
  Marker_TurboBoundOut         = NULL;
  Marker_Giles                 = NULL;
  Marker_Shroud                = NULL;

  nBlades                      = NULL;
  FreeStreamTurboNormal        = NULL;

  /*--- Variable initialization ---*/

  ExtIter    = 0;
  IntIter    = 0;
  nIntCoeffs = 0;
  FSIIter    = 0;

  AoA_Offset = 0;
  AoS_Offset = 0;

  nMarker_PerBound = 0;
  nPeriodic_Index  = 0;

  Grid_Movement = false;
  Aeroelastic_Simulation = false;

  nSpanMaxAllZones = 1;

}

void CConfig::SetRunTime_Options(void) {

  /* DESCRIPTION: Number of external iterations */

  addUnsignedLongOption("EXT_ITER", nExtIter, 999999);

}

void CConfig::SetConfig_Options(unsigned short val_iZone, unsigned short val_nZone) {

  nZone = val_nZone;
  iZone = val_iZone;

  /*--- Allocate some default arrays needed for lists of doubles. ---*/

  default_vel_inf            = new su2double[3];
  default_ffd_axis           = new su2double[3];
  default_eng_cyl            = new su2double[7];
  default_eng_val            = new su2double[5];
  default_cfl_adapt          = new su2double[4];
  default_jst_coeff          = new su2double[2];
  default_ffd_coeff          = new su2double[3];
  default_mixedout_coeff     = new su2double[3];
  default_extrarelfac        = new su2double[2];
  default_rampRotFrame_coeff = new su2double[3];
  default_rampOutPres_coeff  = new su2double[3];
  default_jst_adj_coeff      = new su2double[2];
  default_obj_coeff          = new su2double[5];
  default_geo_loc            = new su2double[2];
  default_distortion         = new su2double[2];
  default_ea_lim             = new su2double[3];
  default_grid_fix           = new su2double[6];
  default_inc_crit           = new su2double[3];
  default_htp_axis           = new su2double[2];
  default_body_force         = new su2double[3];
  default_nacelle_location   = new su2double[6];

  // This config file is parsed by a number of programs to make it easy to write SU2
  // wrapper scripts (in python, go, etc.) so please do
  // the best you can to follow the established format. It's very hard to parse c++ code
  // and none of us that write the parsers want to write a full c++ interpreter. Please
  // play nice with the existing format so that you don't break the existing scripts.

  /* BEGIN_CONFIG_OPTIONS */

  /*!\par CONFIG_CATEGORY: Problem Definition \ingroup Config */
  /*--- Options related to problem definition and partitioning ---*/

  /*!\brief REGIME_TYPE \n  DESCRIPTION: Regime type \n OPTIONS: see \link Regime_Map \endlink \ingroup Config*/
  addEnumOption("REGIME_TYPE", Kind_Regime, Regime_Map, COMPRESSIBLE);

  /*!\brief PHYSICAL_PROBLEM \n DESCRIPTION: Physical governing equations \n Options: see \link Solver_Map \endlink \n DEFAULT: NO_SOLVER \ingroup Config*/
  addEnumOption("PHYSICAL_PROBLEM", Kind_Solver, Solver_Map, NO_SOLVER);
  /*!\brief MATH_PROBLEM  \n DESCRIPTION: Mathematical problem \n  Options: DIRECT, ADJOINT \ingroup Config*/
  addMathProblemOption("MATH_PROBLEM", ContinuousAdjoint, false, DiscreteAdjoint, false, Restart_Flow, false);
  /*!\brief KIND_TURB_MODEL \n DESCRIPTION: Specify turbulence model \n Options: see \link Turb_Model_Map \endlink \n DEFAULT: NO_TURB_MODEL \ingroup Config*/
  addEnumOption("KIND_TURB_MODEL", Kind_Turb_Model, Turb_Model_Map, NO_TURB_MODEL);

  /*!\brief KIND_TRANS_MODEL \n DESCRIPTION: Specify transition model OPTIONS: see \link Trans_Model_Map \endlink \n DEFAULT: NO_TRANS_MODEL \ingroup Config*/
  addEnumOption("KIND_TRANS_MODEL", Kind_Trans_Model, Trans_Model_Map, NO_TRANS_MODEL);

  /*!\brief KIND_SGS_MODEL \n DESCRIPTION: Specify subgrid scale model OPTIONS: see \link SGS_Model_Map \endlink \n DEFAULT: NO_SGS_MODEL \ingroup Config*/
  addEnumOption("KIND_SGS_MODEL", Kind_SGS_Model, SGS_Model_Map, NO_SGS_MODEL);

  /*!\brief KIND_FEM_DG_SHOCK \n DESCRIPTION: Specify shock capturing method for DG OPTIONS: see \link ShockCapturingDG_Map \endlink \n DEFAULT: NO_SHOCK_CAPTURING \ingroup Config*/
  addEnumOption("KIND_FEM_DG_SHOCK", Kind_FEM_DG_Shock, ShockCapturingDG_Map, NO_SHOCK_CAPTURING);

  /*!\brief KIND_MATRIX_COLORING \n DESCRIPTION: Specify the method for matrix coloring for Jacobian computations OPTIONS: see \link MatrixColoring_Map \endlink \n DEFAULT GREEDY_COLORING \ingroup Config*/
  addEnumOption("KIND_MATRIX_COLORING", Kind_Matrix_Coloring, MatrixColoring_Map, GREEDY_COLORING);

  /*\brief AXISYMMETRIC \n DESCRIPTION: Axisymmetric simulation \n DEFAULT: false \ingroup Config */
  addBoolOption("AXISYMMETRIC", Axisymmetric, false);
  /* DESCRIPTION: Add the gravity force */
  addBoolOption("GRAVITY_FORCE", GravityForce, false);
  /* DESCRIPTION: Apply a body force as a source term (NO, YES) */
  addBoolOption("BODY_FORCE", Body_Force, false);
  default_body_force[0] = 0.0; default_body_force[1] = 0.0; default_body_force[2] = 0.0;
  /* DESCRIPTION: Vector of body force values (BodyForce_X, BodyForce_Y, BodyForce_Z) */
  addDoubleArrayOption("BODY_FORCE_VECTOR", 3, Body_Force_Vector, default_body_force);
  /*!\brief RESTART_SOL \n DESCRIPTION: Restart solution from native solution file \n Options: NO, YES \ingroup Config */
  addBoolOption("RESTART_SOL", Restart, false);
  /*!\brief BINARY_RESTART \n DESCRIPTION: Read / write binary SU2 native restart files. \n Options: YES, NO \ingroup Config */
  addBoolOption("WRT_BINARY_RESTART", Wrt_Binary_Restart, true);
  /*!\brief BINARY_RESTART \n DESCRIPTION: Read / write binary SU2 native restart files. \n Options: YES, NO \ingroup Config */
  addBoolOption("READ_BINARY_RESTART", Read_Binary_Restart, true);
  /*!\brief SYSTEM_MEASUREMENTS \n DESCRIPTION: System of measurements \n OPTIONS: see \link Measurements_Map \endlink \n DEFAULT: SI \ingroup Config*/
  addEnumOption("SYSTEM_MEASUREMENTS", SystemMeasurements, Measurements_Map, SI);

  /*!\par CONFIG_CATEGORY: FluidModel \ingroup Config*/
  /*!\brief FLUID_MODEL \n DESCRIPTION: Fluid model \n OPTIONS: See \link FluidModel_Map \endlink \n DEFAULT: STANDARD_AIR \ingroup Config*/
  addEnumOption("FLUID_MODEL", Kind_FluidModel, FluidModel_Map, STANDARD_AIR);


  /*!\par CONFIG_CATEGORY: Freestream Conditions \ingroup Config*/
  /*--- Options related to freestream specification ---*/

  /*!\brief GAS_CONSTANT \n DESCRIPTION: Specific gas constant (287.058 J/kg*K (air), only for compressible flows) \ingroup Config*/
  addDoubleOption("GAS_CONSTANT", Gas_Constant, 287.058);
  /*!\brief GAMMA_VALUE  \n DESCRIPTION: Ratio of specific heats (1.4 (air), only for compressible flows) \ingroup Config*/
  addDoubleOption("GAMMA_VALUE", Gamma, 1.4);


  /*--- Options related to VAN der WAALS MODEL and PENG ROBINSON ---*/

  /* DESCRIPTION: Critical Temperature, default value for AIR */
  addDoubleOption("CRITICAL_TEMPERATURE", Temperature_Critical, 131.00);
  /* DESCRIPTION: Critical Pressure, default value for MDM */
  addDoubleOption("CRITICAL_PRESSURE", Pressure_Critical, 3588550.0);
  /* DESCRIPTION: Critical Density, default value for MDM */
  addDoubleOption("CRITICAL_DENSITY", Density_Critical, 263.0);

  /*--- Options related to VAN der WAALS MODEL and PENG ROBINSON ---*/
  /* DESCRIPTION: Critical Density, default value for MDM */
   addDoubleOption("ACENTRIC_FACTOR", Acentric_Factor, 0.035);

   /*--- Options related to Viscosity Model ---*/
  /*!\brief VISCOSITY_MODEL \n DESCRIPTION: model of the viscosity \n OPTIONS: See \link ViscosityModel_Map \endlink \n DEFAULT: SUTHERLAND \ingroup Config*/
  addEnumOption("VISCOSITY_MODEL", Kind_ViscosityModel, ViscosityModel_Map, SUTHERLAND);

  /*--- Options related to Constant Viscosity Model ---*/

  /* DESCRIPTION: default value for AIR */
  addDoubleOption("MU_CONSTANT", Mu_Constant , 1.716E-5);

  /*--- Options related to Sutherland Viscosity Model ---*/

  /* DESCRIPTION: Sutherland Viscosity Ref default value for AIR SI */
  addDoubleOption("MU_REF", Mu_Ref, 1.716E-5);
  /* DESCRIPTION: Sutherland Temperature Ref, default value for AIR SI */
  addDoubleOption("MU_T_REF", Mu_Temperature_Ref, 273.15);
  /* DESCRIPTION: Sutherland constant, default value for AIR SI */
  addDoubleOption("SUTHERLAND_CONSTANT", Mu_S, 110.4);

  /*--- Options related to Thermal Conductivity Model ---*/

  addEnumOption("CONDUCTIVITY_MODEL", Kind_ConductivityModel, ConductivityModel_Map, CONSTANT_PRANDTL);

 /*--- Options related to Constant Thermal Conductivity Model ---*/

 /* DESCRIPTION: default value for AIR */
  addDoubleOption("KT_CONSTANT", Kt_Constant , 0.0257);

  /*!\brief REYNOLDS_NUMBER \n DESCRIPTION: Reynolds number (non-dimensional, based on the free-stream values). Needed for viscous solvers. For incompressible solvers the Reynolds length will always be 1.0 \n DEFAULT: 0.0 \ingroup Config */
  addDoubleOption("REYNOLDS_NUMBER", Reynolds, 0.0);
  /*!\brief REYNOLDS_LENGTH \n DESCRIPTION: Reynolds length (1 m by default). Used for compressible solver: incompressible solver will use 1.0. \ingroup Config */
  addDoubleOption("REYNOLDS_LENGTH", Length_Reynolds, 1.0);
  /*!\brief PRANDTL_LAM \n DESCRIPTION: Laminar Prandtl number (0.72 (air), only for compressible flows) \n DEFAULT: 0.72 \ingroup Config*/
  addDoubleOption("PRANDTL_LAM", Prandtl_Lam, 0.72);
  /*!\brief PRANDTL_TURB \n DESCRIPTION: Turbulent Prandtl number (0.9 (air), only for compressible flows) \n DEFAULT 0.90 \ingroup Config*/
  addDoubleOption("PRANDTL_TURB", Prandtl_Turb, 0.90);
  /*!\brief BULK_MODULUS \n DESCRIPTION: Value of the Bulk Modulus  \n DEFAULT 1.42E5 \ingroup Config*/
  addDoubleOption("BULK_MODULUS", Bulk_Modulus, 1.42E5);
  /* DESCRIPTION: Artifical compressibility factor  */
  addDoubleOption("ARTCOMP_FACTOR", ArtComp_Factor, 1.0);
  /*!\brief MACH_NUMBER  \n DESCRIPTION:  Mach number (non-dimensional, based on the free-stream values). 0.0 by default \ingroup Config*/
  addDoubleOption("MACH_NUMBER", Mach, 0.0);
  /*!\brief INIT_OPTION \n DESCRIPTION: Init option to choose between Reynolds or thermodynamics quantities for initializing the solution \n OPTIONS: see \link InitOption_Map \endlink \n DEFAULT REYNOLDS \ingroup Config*/
  addEnumOption("INIT_OPTION", Kind_InitOption, InitOption_Map, REYNOLDS);
  /* DESCRIPTION: Free-stream option to choose between density and temperature for initializing the solution */
  addEnumOption("FREESTREAM_OPTION", Kind_FreeStreamOption, FreeStreamOption_Map, TEMPERATURE_FS);
  /*!\brief FREESTREAM_PRESSURE\n DESCRIPTION: Free-stream pressure (101325.0 N/m^2 by default) \ingroup Config*/
  addDoubleOption("FREESTREAM_PRESSURE", Pressure_FreeStream, 101325.0);
  /*!\brief FREESTREAM_DENSITY\n DESCRIPTION: Free-stream density (1.2886 Kg/m^3 (air), 998.2 Kg/m^3 (water)) \n DEFAULT -1.0 (calculated from others) \ingroup Config*/
  addDoubleOption("FREESTREAM_DENSITY", Density_FreeStream, -1.0);
  /*!\brief FREESTREAM_TEMPERATURE\n DESCRIPTION: Free-stream temperature (288.15 K by default) \ingroup Config*/
  addDoubleOption("FREESTREAM_TEMPERATURE", Temperature_FreeStream, 288.15);
  /*!\brief FREESTREAM_TEMPERATURE_VE\n DESCRIPTION: Free-stream vibrational-electronic temperature (288.15 K by default) \ingroup Config*/
  addDoubleOption("FREESTREAM_TEMPERATURE_VE", Temperature_ve_FreeStream, 288.15);
  default_vel_inf[0] = 1.0; default_vel_inf[1] = 0.0; default_vel_inf[2] = 0.0;
  /*!\brief FREESTREAM_VELOCITY\n DESCRIPTION: Free-stream velocity (m/s) */
  addDoubleArrayOption("FREESTREAM_VELOCITY", 3, Velocity_FreeStream, default_vel_inf);
  /* DESCRIPTION: Free-stream viscosity (1.853E-5 Ns/m^2 (air), 0.798E-3 Ns/m^2 (water)) */
  addDoubleOption("FREESTREAM_VISCOSITY", Viscosity_FreeStream, -1.0);
  /* DESCRIPTION:  */
  addDoubleOption("FREESTREAM_INTERMITTENCY", Intermittency_FreeStream, 1.0);
  /* DESCRIPTION:  */
  addDoubleOption("FREESTREAM_TURBULENCEINTENSITY", TurbulenceIntensity_FreeStream, 0.05);
  /* DESCRIPTION:  */
  addDoubleOption("FREESTREAM_NU_FACTOR", NuFactor_FreeStream, 3.0);
  /* DESCRIPTION:  */
  addDoubleOption("ENGINE_NU_FACTOR", NuFactor_Engine, 3.0);
  /* DESCRIPTION:  */
  addDoubleOption("ACTDISK_SECONDARY_FLOW", SecondaryFlow_ActDisk, 0.0);
  /* DESCRIPTION:  */
  addDoubleOption("INITIAL_BCTHRUST", Initial_BCThrust, 4000.0);
  /* DESCRIPTION:  */
  addDoubleOption("FREESTREAM_TURB2LAMVISCRATIO", Turb2LamViscRatio_FreeStream, 10.0);
  /* DESCRIPTION: Side-slip angle (degrees, only for compressible flows) */
  addDoubleOption("SIDESLIP_ANGLE", AoS, 0.0);
  /*!\brief AOA  \n DESCRIPTION: Angle of attack (degrees, only for compressible flows) \ingroup Config*/
  addDoubleOption("AOA", AoA, 0.0);
  /* DESCRIPTION: Activate fixed CL mode (specify a CL instead of AoA). */
  addBoolOption("FIXED_CL_MODE", Fixed_CL_Mode, false);
  /* DESCRIPTION: Activate fixed CM mode (specify a CM instead of iH). */
  addBoolOption("FIXED_CM_MODE", Fixed_CM_Mode, false);
  /* DESCRIPTION: Evaluate the dOF_dCL or dOF_dCMy during run time. */
  addBoolOption("EVAL_DOF_DCX", Eval_dOF_dCX, true);
  /* DESCRIPTION: DIscard the angle of attack in the solution and the increment in the geometry files. */
  addBoolOption("DISCARD_INFILES", Discard_InFiles, false);
  /* DESCRIPTION: Specify a fixed coefficient of lift instead of AoA (only for compressible flows) */
  addDoubleOption("TARGET_CL", Target_CL, 0.0);
  /* DESCRIPTION: Specify a fixed coefficient of lift instead of AoA (only for compressible flows) */
  addDoubleOption("TARGET_CM", Target_CM, 0.0);
  /* DESCRIPTION: Damping factor for fixed CL mode. */
  addDoubleOption("DCL_DALPHA", dCL_dAlpha, 0.2);
  /* DESCRIPTION: Damping factor for fixed CL mode. */
  addDoubleOption("DCM_DIH", dCM_diH, 0.05);
  /* DESCRIPTION: Number of times Alpha is updated in a fix CL problem. */
  addUnsignedLongOption("UPDATE_ALPHA", Update_Alpha, 5);
  /* DESCRIPTION: Number of times Alpha is updated in a fix CL problem. */
  addUnsignedLongOption("UPDATE_IH", Update_iH, 5);
  /* DESCRIPTION: Number of iterations to evaluate dCL_dAlpha . */
  addUnsignedLongOption("ITER_DCL_DALPHA", Iter_dCL_dAlpha, 500);
  /* DESCRIPTION: Damping factor for fixed CL mode. */
  addDoubleOption("DNETTHRUST_DBCTHRUST", dNetThrust_dBCThrust, 2.0);
  /* DESCRIPTION: Number of times Alpha is updated in a fix CL problem. */
  addUnsignedLongOption("UPDATE_BCTHRUST", Update_BCThrust, 5);


  /*!\par CONFIG_CATEGORY: Reference Conditions \ingroup Config*/
  /*--- Options related to reference values for nondimensionalization ---*/

  Length_Ref = 1.0; //<---- NOTE: this should be given an option or set as a const

  /*!\brief REF_ORIGIN_MOMENT_X\n DESCRIPTION: X Reference origin for moment computation \ingroup Config*/
  addDoubleListOption("REF_ORIGIN_MOMENT_X", nRefOriginMoment_X, RefOriginMoment_X);
  /*!\brief REF_ORIGIN_MOMENT_Y\n DESCRIPTION: Y Reference origin for moment computation \ingroup Config*/
  addDoubleListOption("REF_ORIGIN_MOMENT_Y", nRefOriginMoment_Y, RefOriginMoment_Y);
  /*!\brief REF_ORIGIN_MOMENT_Z\n DESCRIPTION: Z Reference origin for moment computation \ingroup Config*/
  addDoubleListOption("REF_ORIGIN_MOMENT_Z", nRefOriginMoment_Z, RefOriginMoment_Z);
  /*!\brief REF_AREA\n DESCRIPTION: Reference area for force coefficients (0 implies automatic calculation) \ingroup Config*/
  addDoubleOption("REF_AREA", RefArea, 1.0);
  /*!\brief SEMI_SPAN\n DESCRIPTION: Wing semi-span (0 implies automatic calculation) \ingroup Config*/
  addDoubleOption("SEMI_SPAN", SemiSpan, 0.0);
  /*!\brief REF_LENGTH\n DESCRIPTION: Reference length for pitching, rolling, and yawing non-dimensional moment \ingroup Config*/
  addDoubleOption("REF_LENGTH", RefLength, 1.0);
  /*!\brief REF_SHARP_EDGES\n DESCRIPTION: Reference coefficient for detecting sharp edges \ingroup Config*/
  addDoubleOption("REF_SHARP_EDGES", RefSharpEdges, 3.0);
	/*!\brief REF_VELOCITY\n DESCRIPTION: Reference velocity (incompressible only)  \ingroup Config*/
  addDoubleOption("REF_VELOCITY", Velocity_Ref, -1.0);
	/* !\brief REF_VISCOSITY  \n DESCRIPTION: Reference viscosity (incompressible only)  \ingroup Config*/
  addDoubleOption("REF_VISCOSITY", Viscosity_Ref, -1.0);
  /* DESCRIPTION: Type of mesh motion */
  addEnumOption("REF_DIMENSIONALIZATION", Ref_NonDim, NonDim_Map, DIMENSIONAL);

  /*!\par CONFIG_CATEGORY: Boundary Markers \ingroup Config*/
  /*--- Options related to various boundary markers ---*/

  /*!\brief HTP_AXIS\n DESCRIPTION: Location of the HTP axis*/
  default_htp_axis[0] = 0.0; default_htp_axis[1] = 0.0;
  addDoubleArrayOption("HTP_AXIS", 2, HTP_Axis, default_htp_axis);
  /*!\brief MARKER_PLOTTING\n DESCRIPTION: Marker(s) of the surface in the surface flow solution file  \ingroup Config*/
  addStringListOption("MARKER_PLOTTING", nMarker_Plotting, Marker_Plotting);
  /*!\brief MARKER_MONITORING\n DESCRIPTION: Marker(s) of the surface where evaluate the non-dimensional coefficients \ingroup Config*/
  addStringListOption("MARKER_MONITORING", nMarker_Monitoring, Marker_Monitoring);
  /*!\brief MARKER_CONTROL_VOLUME\n DESCRIPTION: Marker(s) of the surface in the surface flow solution file  \ingroup Config*/
  addStringListOption("MARKER_ANALYZE", nMarker_Analyze, Marker_Analyze);
  /*!\brief MARKER_DESIGNING\n DESCRIPTION: Marker(s) of the surface where objective function (design problem) will be evaluated \ingroup Config*/
  addStringListOption("MARKER_DESIGNING", nMarker_Designing, Marker_Designing);
  /*!\brief GEO_MARKER\n DESCRIPTION: Marker(s) of the surface where evaluate the geometrical functions \ingroup Config*/
  addStringListOption("GEO_MARKER", nMarker_GeoEval, Marker_GeoEval);
  /*!\brief MARKER_EULER\n DESCRIPTION: Euler wall boundary marker(s) \ingroup Config*/
  addStringListOption("MARKER_EULER", nMarker_Euler, Marker_Euler);
  /*!\brief MARKER_FAR\n DESCRIPTION: Far-field boundary marker(s) \ingroup Config*/
  addStringListOption("MARKER_FAR", nMarker_FarField, Marker_FarField);
  /*!\brief MARKER_SYM\n DESCRIPTION: Symmetry boundary condition \ingroup Config*/
  addStringListOption("MARKER_SYM", nMarker_SymWall, Marker_SymWall);
  /*!\brief MARKER_PRESSURE\n DESCRIPTION: Symmetry boundary condition \ingroup Config*/
  addStringListOption("MARKER_PRESSURE", nMarker_Pressure, Marker_Pressure);
  /*!\brief MARKER_NEARFIELD\n DESCRIPTION: Near-Field boundary condition \ingroup Config*/
  addStringListOption("MARKER_NEARFIELD", nMarker_NearFieldBound, Marker_NearFieldBound);
  /*!\brief MARKER_FLUID_INTERFACE\n DESCRIPTION: Fluid interface boundary marker(s) \ingroup Config*/
  addStringListOption("MARKER_FLUID_INTERFACE", nMarker_Fluid_InterfaceBound, Marker_Fluid_InterfaceBound);
  /*!\brief MARKER_INTERFACE\n DESCRIPTION: Zone interface boundary marker(s) \ingroup Config*/
  addStringListOption("MARKER_INTERFACE", nMarker_InterfaceBound, Marker_InterfaceBound);
  /*!\brief MARKER_FSI_INTERFACE \n DESCRIPTION: ZONE interface boundary marker(s) \ingroup Config*/
  addStringListOption("MARKER_ZONE_INTERFACE", nMarker_ZoneInterface, Marker_ZoneInterface);
  /*!\brief MARKER_DIRICHLET  \n DESCRIPTION: Dirichlet boundary marker(s) \ingroup Config*/
  addStringListOption("MARKER_DIRICHLET", nMarker_Dirichlet, Marker_Dirichlet);
  /* DESCRIPTION: Neumann boundary marker(s) */
  addStringListOption("MARKER_NEUMANN", nMarker_Neumann, Marker_Neumann);
  /* DESCRIPTION: Neumann boundary marker(s) */
  addStringListOption("MARKER_INTERNAL", nMarker_Internal, Marker_Internal);
  /* DESCRIPTION: Custom boundary marker(s) */
  addStringListOption("MARKER_CUSTOM", nMarker_Custom, Marker_Custom);
  /* DESCRIPTION: Periodic boundary marker(s) for use with SU2_MSH
   Format: ( periodic marker, donor marker, rotation_center_x, rotation_center_y,
   rotation_center_z, rotation_angle_x-axis, rotation_angle_y-axis,
   rotation_angle_z-axis, translation_x, translation_y, translation_z, ... ) */
  addPeriodicOption("MARKER_PERIODIC", nMarker_PerBound, Marker_PerBound, Marker_PerDonor,
                    Periodic_RotCenter, Periodic_RotAngles, Periodic_Translation);

  /*!\brief MARKER_WALL_FUNCTIONS\n DESCRIPTION: Viscous wall markers for which wall functions must be applied.
   Format: (Wall function marker, wall function type, ...) \ingroup Config*/
  addWallFunctionOption("MARKER_WALL_FUNCTIONS", nMarker_WallFunctions, Marker_WallFunctions,
                        Kind_WallFunctions, IntInfo_WallFunctions, DoubleInfo_WallFunctions);

  /*!\brief ACTDISK_TYPE  \n DESCRIPTION: Actuator Disk boundary type \n OPTIONS: see \link ActDisk_Map \endlink \n Default: VARIABLES_JUMP \ingroup Config*/
  addEnumOption("ACTDISK_TYPE", Kind_ActDisk, ActDisk_Map, VARIABLES_JUMP);

  /*!\brief MARKER_ACTDISK\n DESCRIPTION: Periodic boundary marker(s) for use with SU2_MSH
   Format: ( periodic marker, donor marker, rotation_center_x, rotation_center_y,
   rotation_center_z, rotation_angle_x-axis, rotation_angle_y-axis,
   rotation_angle_z-axis, translation_x, translation_y, translation_z, ... ) \ingroup Config*/
  addActDiskOption("MARKER_ACTDISK",
                   nMarker_ActDiskInlet, nMarker_ActDiskOutlet,  Marker_ActDiskInlet, Marker_ActDiskOutlet,
                   ActDisk_PressJump, ActDisk_TempJump, ActDisk_Omega);

  /*!\brief INLET_TYPE  \n DESCRIPTION: Inlet boundary type \n OPTIONS: see \link Inlet_Map \endlink \n DEFAULT: TOTAL_CONDITIONS \ingroup Config*/
  addEnumOption("INLET_TYPE", Kind_Inlet, Inlet_Map, TOTAL_CONDITIONS);

  /*!\brief MARKER_INLET  \n DESCRIPTION: Inlet boundary marker(s) with the following formats,
   Total Conditions: (inlet marker, total temp, total pressure, flow_direction_x,
   flow_direction_y, flow_direction_z, ... ) where flow_direction is
   a unit vector.
   Mass Flow: (inlet marker, density, velocity magnitude, flow_direction_x,
   flow_direction_y, flow_direction_z, ... ) where flow_direction is
   a unit vector. \ingroup Config*/
  addInletOption("MARKER_INLET", nMarker_Inlet, Marker_Inlet, Inlet_Ttotal, Inlet_Ptotal, Inlet_FlowDir);

  /*!\brief MARKER_RIEMANN \n DESCRIPTION: Riemann boundary marker(s) with the following formats, a unit vector.
   * \n OPTIONS: See \link Riemann_Map \endlink. The variables indicated by the option and the flow direction unit vector must be specified. \ingroup Config*/
  addRiemannOption("MARKER_RIEMANN", nMarker_Riemann, Marker_Riemann, Kind_Data_Riemann, Riemann_Map, Riemann_Var1, Riemann_Var2, Riemann_FlowDir);
  /*!\brief MARKER_GILES \n DESCRIPTION: Giles boundary marker(s) with the following formats, a unit vector. */
  /* \n OPTIONS: See \link Giles_Map \endlink. The variables indicated by the option and the flow direction unit vector must be specified. \ingroup Config*/
  addGilesOption("MARKER_GILES", nMarker_Giles, Marker_Giles, Kind_Data_Giles, Giles_Map, Giles_Var1, Giles_Var2, Giles_FlowDir, RelaxFactorAverage, RelaxFactorFourier);
  /*!\brief SPATIAL_FOURIER \n DESCRIPTION: Option to compute the spatial fourier trasformation for the Giles BC. */
  addBoolOption("SPATIAL_FOURIER", SpatialFourier, false);
  /*!\brief GILES_EXTRA_RELAXFACTOR \n DESCRIPTION: the 1st coeff the value of the under relaxation factor to apply to the shroud and hub,
   * the 2nd coefficient is the the percentage of span-wise height influenced by this extra under relaxation factor.*/
  default_extrarelfac[0] = 0.1; default_extrarelfac[1] = 0.1;
  addDoubleArrayOption("GILES_EXTRA_RELAXFACTOR", 2, ExtraRelFacGiles, default_extrarelfac);
  /*!\brief AVERAGE_PROCESS_TYPE \n DESCRIPTION: types of mixing process for averaging quantities at the boundaries.
    \n OPTIONS: see \link MixingProcess_Map \endlink \n DEFAULT: AREA_AVERAGE \ingroup Config*/
  addEnumOption("MIXINGPLANE_INTERFACE_KIND", Kind_MixingPlaneInterface, MixingPlaneInterface_Map, NEAREST_SPAN);
  /*!\brief AVERAGE_PROCESS_KIND \n DESCRIPTION: types of mixing process for averaging quantities at the boundaries.
    \n OPTIONS: see \link MixingProcess_Map \endlink \n DEFAULT: AREA_AVERAGE \ingroup Config*/
  addEnumOption("AVERAGE_PROCESS_KIND", Kind_AverageProcess, AverageProcess_Map, AREA);
  /*!\brief PERFORMANCE_AVERAGE_PROCESS_KIND \n DESCRIPTION: types of mixing process for averaging quantities at the boundaries for performance computation.
      \n OPTIONS: see \link MixingProcess_Map \endlink \n DEFAULT: AREA_AVERAGE \ingroup Config*/
  addEnumOption("PERFORMANCE_AVERAGE_PROCESS_KIND", Kind_PerformanceAverageProcess, AverageProcess_Map, AREA);
  default_mixedout_coeff[0] = 1.0; default_mixedout_coeff[1] = 1.0E-05; default_mixedout_coeff[2] = 15.0;
  /*!\brief MIXEDOUT_COEFF \n DESCRIPTION: the 1st coeff is an under relaxation factor for the Newton method,
   * the 2nd coefficient is the tolerance for the Newton method, 3rd coefficient is the maximum number of
   * iteration for the Newton Method.*/
  addDoubleArrayOption("MIXEDOUT_COEFF", 3, Mixedout_Coeff, default_mixedout_coeff);
  /*!\brief RAMP_ROTATING_FRAME\n DESCRIPTION: option to ramp up or down the rotating frame velocity value*/
  addBoolOption("RAMP_ROTATING_FRAME", RampRotatingFrame, false);
  default_rampRotFrame_coeff[0] = 0; default_rampRotFrame_coeff[1] = 1.0; default_rampRotFrame_coeff[2] = 1000.0;
      /*!\brief RAMP_ROTATING_FRAME_COEFF \n DESCRIPTION: the 1st coeff is the staring velocity,
   * the 2nd coeff is the number of iterations for the update, 3rd is the number of iteration */
  addDoubleArrayOption("RAMP_ROTATING_FRAME_COEFF", 3, RampRotatingFrame_Coeff, default_rampRotFrame_coeff);
  /* DESCRIPTION: AVERAGE_MACH_LIMIT is a limit value for average procedure based on the mass flux. */
  addDoubleOption("AVERAGE_MACH_LIMIT", AverageMachLimit, 0.03);
  /*!\brief RAMP_OUTLET_PRESSURE\n DESCRIPTION: option to ramp up or down the rotating frame velocity value*/
  addBoolOption("RAMP_OUTLET_PRESSURE", RampOutletPressure, false);
  default_rampOutPres_coeff[0] = 100000.0; default_rampOutPres_coeff[1] = 1.0; default_rampOutPres_coeff[2] = 1000.0;
  /*!\brief RAMP_OUTLET_PRESSURE_COEFF \n DESCRIPTION: the 1st coeff is the staring outlet pressure,
   * the 2nd coeff is the number of iterations for the update, 3rd is the number of total iteration till reaching the final outlet pressure value */
  addDoubleArrayOption("RAMP_OUTLET_PRESSURE_COEFF", 3, RampOutletPressure_Coeff, default_rampOutPres_coeff);
  /*!\brief MARKER_MIXINGPLANE \n DESCRIPTION: Identify the boundaries in which the mixing plane is applied. \ingroup Config*/
  addStringListOption("MARKER_MIXINGPLANE_INTERFACE", nMarker_MixingPlaneInterface, Marker_MixingPlaneInterface);
  /*!\brief TURBULENT_MIXINGPLANE \n DESCRIPTION: Activate mixing plane also for turbulent quantities \ingroup Config*/
  addBoolOption("TURBULENT_MIXINGPLANE", turbMixingPlane, false);
  /*!\brief MARKER_TURBOMACHINERY \n DESCRIPTION: Identify the inflow and outflow boundaries in which the turbomachinery settings are  applied. \ingroup Config*/
  addTurboPerfOption("MARKER_TURBOMACHINERY", nMarker_Turbomachinery, Marker_TurboBoundIn, Marker_TurboBoundOut);
  /*!\brief NUM_SPANWISE_SECTIONS \n DESCRIPTION: Integer number of spanwise sections to compute 3D turbo BC and Performance for turbomachinery */
  addUnsignedShortOption("NUM_SPANWISE_SECTIONS", nSpanWiseSections_User, 1);
  /*!\brief SPANWISE_KIND \n DESCRIPTION: type of algorithm to identify the span-wise sections at the turbo boundaries.
   \n OPTIONS: see \link SpanWise_Map \endlink \n Default: AUTOMATIC */
  addEnumOption("SPANWISE_KIND", Kind_SpanWise, SpanWise_Map, AUTOMATIC);
  /*!\brief TURBOMACHINERY_KIND \n DESCRIPTION: types of turbomachynery architecture.
      \n OPTIONS: see \link TurboMachinery_Map \endlink \n Default: AXIAL */
  addEnumListOption("TURBOMACHINERY_KIND",nTurboMachineryKind, Kind_TurboMachinery, TurboMachinery_Map);
  /*!\brief MARKER_SHROUD \n DESCRIPTION: markers in which velocity is forced to 0.0 .
   * \n Format: (shroud1, shroud2, ...)*/
  addStringListOption("MARKER_SHROUD", nMarker_Shroud, Marker_Shroud);
  /*!\brief MARKER_SUPERSONIC_INLET  \n DESCRIPTION: Supersonic inlet boundary marker(s)
   * \n   Format: (inlet marker, temperature, static pressure, velocity_x,   velocity_y, velocity_z, ... ), i.e. primitive variables specified. \ingroup Config*/
  addInletOption("MARKER_SUPERSONIC_INLET", nMarker_Supersonic_Inlet, Marker_Supersonic_Inlet, Inlet_Temperature, Inlet_Pressure, Inlet_Velocity);
  /*!\brief MARKER_SUPERSONIC_OUTLET \n DESCRIPTION: Supersonic outlet boundary marker(s) \ingroup Config*/
  addStringListOption("MARKER_SUPERSONIC_OUTLET", nMarker_Supersonic_Outlet, Marker_Supersonic_Outlet);
  /*!\brief MARKER_OUTLET  \n DESCRIPTION: Outlet boundary marker(s)\n
   Format: ( outlet marker, back pressure (static), ... ) \ingroup Config*/
  addStringDoubleListOption("MARKER_OUTLET", nMarker_Outlet, Marker_Outlet, Outlet_Pressure);
  /*!\brief MARKER_ISOTHERMAL DESCRIPTION: Isothermal wall boundary marker(s)\n
   * Format: ( isothermal marker, wall temperature (static), ... ) \ingroup Config  */
  addStringDoubleListOption("MARKER_ISOTHERMAL", nMarker_Isothermal, Marker_Isothermal, Isothermal_Temperature);
  /*!\brief MARKER_HEATFLUX  \n DESCRIPTION: Specified heat flux wall boundary marker(s)
   Format: ( Heat flux marker, wall heat flux (static), ... ) \ingroup Config*/
  addStringDoubleListOption("MARKER_HEATFLUX", nMarker_HeatFlux, Marker_HeatFlux, Heat_Flux);
  /*!\brief MARKER_ENGINE_INFLOW  \n DESCRIPTION: Engine inflow boundary marker(s)
   Format: ( nacelle inflow marker, fan face Mach, ... ) \ingroup Config*/
  addStringDoubleListOption("MARKER_ENGINE_INFLOW", nMarker_EngineInflow, Marker_EngineInflow, EngineInflow_Target);
  /* DESCRIPTION: Highlite area */
  addDoubleOption("HIGHLITE_AREA", Highlite_Area, 1.0);
  /* DESCRIPTION: Fan poly efficiency */
  addDoubleOption("FAN_POLY_EFF", Fan_Poly_Eff, 1.0);
  /*!\brief SUBSONIC_ENGINE\n DESCRIPTION: Engine subsonic intake region \ingroup Config*/
  addBoolOption("SUBSONIC_ENGINE", SubsonicEngine, false);
  /* DESCRIPTION: Actuator disk double surface */
  addBoolOption("ACTDISK_DOUBLE_SURFACE", ActDisk_DoubleSurface, false);
  /* DESCRIPTION: Only half engine is in the computational grid */
  addBoolOption("ENGINE_HALF_MODEL", Engine_HalfModel, false);
  /* DESCRIPTION: Actuator disk double surface */
  addBoolOption("ACTDISK_SU2_DEF", ActDisk_SU2_DEF, false);
  /* DESCRIPTION: Definition of the distortion rack (radial number of proves / circumferential density (degree) */
  default_distortion[0] =  5.0; default_distortion[1] =  15.0;
  addDoubleArrayOption("DISTORTION_RACK", 2, DistortionRack, default_distortion);
  /* DESCRIPTION: Values of the box to impose a subsonic nacellle (mach, Pressure, Temperature) */
  default_eng_val[0]=0.0; default_eng_val[1]=0.0; default_eng_val[2]=0.0;
  default_eng_val[3]=0.0;  default_eng_val[4]=0.0;
  addDoubleArrayOption("SUBSONIC_ENGINE_VALUES", 5, SubsonicEngine_Values, default_eng_val);
  /* DESCRIPTION: Coordinates of the box to impose a subsonic nacellle cylinder (Xmin, Ymin, Zmin, Xmax, Ymax, Zmax, Radius) */
  default_eng_cyl[0] = 0.0; default_eng_cyl[1] = 0.0; default_eng_cyl[2] = 0.0;
  default_eng_cyl[3] =  1E15; default_eng_cyl[4] =  1E15; default_eng_cyl[5] =  1E15; default_eng_cyl[6] =  1E15;
  addDoubleArrayOption("SUBSONIC_ENGINE_CYL", 7, SubsonicEngine_Cyl, default_eng_cyl);
  /* DESCRIPTION: Engine exhaust boundary marker(s)
   Format: (nacelle exhaust marker, total nozzle temp, total nozzle pressure, ... )*/
  addExhaustOption("MARKER_ENGINE_EXHAUST", nMarker_EngineExhaust, Marker_EngineExhaust, Exhaust_Temperature_Target, Exhaust_Pressure_Target);
  /* DESCRIPTION: Clamped boundary marker(s) */
  addStringListOption("MARKER_CLAMPED", nMarker_Clamped, Marker_Clamped);
  /* DESCRIPTION: Displacement boundary marker(s) */
  addStringDoubleListOption("MARKER_NORMAL_DISPL", nMarker_Displacement, Marker_Displacement, Displ_Value);
  /* DESCRIPTION: Load boundary marker(s) */
  addStringDoubleListOption("MARKER_NORMAL_LOAD", nMarker_Load, Marker_Load, Load_Value);
  /* DESCRIPTION: Load boundary marker(s) */
  addStringDoubleListOption("MARKER_DAMPER", nMarker_Damper, Marker_Damper, Damper_Constant);
  /* DESCRIPTION: Load boundary marker(s)
   Format: (inlet marker, load, multiplier, dir_x, dir_y, dir_z, ... ), i.e. primitive variables specified. */
  addInletOption("MARKER_LOAD", nMarker_Load_Dir, Marker_Load_Dir, Load_Dir_Value, Load_Dir_Multiplier, Load_Dir);
  /* DESCRIPTION: Load boundary marker(s)
   Format: (inlet marker, load, multiplier, dir_x, dir_y, dir_z, ... ), i.e. primitive variables specified. */
  addInletOption("MARKER_DISPLACEMENT", nMarker_Disp_Dir, Marker_Disp_Dir, Disp_Dir_Value, Disp_Dir_Multiplier, Disp_Dir);
  /* DESCRIPTION: Sine load boundary marker(s)
   Format: (inlet marker, load, multiplier, dir_x, dir_y, dir_z, ... ), i.e. primitive variables specified. */
  addInletOption("MARKER_SINE_LOAD", nMarker_Load_Sine, Marker_Load_Sine, Load_Sine_Amplitude, Load_Sine_Frequency, Load_Sine_Dir);

  /* DESCRIPTION: Flow load boundary marker(s) */
  addStringDoubleListOption("MARKER_FLOWLOAD", nMarker_FlowLoad, Marker_FlowLoad, FlowLoad_Value);
  /* DESCRIPTION: Damping factor for engine inlet condition */
  addDoubleOption("DAMP_ENGINE_INFLOW", Damp_Engine_Inflow, 0.95);
  /* DESCRIPTION: Damping factor for engine exhaust condition */
  addDoubleOption("DAMP_ENGINE_EXHAUST", Damp_Engine_Exhaust, 0.95);
  /*!\brief ENGINE_INFLOW_TYPE  \n DESCRIPTION: Inlet boundary type \n OPTIONS: see \link Engine_Inflow_Map \endlink \n Default: FAN_FACE_MACH \ingroup Config*/
  addEnumOption("ENGINE_INFLOW_TYPE", Kind_Engine_Inflow, Engine_Inflow_Map, FAN_FACE_MACH);
  /* DESCRIPTION: Evaluate a problem with engines */
  addBoolOption("ENGINE", Engine, false);


  /*!\par CONFIG_CATEGORY: Time-marching \ingroup Config*/
  /*--- Options related to time-marching ---*/

  /* DESCRIPTION: Unsteady simulation  */
  addEnumOption("UNSTEADY_SIMULATION", Unsteady_Simulation, Unsteady_Map, STEADY);
  /* DESCRIPTION:  Courant-Friedrichs-Lewy condition of the finest grid */
  addDoubleOption("CFL_NUMBER", CFLFineGrid, 1.25);
  /* DESCRIPTION:  Max time step in local time stepping simulations */
  addDoubleOption("MAX_DELTA_TIME", Max_DeltaTime, 1000000);
  /* DESCRIPTION: Activate The adaptive CFL number. */
  addBoolOption("CFL_ADAPT", CFL_Adapt, false);
  /* !\brief CFL_ADAPT_PARAM
   * DESCRIPTION: Parameters of the adaptive CFL number (factor down, factor up, CFL limit (min and max) )
   * Factor down generally >1.0, factor up generally < 1.0 to cause the CFL to increase when residual is decreasing,
   * and decrease when the residual is increasing or stalled. \ingroup Config*/
  default_cfl_adapt[0] = 0.0; default_cfl_adapt[1] = 0.0; default_cfl_adapt[2] = 1.0; default_cfl_adapt[3] = 100.0;
  addDoubleArrayOption("CFL_ADAPT_PARAM", 4, CFL_AdaptParam, default_cfl_adapt);
  /* DESCRIPTION: Reduction factor of the CFL coefficient in the adjoint problem */
  addDoubleOption("CFL_REDUCTION_ADJFLOW", CFLRedCoeff_AdjFlow, 0.8);
  /* DESCRIPTION: Reduction factor of the CFL coefficient in the level set problem */
  addDoubleOption("CFL_REDUCTION_TURB", CFLRedCoeff_Turb, 1.0);
  /* DESCRIPTION: Reduction factor of the CFL coefficient in the turbulent adjoint problem */
  addDoubleOption("CFL_REDUCTION_ADJTURB", CFLRedCoeff_AdjTurb, 1.0);
  /* DESCRIPTION: Number of total iterations */
  addUnsignedLongOption("EXT_ITER", nExtIter, 999999);
  /* DESCRIPTION: External iteration offset due to restart */
  addUnsignedLongOption("EXT_ITER_OFFSET", ExtIter_OffSet, 0);
  // these options share nRKStep as their size, which is not a good idea in general
  /* DESCRIPTION: Runge-Kutta alpha coefficients */
  addDoubleListOption("RK_ALPHA_COEFF", nRKStep, RK_Alpha_Step);
  /* DESCRIPTION: Number of time levels for time accurate local time stepping. */
  addUnsignedShortOption("LEVELS_TIME_ACCURATE_LTS", nLevels_TimeAccurateLTS, 1);
  /* DESCRIPTION: Number of time DOFs used in the predictor step of ADER-DG. */
  addUnsignedShortOption("TIME_DOFS_ADER_DG", nTimeDOFsADER_DG, 2);
  /* DESCRIPTION: Time Step for dual time stepping simulations (s) */
  addDoubleOption("UNST_TIMESTEP", Delta_UnstTime, 0.0);
  /* DESCRIPTION: Total Physical Time for dual time stepping simulations (s) */
  addDoubleOption("UNST_TIME", Total_UnstTime, 1.0);
  /* DESCRIPTION: Unsteady Courant-Friedrichs-Lewy number of the finest grid */
  addDoubleOption("UNST_CFL_NUMBER", Unst_CFL, 0.0);
  /* DESCRIPTION: Number of internal iterations (dual time method) */
  addUnsignedLongOption("UNST_INT_ITER", Unst_nIntIter, 100);
  /* DESCRIPTION: Integer number of periodic time instances for Harmonic Balance */
  addUnsignedShortOption("TIME_INSTANCES", nTimeInstances, 1);
  /* DESCRIPTION: Time period for Harmonic Balance wihtout moving meshes */
  addDoubleOption("HB_PERIOD", HarmonicBalance_Period, -1.0);
  /* DESCRIPTION:  Turn on/off harmonic balance preconditioning */
  addBoolOption("HB_PRECONDITION", HB_Precondition, false);
  /* DESCRIPTION: Iteration number to begin unsteady restarts (dual time method) */
  addLongOption("UNST_RESTART_ITER", Unst_RestartIter, 0);
  /* DESCRIPTION: Starting direct solver iteration for the unsteady adjoint */
  addLongOption("UNST_ADJOINT_ITER", Unst_AdjointIter, 0);
  /* DESCRIPTION: Number of iterations to average the objective */
  addLongOption("ITER_AVERAGE_OBJ", Iter_Avg_Objective , 0);
  /* DESCRIPTION: Iteration number to begin unsteady restarts (structural analysis) */
  addLongOption("DYN_RESTART_ITER", Dyn_RestartIter, 0);
  /* DESCRIPTION: Time discretization */
  addEnumOption("TIME_DISCRE_FLOW", Kind_TimeIntScheme_Flow, Time_Int_Map, EULER_IMPLICIT);
  /* DESCRIPTION: Time discretization */
  addEnumOption("TIME_DISCRE_FEM_FLOW", Kind_TimeIntScheme_FEM_Flow, Time_Int_Map, RUNGE_KUTTA_EXPLICIT);
  /* DESCRIPTION: ADER-DG predictor step */
  addEnumOption("ADER_PREDICTOR", Kind_ADER_Predictor, Ader_Predictor_Map, ADER_ALIASED_PREDICTOR);
  /* DESCRIPTION: Time discretization */
  addEnumOption("TIME_DISCRE_ADJFLOW", Kind_TimeIntScheme_AdjFlow, Time_Int_Map, EULER_IMPLICIT);
  /* DESCRIPTION: Time discretization */
  addEnumOption("TIME_DISCRE_TURB", Kind_TimeIntScheme_Turb, Time_Int_Map, EULER_IMPLICIT);
  /* DESCRIPTION: Time discretization */
  addEnumOption("TIME_DISCRE_ADJTURB", Kind_TimeIntScheme_AdjTurb, Time_Int_Map, EULER_IMPLICIT);
  /* DESCRIPTION: Time discretization */
  addEnumOption("TIME_DISCRE_WAVE", Kind_TimeIntScheme_Wave, Time_Int_Map, EULER_IMPLICIT);
  /* DESCRIPTION: Time discretization */
  addEnumOption("TIME_DISCRE_FEA", Kind_TimeIntScheme_FEA, Time_Int_Map_FEA, NEWMARK_IMPLICIT);
  /* DESCRIPTION: Time discretization */
  addEnumOption("TIME_DISCRE_HEAT", Kind_TimeIntScheme_Heat, Time_Int_Map, EULER_IMPLICIT);
  /* DESCRIPTION: Time discretization */
  addEnumOption("TIME_DISCRE_POISSON", Kind_TimeIntScheme_Poisson, Time_Int_Map, EULER_IMPLICIT);

  /*!\par CONFIG_CATEGORY: Linear solver definition \ingroup Config*/
  /*--- Options related to the linear solvers ---*/

  /*!\brief LINEAR_SOLVER
   *  \n DESCRIPTION: Linear solver for the implicit, mesh deformation, or discrete adjoint systems \n OPTIONS: see \link Linear_Solver_Map \endlink \n DEFAULT: FGMRES \ingroup Config*/
  addEnumOption("LINEAR_SOLVER", Kind_Linear_Solver, Linear_Solver_Map, FGMRES);
  /*!\brief LINEAR_SOLVER_PREC
   *  \n DESCRIPTION: Preconditioner for the Krylov linear solvers \n OPTIONS: see \link Linear_Solver_Prec_Map \endlink \n DEFAULT: LU_SGS \ingroup Config*/
  addEnumOption("LINEAR_SOLVER_PREC", Kind_Linear_Solver_Prec, Linear_Solver_Prec_Map, ILU);
  /* DESCRIPTION: Minimum error threshold for the linear solver for the implicit formulation */
  addDoubleOption("LINEAR_SOLVER_ERROR", Linear_Solver_Error, 1E-6);
  /* DESCRIPTION: Maximum number of iterations of the linear solver for the implicit formulation */
  addUnsignedLongOption("LINEAR_SOLVER_ITER", Linear_Solver_Iter, 10);
  /* DESCRIPTION: Fill in level for the ILU preconditioner */
  addUnsignedShortOption("LINEAR_SOLVER_ILU_FILL_IN", Linear_Solver_ILU_n, 0);
  /* DESCRIPTION: Maximum number of iterations of the linear solver for the implicit formulation */
  addUnsignedLongOption("LINEAR_SOLVER_RESTART_FREQUENCY", Linear_Solver_Restart_Frequency, 10);
  /* DESCRIPTION: Relaxation of the flow equations solver for the implicit formulation */
  addDoubleOption("RELAXATION_FACTOR_FLOW", Relaxation_Factor_Flow, 1.0);
  /* DESCRIPTION: Relaxation of the turb equations solver for the implicit formulation */
  addDoubleOption("RELAXATION_FACTOR_TURB", Relaxation_Factor_Turb, 1.0);
  /* DESCRIPTION: Relaxation of the adjoint flow equations solver for the implicit formulation */
  addDoubleOption("RELAXATION_FACTOR_ADJFLOW", Relaxation_Factor_AdjFlow, 1.0);
  /* DESCRIPTION: Roe coefficient */
  addDoubleOption("ROE_KAPPA", Roe_Kappa, 0.5);
  /* DESCRIPTION: Roe-Turkel preconditioning for low Mach number flows */
  addBoolOption("ROE_TURKEL_PREC", Low_Mach_Precon, false);
  /* DESCRIPTION: Post-reconstruction correction for low Mach number flows */
  addBoolOption("LOW_MACH_CORR", Low_Mach_Corr, false);
  /* DESCRIPTION: Time Step for dual time stepping simulations (s) */
  addDoubleOption("MIN_ROE_TURKEL_PREC", Min_Beta_RoeTurkel, 0.01);
  /* DESCRIPTION: Time Step for dual time stepping simulations (s) */
  addDoubleOption("MAX_ROE_TURKEL_PREC", Max_Beta_RoeTurkel, 0.2);
  /* DESCRIPTION: Linear solver for the turbulent adjoint systems */
  addEnumOption("ADJTURB_LIN_SOLVER", Kind_AdjTurb_Linear_Solver, Linear_Solver_Map, FGMRES);
  /* DESCRIPTION: Preconditioner for the turbulent adjoint Krylov linear solvers */
  addEnumOption("ADJTURB_LIN_PREC", Kind_AdjTurb_Linear_Prec, Linear_Solver_Prec_Map, ILU);
  /* DESCRIPTION: Minimum error threshold for the turbulent adjoint linear solver for the implicit formulation */
  addDoubleOption("ADJTURB_LIN_ERROR", AdjTurb_Linear_Error, 1E-5);
  /* DESCRIPTION: Maximum number of iterations of the turbulent adjoint linear solver for the implicit formulation */
  addUnsignedShortOption("ADJTURB_LIN_ITER", AdjTurb_Linear_Iter, 10);
  /* DESCRIPTION: Entropy fix factor */
  addDoubleOption("ENTROPY_FIX_COEFF", EntropyFix_Coeff, 0.001);
  /* DESCRIPTION: Linear solver for the discete adjoint systems */
  addEnumOption("DISCADJ_LIN_SOLVER", Kind_DiscAdj_Linear_Solver, Linear_Solver_Map, FGMRES);
  /* DESCRIPTION: Preconditioner for the discrete adjoint Krylov linear solvers */
  addEnumOption("DISCADJ_LIN_PREC", Kind_DiscAdj_Linear_Prec, Linear_Solver_Prec_Map, ILU);
  /* DESCRIPTION: Linear solver for the discete adjoint systems */
  addEnumOption("FSI_DISCADJ_LIN_SOLVER_STRUC", Kind_DiscAdj_Linear_Solver_FSI_Struc, Linear_Solver_Map, CONJUGATE_GRADIENT);
  /* DESCRIPTION: Preconditioner for the discrete adjoint Krylov linear solvers */
  addEnumOption("FSI_DISCADJ_LIN_PREC_STRUC", Kind_DiscAdj_Linear_Prec_FSI_Struc, Linear_Solver_Prec_Map, JACOBI);
  
  /*!\par CONFIG_CATEGORY: Convergence\ingroup Config*/
  /*--- Options related to convergence ---*/

  /*!\brief CONV_CRITERIA
   *  \n DESCRIPTION: Convergence criteria \n OPTIONS: see \link Converge_Crit_Map \endlink \n DEFAULT: RESIDUAL \ingroup Config*/
  addEnumOption("CONV_CRITERIA", ConvCriteria, Converge_Crit_Map, RESIDUAL);
  /*!\brief RESIDUAL_REDUCTION \n DESCRIPTION: Residual reduction (order of magnitude with respect to the initial value)\n DEFAULT: 3.0 \ingroup Config*/
  addDoubleOption("RESIDUAL_REDUCTION", OrderMagResidual, 5.0);
  /*!\brief RESIDUAL_MINVAL\n DESCRIPTION: Min value of the residual (log10 of the residual)\n DEFAULT: -8.0 \ingroup Config*/
  addDoubleOption("RESIDUAL_MINVAL", MinLogResidual, -8.0);
  /* DESCRIPTION: Residual reduction (order of magnitude with respect to the initial value) */
  addDoubleOption("RESIDUAL_REDUCTION_FSI", OrderMagResidualFSI, 3.0);
  /* DESCRIPTION: Min value of the residual (log10 of the residual) */
  addDoubleOption("RESIDUAL_MINVAL_FSI", MinLogResidualFSI, -5.0);
  /*!\brief RESIDUAL_REDUCTION \n DESCRIPTION: Residual reduction (order of magnitude with respect to the initial value)\n DEFAULT: 3.0 \ingroup Config*/
  addDoubleOption("RESIDUAL_REDUCTION_BGS_FLOW", OrderMagResidual_BGS_F, 3.0);
  /*!\brief RESIDUAL_MINVAL\n DESCRIPTION: Min value of the residual (log10 of the residual)\n DEFAULT: -8.0 \ingroup Config*/
  addDoubleOption("RESIDUAL_MINVAL_BGS_FLOW", MinLogResidual_BGS_F, -8.0);
  /*!\brief RESIDUAL_REDUCTION \n DESCRIPTION: Residual reduction (order of magnitude with respect to the initial value)\n DEFAULT: 3.0 \ingroup Config*/
  addDoubleOption("RESIDUAL_REDUCTION_BGS_STRUCTURE", OrderMagResidual_BGS_S, 3.0);
  /*!\brief RESIDUAL_MINVAL\n DESCRIPTION: Min value of the residual (log10 of the residual)\n DEFAULT: -8.0 \ingroup Config*/
  addDoubleOption("RESIDUAL_MINVAL_BGS_STRUCTURE", MinLogResidual_BGS_S, -8.0);
  /* DESCRIPTION: FEM: UTOL = norm(Delta_U(k)) / norm(U(k)) */
  addDoubleOption("RESIDUAL_FEM_UTOL", Res_FEM_UTOL, -9.0);
  /* DESCRIPTION: FEM: RTOL = norm(Residual(k)) / norm(Residual(0)) */
  addDoubleOption("RESIDUAL_FEM_RTOL", Res_FEM_RTOL, -9.0);
  /* DESCRIPTION: FEM: ETOL = Delta_U(k) * Residual(k) / Delta_U(0) * Residual(0) */
  addDoubleOption("RESIDUAL_FEM_ETOL", Res_FEM_ETOL, -9.0);
  /* DESCRIPTION: FEM: ETOL = Delta_U(k) * Residual(k) / Delta_U(0) * Residual(0) */
  addEnumOption("RESIDUAL_CRITERIA_FEM", Res_FEM_CRIT, ResFem_Map, RESFEM_RELATIVE);
  /*!\brief RESIDUAL_FUNC_FLOW\n DESCRIPTION: Flow functional for the Residual criteria\n OPTIONS: See \link Residual_Map \endlink \n DEFAULT: RHO_RESIDUAL \ingroup Config*/
  addEnumOption("RESIDUAL_FUNC_FLOW", Residual_Func_Flow, Residual_Map, RHO_RESIDUAL);
  /*!\brief STARTCONV_ITER\n DESCRIPTION: Iteration number to begin convergence monitoring\n DEFAULT: 5 \ingroup Config*/
  addUnsignedLongOption("STARTCONV_ITER", StartConv_Iter, 5);
  /*!\brief CAUCHY_ELEMS\n DESCRIPTION: Number of elements to apply the criteria. \n DEFAULT 100 \ingroup Config*/
  addUnsignedShortOption("CAUCHY_ELEMS", Cauchy_Elems, 100);
  /*!\brief CAUCHY_EPS\n DESCRIPTION: Epsilon to control the series convergence \n DEFAULT: 1e-10 \ingroup Config*/
  addDoubleOption("CAUCHY_EPS", Cauchy_Eps, 1E-10);
  /*!\brief CAUCHY_FUNC_FLOW
   *  \n DESCRIPTION: Flow functional for the Cauchy criteria \n OPTIONS: see \link Objective_Map \endlink \n DEFAULT: DRAG_COEFFICIENT \ingroup Config*/
  addEnumOption("CAUCHY_FUNC_FLOW", Cauchy_Func_Flow, Objective_Map, DRAG_COEFFICIENT);
  /*!\brief CAUCHY_FUNC_ADJFLOW\n DESCRIPTION: Adjoint functional for the Cauchy criteria.\n OPTIONS: See \link Sens_Map \endlink. \n DEFAULT: SENS_GEOMETRY \ingroup Config*/
  addEnumOption("CAUCHY_FUNC_ADJFLOW", Cauchy_Func_AdjFlow, Sens_Map, SENS_GEOMETRY);

  /*!\par CONFIG_CATEGORY: Multi-grid \ingroup Config*/
  /*--- Options related to Multi-grid ---*/

  /*!\brief START_UP_ITER \n DESCRIPTION: Start up iterations using the fine grid only. DEFAULT: 0 \ingroup Config*/
  addUnsignedShortOption("START_UP_ITER", nStartUpIter, 0);
  /*!\brief MGLEVEL\n DESCRIPTION: Multi-grid Levels. DEFAULT: 0 \ingroup Config*/
  addUnsignedShortOption("MGLEVEL", nMGLevels, 0);
  /*!\brief MGCYCLE\n DESCRIPTION: Multi-grid cycle. OPTIONS: See \link MG_Cycle_Map \endlink. Defualt V_CYCLE \ingroup Config*/
  addEnumOption("MGCYCLE", MGCycle, MG_Cycle_Map, V_CYCLE);
  /*!\brief MG_PRE_SMOOTH\n DESCRIPTION: Multi-grid pre-smoothing level \ingroup Config*/
  addUShortListOption("MG_PRE_SMOOTH", nMG_PreSmooth, MG_PreSmooth);
  /*!\brief MG_POST_SMOOTH\n DESCRIPTION: Multi-grid post-smoothing level \ingroup Config*/
  addUShortListOption("MG_POST_SMOOTH", nMG_PostSmooth, MG_PostSmooth);
  /*!\brief MG_CORRECTION_SMOOTH\n DESCRIPTION: Jacobi implicit smoothing of the correction \ingroup Config*/
  addUShortListOption("MG_CORRECTION_SMOOTH", nMG_CorrecSmooth, MG_CorrecSmooth);
  /*!\brief MG_DAMP_RESTRICTION\n DESCRIPTION: Damping factor for the residual restriction. DEFAULT: 0.75 \ingroup Config*/
  addDoubleOption("MG_DAMP_RESTRICTION", Damp_Res_Restric, 0.75);
  /*!\brief MG_DAMP_PROLONGATION\n DESCRIPTION: Damping factor for the correction prolongation. DEFAULT 0.75 \ingroup Config*/
  addDoubleOption("MG_DAMP_PROLONGATION", Damp_Correc_Prolong, 0.75);

  /*!\par CONFIG_CATEGORY: Spatial Discretization \ingroup Config*/
  /*--- Options related to the spatial discretization ---*/

  /*!\brief NUM_METHOD_GRAD
   *  \n DESCRIPTION: Numerical method for spatial gradients \n OPTIONS: See \link Gradient_Map \endlink. \n DEFAULT: WEIGHTED_LEAST_SQUARES. \ingroup Config*/
  addEnumOption("NUM_METHOD_GRAD", Kind_Gradient_Method, Gradient_Map, WEIGHTED_LEAST_SQUARES);
  /*!\brief VENKAT_LIMITER_COEFF
   *  \n DESCRIPTION: Coefficient for the limiter. DEFAULT value 0.5. Larger values decrease the extent of limiting, values approaching zero cause lower-order approximation to the solution. \ingroup Config */
  addDoubleOption("VENKAT_LIMITER_COEFF", Venkat_LimiterCoeff, 0.05);
  /*!\brief ADJ_SHARP_LIMITER_COEFF
   *  \n DESCRIPTION: Coefficient for detecting the limit of the sharp edges. DEFAULT value 3.0.  Use with sharp edges limiter. \ingroup Config*/
  addDoubleOption("ADJ_SHARP_LIMITER_COEFF", AdjSharp_LimiterCoeff, 3.0);
  /*!\brief LIMITER_ITER
   *  \n DESCRIPTION: Freeze the value of the limiter after a number of iterations. DEFAULT value 999999. \ingroup Config*/
  addUnsignedLongOption("LIMITER_ITER", LimiterIter, 999999);

  /*!\brief CONV_NUM_METHOD_FLOW
   *  \n DESCRIPTION: Convective numerical method \n OPTIONS: See \link Upwind_Map \endlink , \link Centered_Map \endlink. \ingroup Config*/
  addConvectOption("CONV_NUM_METHOD_FLOW", Kind_ConvNumScheme_Flow, Kind_Centered_Flow, Kind_Upwind_Flow);

  /*!\brief NUM_METHOD_FEM_FLOW
   *  \n DESCRIPTION: Numerical method \n OPTIONS: See \link Upwind_Map \endlink , \link Centered_Map \endlink. \ingroup Config*/
  addConvectFEMOption("NUM_METHOD_FEM_FLOW", Kind_ConvNumScheme_FEM_Flow, Kind_FEM_Flow);

  /*!\brief MUSCL_FLOW \n DESCRIPTION: Check if the MUSCL scheme should be used \ingroup Config*/
  addBoolOption("MUSCL_FLOW", MUSCL_Flow, true);
  /*!\brief SLOPE_LIMITER_FLOW
   * DESCRIPTION: Slope limiter for the direct solution. \n OPTIONS: See \link Limiter_Map \endlink \n DEFAULT VENKATAKRISHNAN \ingroup Config*/
  addEnumOption("SLOPE_LIMITER_FLOW", Kind_SlopeLimit_Flow, Limiter_Map, VENKATAKRISHNAN);
  default_jst_coeff[0] = 0.5; default_jst_coeff[1] = 0.02;
  /*!\brief JST_SENSOR_COEFF \n DESCRIPTION: 2nd and 4th order artificial dissipation coefficients for the JST method \ingroup Config*/
  addDoubleArrayOption("JST_SENSOR_COEFF", 2, Kappa_Flow, default_jst_coeff);
  /*!\brief LAX_SENSOR_COEFF \n DESCRIPTION: 1st order artificial dissipation coefficients for the Lax–Friedrichs method. \ingroup Config*/
  addDoubleOption("LAX_SENSOR_COEFF", Kappa_1st_Flow, 0.15);

  /*!\brief CONV_NUM_METHOD_ADJFLOW
   *  \n DESCRIPTION: Convective numerical method for the adjoint solver.
   *  \n OPTIONS:  See \link Upwind_Map \endlink , \link Centered_Map \endlink. Note: not all methods are guaranteed to be implemented for the adjoint solver. \ingroup Config */
  addConvectOption("CONV_NUM_METHOD_ADJFLOW", Kind_ConvNumScheme_AdjFlow, Kind_Centered_AdjFlow, Kind_Upwind_AdjFlow);
  /*!\brief MUSCL_FLOW \n DESCRIPTION: Check if the MUSCL scheme should be used \ingroup Config*/
  addBoolOption("MUSCL_ADJFLOW", MUSCL_AdjFlow, true);
  /*!\brief SLOPE_LIMITER_ADJFLOW
     * DESCRIPTION: Slope limiter for the adjoint solution. \n OPTIONS: See \link Limiter_Map \endlink \n DEFAULT VENKATAKRISHNAN \ingroup Config*/
  addEnumOption("SLOPE_LIMITER_ADJFLOW", Kind_SlopeLimit_AdjFlow, Limiter_Map, VENKATAKRISHNAN);
  default_jst_adj_coeff[0] = 0.5; default_jst_adj_coeff[1] = 0.02;
  /*!\brief ADJ_JST_SENSOR_COEFF \n DESCRIPTION: 2nd and 4th order artificial dissipation coefficients for the adjoint JST method. \ingroup Config*/
  addDoubleArrayOption("ADJ_JST_SENSOR_COEFF", 2, Kappa_AdjFlow, default_jst_adj_coeff);
  /*!\brief LAX_SENSOR_COEFF \n DESCRIPTION: 1st order artificial dissipation coefficients for the adjoint Lax–Friedrichs method. \ingroup Config*/
  addDoubleOption("ADJ_LAX_SENSOR_COEFF", Kappa_1st_AdjFlow, 0.15);

  /*!\brief MUSCL_FLOW \n DESCRIPTION: Check if the MUSCL scheme should be used \ingroup Config*/
  addBoolOption("MUSCL_TURB", MUSCL_Turb, false);
  /*!\brief SLOPE_LIMITER_TURB
   *  \n DESCRIPTION: Slope limiter  \n OPTIONS: See \link Limiter_Map \endlink \n DEFAULT VENKATAKRISHNAN \ingroup Config*/
  addEnumOption("SLOPE_LIMITER_TURB", Kind_SlopeLimit_Turb, Limiter_Map, VENKATAKRISHNAN);
  /*!\brief CONV_NUM_METHOD_TURB
   *  \n DESCRIPTION: Convective numerical method \ingroup Config*/
  addConvectOption("CONV_NUM_METHOD_TURB", Kind_ConvNumScheme_Turb, Kind_Centered_Turb, Kind_Upwind_Turb);
  
  /*!\brief MUSCL_FLOW \n DESCRIPTION: Check if the MUSCL scheme should be used \ingroup Config*/
  addBoolOption("MUSCL_ADJTURB", MUSCL_AdjTurb, false);
  /*!\brief SLOPE_LIMITER_ADJTURB
   *  \n DESCRIPTION: Slope limiter \n OPTIONS: See \link Limiter_Map \endlink \n DEFAULT VENKATAKRISHNAN \ingroup Config */
  addEnumOption("SLOPE_LIMITER_ADJTURB", Kind_SlopeLimit_AdjTurb, Limiter_Map, VENKATAKRISHNAN);
  /*!\brief CONV_NUM_METHOD_ADJTURB\n DESCRIPTION: Convective numerical method for the adjoint/turbulent problem \ingroup Config*/
  addConvectOption("CONV_NUM_METHOD_ADJTURB", Kind_ConvNumScheme_AdjTurb, Kind_Centered_AdjTurb, Kind_Upwind_AdjTurb);

  /*!\par CONFIG_CATEGORY: Adjoint and Gradient \ingroup Config*/
  /*--- Options related to the adjoint and gradient ---*/

  /*!\brief LIMIT_ADJFLOW \n DESCRIPTION: Limit value for the adjoint variable.\n DEFAULT: 1E6. \ingroup Config*/
  addDoubleOption("LIMIT_ADJFLOW", AdjointLimit, 1E6);
  /*!\brief MG_ADJFLOW\n DESCRIPTION: Multigrid with the adjoint problem. \n Defualt: YES \ingroup Config*/
  addBoolOption("MG_ADJFLOW", MG_AdjointFlow, true);

  /*!\brief OBJECTIVE_WEIGHT  \n DESCRIPTION: Adjoint problem boundary condition weights. Applies scaling factor to objective(s) \ingroup Config*/
  addDoubleListOption("OBJECTIVE_WEIGHT", nObjW, Weight_ObjFunc);
  /*!\brief OBJECTIVE_FUNCTION
   *  \n DESCRIPTION: Adjoint problem boundary condition \n OPTIONS: see \link Objective_Map \endlink \n DEFAULT: DRAG_COEFFICIENT \ingroup Config*/
  addEnumListOption("OBJECTIVE_FUNCTION", nObj, Kind_ObjFunc, Objective_Map);

  /* DESCRIPTION: parameter for the definition of a complex objective function */
  addDoubleOption("DCD_DCL_VALUE", dCD_dCL, 0.0);
  /* DESCRIPTION: parameter for the definition of a complex objective function */
  addDoubleOption("DCMX_DCL_VALUE", dCMx_dCL, 0.0);
  /* DESCRIPTION: parameter for the definition of a complex objective function */
  addDoubleOption("DCMY_DCL_VALUE", dCMy_dCL, 0.0);
  /* DESCRIPTION: parameter for the definition of a complex objective function */
  addDoubleOption("DCMZ_DCL_VALUE", dCMz_dCL, 0.0);

  /* DESCRIPTION: parameter for the definition of a complex objective function */
  addDoubleOption("DCD_DCMY_VALUE", dCD_dCMy, 0.0);

  default_obj_coeff[0]=0.0; default_obj_coeff[1]=0.0; default_obj_coeff[2]=0.0;
  default_obj_coeff[3]=0.0;  default_obj_coeff[4]=0.0;
  /*!\brief OBJ_CHAIN_RULE_COEFF
  * \n DESCRIPTION: Coefficients defining the objective function gradient using the chain rule
  * with area-averaged outlet primitive variables. This is used with the genereralized outflow
  * objective.  \ingroup Config   */
  addDoubleArrayOption("OBJ_CHAIN_RULE_COEFF", 5, Obj_ChainRuleCoeff, default_obj_coeff);

  default_geo_loc[0] = 0.0; default_geo_loc[1] = 1.0;
  /* DESCRIPTION: Definition of the airfoil section */
  addDoubleArrayOption("GEO_BOUNDS", 2, Stations_Bounds, default_geo_loc);
  /* DESCRIPTION: Identify the body to slice */
  addEnumOption("GEO_DESCRIPTION", Geo_Description, Geo_Description_Map, WING);
  /* DESCRIPTION: Z location of the waterline */
  addDoubleOption("GEO_WATERLINE_LOCATION", Geo_Waterline_Location, 0.0);
  /* DESCRIPTION: Number of section cuts to make when calculating internal volume */
  addUnsignedShortOption("GEO_NUMBER_STATIONS", nWingStations, 25);
  /* DESCRIPTION: Definition of the airfoil sections */
  addDoubleListOption("GEO_LOCATION_STATIONS", nLocationStations, LocationStations);
  default_nacelle_location[0] = 0.0; default_nacelle_location[1] = 0.0; default_nacelle_location[2] = 0.0;
  default_nacelle_location[3] = 1.0; default_nacelle_location[4] = 0.0; default_nacelle_location[5] = 0.0;
  /* DESCRIPTION: Definition of the nacelle location (point and axis) */
  addDoubleArrayOption("GEO_NACELLE_LOCATION", 6, NacelleLocation, default_nacelle_location);
  /* DESCRIPTION: Output sectional forces for specified markers. */
  addBoolOption("GEO_PLOT_STATIONS", Plot_Section_Forces, false);
  /* DESCRIPTION: Mode of the GDC code (analysis, or gradient) */
  addEnumOption("GEO_MODE", GeometryMode, GeometryMode_Map, FUNCTION);

  /* DESCRIPTION: Drag weight in sonic boom Objective Function (from 0.0 to 1.0) */
  addDoubleOption("DRAG_IN_SONICBOOM", WeightCd, 0.0);
  /* DESCRIPTION: Sensitivity smoothing  */
  addEnumOption("SENS_SMOOTHING", Kind_SensSmooth, Sens_Smoothing_Map, NO_SMOOTH);
  /* DESCRIPTION: Continuous Adjoint frozen viscosity */
  addBoolOption("FROZEN_VISC_CONT", Frozen_Visc_Cont, true);
  /* DESCRIPTION: Discrete Adjoint frozen viscosity */
  addBoolOption("FROZEN_VISC_DISC", Frozen_Visc_Disc, false);
  /* DESCRIPTION: Discrete Adjoint frozen limiter */
  addBoolOption("FROZEN_LIMITER_DISC", Frozen_Limiter_Disc, false);
   /* DESCRIPTION:  */
  addDoubleOption("FIX_AZIMUTHAL_LINE", FixAzimuthalLine, 90.0);
  /*!\brief SENS_REMOVE_SHARP
   * \n DESCRIPTION: Remove sharp edges from the sensitivity evaluation  \n Format: SENS_REMOVE_SHARP = YES \n DEFAULT: NO \ingroup Config*/
  addBoolOption("SENS_REMOVE_SHARP", Sens_Remove_Sharp, false);

  /*!\par CONFIG_CATEGORY: Input/output files and formats \ingroup Config */
  /*--- Options related to input/output files and formats ---*/

  /*!\brief OUTPUT_FORMAT \n DESCRIPTION: I/O format for output plots. \n OPTIONS: see \link Output_Map \endlink \n DEFAULT: TECPLOT \ingroup Config */
  addEnumOption("OUTPUT_FORMAT", Output_FileFormat, Output_Map, TECPLOT);
  /*!\brief ACTDISK_JUMP \n DESCRIPTION: The jump is given by the difference in values or a ratio */
  addEnumOption("ACTDISK_JUMP", ActDisk_Jump, Jump_Map, DIFFERENCE);
  /*!\brief MESH_FORMAT \n DESCRIPTION: Mesh input file format \n OPTIONS: see \link Input_Map \endlink \n DEFAULT: SU2 \ingroup Config*/
  addEnumOption("MESH_FORMAT", Mesh_FileFormat, Input_Map, SU2);
  /* DESCRIPTION:  Mesh input file */
  addStringOption("MESH_FILENAME", Mesh_FileName, string("mesh.su2"));
  /*!\brief MESH_OUT_FILENAME \n DESCRIPTION: Mesh output file name. Used when converting, scaling, or deforming a mesh. \n DEFAULT: mesh_out.su2 \ingroup Config*/
  addStringOption("MESH_OUT_FILENAME", Mesh_Out_FileName, string("mesh_out.su2"));

  /*!\brief CONV_FILENAME \n DESCRIPTION: Output file convergence history (w/o extension) \n DEFAULT: history \ingroup Config*/
  addStringOption("CONV_FILENAME", Conv_FileName, string("history"));
  /*!\brief BREAKDOWN_FILENAME \n DESCRIPTION: Output file forces breakdown \ingroup Config*/
  addStringOption("BREAKDOWN_FILENAME", Breakdown_FileName, string("forces_breakdown.dat"));
  /*!\brief CONV_FILENAME \n DESCRIPTION: Output file convergence history (w/o extension) \n DEFAULT: history \ingroup Config*/
  addStringOption("CONV_FILENAME_FSI", Conv_FileName_FSI, string("historyFSI.csv"));
  /* DESCRIPTION: Viscous limiter turbulent equations */
  addBoolOption("WRITE_CONV_FILENAME_FSI", Write_Conv_FSI, false);
  /*!\brief SOLUTION_FLOW_FILENAME \n DESCRIPTION: Restart flow input file (the file output under the filename set by RESTART_FLOW_FILENAME) \n DEFAULT: solution_flow.dat \ingroup Config */
  addStringOption("SOLUTION_FLOW_FILENAME", Solution_FlowFileName, string("solution_flow.dat"));
  /*!\brief SOLUTION_ADJ_FILENAME\n DESCRIPTION: Restart adjoint input file. Objective function abbreviation is expected. \ingroup Config*/
  addStringOption("SOLUTION_ADJ_FILENAME", Solution_AdjFileName, string("solution_adj.dat"));
  /*!\brief SOLUTION_FLOW_FILENAME \n DESCRIPTION: Restart structure input file (the file output under the filename set by RESTART_FLOW_FILENAME) \n Default: solution_flow.dat \ingroup Config */
  addStringOption("SOLUTION_STRUCTURE_FILENAME", Solution_FEMFileName, string("solution_structure.dat"));
  /*!\brief SOLUTION_FLOW_FILENAME \n DESCRIPTION: Restart structure input file (the file output under the filename set by RESTART_FLOW_FILENAME) \n Default: solution_flow.dat \ingroup Config */
  addStringOption("SOLUTION_ADJ_STRUCTURE_FILENAME", Solution_AdjFEMFileName, string("solution_adjoint_structure.dat"));
  /*!\brief RESTART_FLOW_FILENAME \n DESCRIPTION: Output file restart flow \ingroup Config*/
  addStringOption("RESTART_FLOW_FILENAME", Restart_FlowFileName, string("restart_flow.dat"));
  /*!\brief RESTART_ADJ_FILENAME  \n DESCRIPTION: Output file restart adjoint. Objective function abbreviation will be appended. \ingroup Config*/
  addStringOption("RESTART_ADJ_FILENAME", Restart_AdjFileName, string("restart_adj.dat"));
  /*!\brief RESTART_WAVE_FILENAME \n DESCRIPTION: Output file restart wave \ingroup Config*/
  addStringOption("RESTART_WAVE_FILENAME", Restart_WaveFileName, string("restart_wave.dat"));
  /*!\brief RESTART_STRUCTURE_FILENAME \n DESCRIPTION: Output file restart structure \ingroup Config*/
  addStringOption("RESTART_STRUCTURE_FILENAME", Restart_FEMFileName, string("restart_structure.dat"));
  /*!\brief RESTART_ADJ_STRUCTURE_FILENAME \n DESCRIPTION: Output file restart structure \ingroup Config*/
  addStringOption("RESTART_ADJ_STRUCTURE_FILENAME", Restart_AdjFEMFileName, string("restart_adjoint_structure.dat"));
  /*!\brief VOLUME_FLOW_FILENAME  \n DESCRIPTION: Output file flow (w/o extension) variables \ingroup Config */
  addStringOption("VOLUME_FLOW_FILENAME", Flow_FileName, string("flow"));
  /*!\brief VOLUME_STRUCTURE_FILENAME
   * \n  DESCRIPTION: Output file structure (w/o extension) variables \ingroup Config*/
  addStringOption("VOLUME_STRUCTURE_FILENAME", Structure_FileName, string("structure"));
  /*!\brief VOLUME_ADJ_STRUCTURE_FILENAME
   * \n  DESCRIPTION: Output file structure (w/o extension) variables \ingroup Config*/
  addStringOption("VOLUME_ADJ_STRUCTURE_FILENAME", AdjStructure_FileName, string("adj_structure"));
  /*!\brief SURFACE_STRUCTURE_FILENAME
   *  \n DESCRIPTION: Output file structure (w/o extension) variables \ingroup Config*/
  addStringOption("SURFACE_STRUCTURE_FILENAME", SurfStructure_FileName, string("surface_structure"));
  /*!\brief SURFACE_STRUCTURE_FILENAME
   *  \n DESCRIPTION: Output file structure (w/o extension) variables \ingroup Config*/
  addStringOption("SURFACE_ADJ_STRUCTURE_FILENAME", AdjSurfStructure_FileName, string("adj_surface_structure"));
  /*!\brief SURFACE_WAVE_FILENAME
   *  \n DESCRIPTION: Output file structure (w/o extension) variables \ingroup Config*/
  addStringOption("SURFACE_WAVE_FILENAME", SurfWave_FileName, string("surface_wave"));
  /*!\brief SURFACE_HEAT_FILENAME
   *  \n DESCRIPTION: Output file structure (w/o extension) variables \ingroup Config */
  addStringOption("SURFACE_HEAT_FILENAME", SurfHeat_FileName, string("surface_heat"));
  /*!\brief VOLUME_WAVE_FILENAME
   *  \n DESCRIPTION: Output file wave (w/o extension) variables  \ingroup Config*/
  addStringOption("VOLUME_WAVE_FILENAME", Wave_FileName, string("wave"));
  /*!\brief VOLUME_HEAT_FILENAME
   *  \n DESCRIPTION: Output file wave (w/o extension) variables  \ingroup Config*/
  addStringOption("VOLUME_HEAT_FILENAME", Heat_FileName, string("heat"));
  /*!\brief VOLUME_ADJWAVE_FILENAME
   *  \n DESCRIPTION: Output file adj. wave (w/o extension) variables  \ingroup Config*/
  addStringOption("VOLUME_ADJWAVE_FILENAME", AdjWave_FileName, string("adjoint_wave"));
  /*!\brief VOLUME_ADJ_FILENAME
   *  \n DESCRIPTION: Output file adjoint (w/o extension) variables  \ingroup Config*/
  addStringOption("VOLUME_ADJ_FILENAME", Adj_FileName, string("adjoint"));
  /*!\brief GRAD_OBJFUNC_FILENAME
   *  \n DESCRIPTION: Output objective function gradient  \ingroup Config*/
  addStringOption("GRAD_OBJFUNC_FILENAME", ObjFunc_Grad_FileName, string("of_grad.dat"));
  /*!\brief VALUE_OBJFUNC_FILENAME
   *  \n DESCRIPTION: Output objective function  \ingroup Config*/
  addStringOption("VALUE_OBJFUNC_FILENAME", ObjFunc_Value_FileName, string("of_func.dat"));
  /*!\brief SURFACE_FLOW_FILENAME
   *  \n DESCRIPTION: Output file surface flow coefficient (w/o extension)  \ingroup Config*/
  addStringOption("SURFACE_FLOW_FILENAME", SurfFlowCoeff_FileName, string("surface_flow"));
  /*!\brief SURFACE_ADJ_FILENAME
   *  \n DESCRIPTION: Output file surface adjoint coefficient (w/o extension)  \ingroup Config*/
  addStringOption("SURFACE_ADJ_FILENAME", SurfAdjCoeff_FileName, string("surface_adjoint"));
  /*!\brief SURFACE_SENS_FILENAME_FILENAME
   *  \n DESCRIPTION: Output file surface sensitivity (discrete adjoint) (w/o extension)  \ingroup Config*/
  addStringOption("SURFACE_SENS_FILENAME", SurfSens_FileName, string("surface_sens"));
  /*!\brief VOLUME_SENS_FILENAME
   *  \n DESCRIPTION: Output file volume sensitivity (discrete adjoint))  \ingroup Config*/
  addStringOption("VOLUME_SENS_FILENAME", VolSens_FileName, string("volume_sens"));
  /*!\brief WRT_SOL_FREQ
   *  \n DESCRIPTION: Writing solution file frequency  \ingroup Config*/
  addUnsignedLongOption("WRT_SOL_FREQ", Wrt_Sol_Freq, 1000);
  /*!\brief WRT_SOL_FREQ_DUALTIME
   *  \n DESCRIPTION: Writing solution file frequency for dual time  \ingroup Config*/
  addUnsignedLongOption("WRT_SOL_FREQ_DUALTIME", Wrt_Sol_Freq_DualTime, 1);
  /*!\brief WRT_CON_FREQ
   *  \n DESCRIPTION: Writing convergence history frequency  \ingroup Config*/
  addUnsignedLongOption("WRT_CON_FREQ",  Wrt_Con_Freq, 1);
  /*!\brief WRT_CON_FREQ_DUALTIME
   *  \n DESCRIPTION: Writing convergence history frequency for the dual time  \ingroup Config*/
  addUnsignedLongOption("WRT_CON_FREQ_DUALTIME",  Wrt_Con_Freq_DualTime, 10);
  /*!\brief LOW_MEMORY_OUTPUT
   *  \n DESCRIPTION: Output less information for lower memory use.  \ingroup Config*/
  addBoolOption("LOW_MEMORY_OUTPUT", Low_MemoryOutput, false);
  /*!\brief WRT_OUTPUT
   *  \n DESCRIPTION: Write output files (disable all output by setting to NO)  \ingroup Config*/
  addBoolOption("WRT_OUTPUT", Wrt_Output, true);
  /*!\brief WRT_VOL_SOL
   *  \n DESCRIPTION: Write a volume solution file  \ingroup Config*/
  addBoolOption("WRT_VOL_SOL", Wrt_Vol_Sol, true);
  /*!\brief WRT_SRF_SOL
   *  \n DESCRIPTION: Write a surface solution file  \ingroup Config*/
  addBoolOption("WRT_SRF_SOL", Wrt_Srf_Sol, true);
  /*!\brief WRT_CSV_SOL
   *  \n DESCRIPTION: Write a surface CSV solution file  \ingroup Config*/
  addBoolOption("WRT_CSV_SOL", Wrt_Csv_Sol, true);
  /*!\brief WRT_SURFACE
   *  \n DESCRIPTION: Output solution at each surface  \ingroup Config*/
  addBoolOption("WRT_SURFACE", Wrt_Surface, false);
  /*!\brief WRT_RESIDUALS
   *  \n DESCRIPTION: Output residual info to solution/restart file  \ingroup Config*/
  addBoolOption("WRT_RESIDUALS", Wrt_Residuals, false);
  /*!\brief WRT_LIMITERS
   *  \n DESCRIPTION: Output limiter value information to solution/restart file  \ingroup Config*/
  addBoolOption("WRT_LIMITERS", Wrt_Limiters, false);
  /*!\brief WRT_SHARPEDGES
   *  \n DESCRIPTION: Output sharp edge limiter information to solution/restart file  \ingroup Config*/
  addBoolOption("WRT_SHARPEDGES", Wrt_SharpEdges, false);
  /* DESCRIPTION: Output the rind layers in the solution files  \ingroup Config*/
  addBoolOption("WRT_HALO", Wrt_Halo, false);
  /*!\brief MARKER_ANALYZE_AVERAGE
   *  \n DESCRIPTION: Output averaged flow values on specified analyze marker.
   *  Options: AREA, MASSFLUX
   *  \n Use with MARKER_ANALYZE. \ingroup Config*/
  addEnumOption("MARKER_ANALYZE_AVERAGE", Kind_Average, Average_Map, AVERAGE_MASSFLUX);
  /*!\brief CONSOLE_OUTPUT_VERBOSITY
   *  \n DESCRIPTION: Verbosity level for console output  \ingroup Config*/
  addEnumOption("CONSOLE_OUTPUT_VERBOSITY", Console_Output_Verb, Verb_Map, VERB_HIGH);


  /*!\par CONFIG_CATEGORY: Dynamic mesh definition \ingroup Config*/
  /*--- Options related to dynamic meshes ---*/

  /* DESCRIPTION: Mesh motion for unsteady simulations */
  addBoolOption("GRID_MOVEMENT", Grid_Movement, false);
  /* DESCRIPTION: Type of mesh motion */
  addEnumListOption("GRID_MOVEMENT_KIND", nGridMovement, Kind_GridMovement, GridMovement_Map);
  /* DESCRIPTION: Marker(s) of moving surfaces (MOVING_WALL or DEFORMING grid motion). */
  addStringListOption("MARKER_MOVING", nMarker_Moving, Marker_Moving);
  /* DESCRIPTION: Mach number (non-dimensional, based on the mesh velocity and freestream vals.) */
  addDoubleOption("MACH_MOTION", Mach_Motion, 0.0);
  /* DESCRIPTION: Coordinates of the rigid motion origin */
  addDoubleListOption("MOTION_ORIGIN_X", nMotion_Origin_X, Motion_Origin_X);
  /* DESCRIPTION: Coordinates of the rigid motion origin */
  addDoubleListOption("MOTION_ORIGIN_Y", nMotion_Origin_Y, Motion_Origin_Y);
  /* DESCRIPTION: Coordinates of the rigid motion origin */
  addDoubleListOption("MOTION_ORIGIN_Z", nMotion_Origin_Z, Motion_Origin_Z);
  /* DESCRIPTION: Translational velocity vector (m/s) in the x, y, & z directions (RIGID_MOTION only) */
  addDoubleListOption("TRANSLATION_RATE_X", nTranslation_Rate_X, Translation_Rate_X);
  /* DESCRIPTION: Translational velocity vector (m/s) in the x, y, & z directions (RIGID_MOTION only) */
  addDoubleListOption("TRANSLATION_RATE_Y", nTranslation_Rate_Y, Translation_Rate_Y);
  /* DESCRIPTION: Translational velocity vector (m/s) in the x, y, & z directions (RIGID_MOTION only) */
  addDoubleListOption("TRANSLATION_RATE_Z", nTranslation_Rate_Z, Translation_Rate_Z);
  /* DESCRIPTION: Angular velocity vector (rad/s) about x, y, & z axes (RIGID_MOTION only) */
  addDoubleListOption("ROTATION_RATE_X", nRotation_Rate_X, Rotation_Rate_X);
  /* DESCRIPTION: Angular velocity vector (rad/s) about x, y, & z axes (RIGID_MOTION only) */
  addDoubleListOption("ROTATION_RATE_Y", nRotation_Rate_Y, Rotation_Rate_Y);
  /* DESCRIPTION: Angular velocity vector (rad/s) about x, y, & z axes (RIGID_MOTION only) */
  addDoubleListOption("ROTATION_RATE_Z", nRotation_Rate_Z, Rotation_Rate_Z);
  /* DESCRIPTION: Pitching angular freq. (rad/s) about x, y, & z axes (RIGID_MOTION only) */
  addDoubleListOption("PITCHING_OMEGA_X", nPitching_Omega_X, Pitching_Omega_X);
  /* DESCRIPTION: Pitching angular freq. (rad/s) about x, y, & z axes (RIGID_MOTION only) */
  addDoubleListOption("PITCHING_OMEGA_Y", nPitching_Omega_Y, Pitching_Omega_Y);
  /* DESCRIPTION: Pitching angular freq. (rad/s) about x, y, & z axes (RIGID_MOTION only) */
  addDoubleListOption("PITCHING_OMEGA_Z", nPitching_Omega_Z, Pitching_Omega_Z);
  /* DESCRIPTION: Pitching amplitude (degrees) about x, y, & z axes (RIGID_MOTION only) */
  addDoubleListOption("PITCHING_AMPL_X", nPitching_Ampl_X, Pitching_Ampl_X);
  /* DESCRIPTION: Pitching amplitude (degrees) about x, y, & z axes (RIGID_MOTION only) */
  addDoubleListOption("PITCHING_AMPL_Y", nPitching_Ampl_Y, Pitching_Ampl_Y);
  /* DESCRIPTION: Pitching amplitude (degrees) about x, y, & z axes (RIGID_MOTION only) */
  addDoubleListOption("PITCHING_AMPL_Z", nPitching_Ampl_Z, Pitching_Ampl_Z);
  /* DESCRIPTION: Pitching phase offset (degrees) about x, y, & z axes (RIGID_MOTION only) */
  addDoubleListOption("PITCHING_PHASE_X", nPitching_Phase_X, Pitching_Phase_X);
  /* DESCRIPTION: Pitching phase offset (degrees) about x, y, & z axes (RIGID_MOTION only) */
  addDoubleListOption("PITCHING_PHASE_Y", nPitching_Phase_Y, Pitching_Phase_Y);
  /* DESCRIPTION: Pitching phase offset (degrees) about x, y, & z axes (RIGID_MOTION only) */
  addDoubleListOption("PITCHING_PHASE_Z", nPitching_Phase_Z, Pitching_Phase_Z);
  /* DESCRIPTION: Plunging angular freq. (rad/s) in x, y, & z directions (RIGID_MOTION only) */
  addDoubleListOption("PLUNGING_OMEGA_X", nPlunging_Omega_X, Plunging_Omega_X);
  /* DESCRIPTION: Plunging angular freq. (rad/s) in x, y, & z directions (RIGID_MOTION only) */
  addDoubleListOption("PLUNGING_OMEGA_Y", nPlunging_Omega_Y, Plunging_Omega_Y);
  /* DESCRIPTION: Plunging angular freq. (rad/s) in x, y, & z directions (RIGID_MOTION only) */
  addDoubleListOption("PLUNGING_OMEGA_Z", nPlunging_Omega_Z, Plunging_Omega_Z);
  /* DESCRIPTION: Plunging amplitude (m) in x, y, & z directions (RIGID_MOTION only) */
  addDoubleListOption("PLUNGING_AMPL_X", nPlunging_Ampl_X, Plunging_Ampl_X);
  /* DESCRIPTION: Plunging amplitude (m) in x, y, & z directions (RIGID_MOTION only) */
  addDoubleListOption("PLUNGING_AMPL_Y", nPlunging_Ampl_Y, Plunging_Ampl_Y);
  /* DESCRIPTION: Plunging amplitude (m) in x, y, & z directions (RIGID_MOTION only) */
  addDoubleListOption("PLUNGING_AMPL_Z", nPlunging_Ampl_Z, Plunging_Ampl_Z);
  /* DESCRIPTION: Value to move motion origins (1 or 0) */
  addUShortListOption("MOVE_MOTION_ORIGIN", nMoveMotion_Origin, MoveMotion_Origin);
  /* DESCRIPTION:  */
  addStringOption("MOTION_FILENAME", Motion_Filename, string("mesh_motion.dat"));

  /*!\par CONFIG_CATEGORY: Grid adaptation \ingroup Config*/
  /*--- Options related to grid adaptation ---*/

  /* DESCRIPTION: Kind of grid adaptation */
  addEnumOption("KIND_ADAPT", Kind_Adaptation, Adapt_Map, NO_ADAPT);
  /* DESCRIPTION: Percentage of new elements (% of the original number of elements) */
  addDoubleOption("NEW_ELEMS", New_Elem_Adapt, -1.0);
  /* DESCRIPTION: Scale factor for the dual volume */
  addDoubleOption("DUALVOL_POWER", DualVol_Power, 0.5);
  /* DESCRIPTION: Use analytical definition for surfaces */
  addEnumOption("ANALYTICAL_SURFDEF", Analytical_Surface, Geo_Analytic_Map, NO_GEO_ANALYTIC);
  /* DESCRIPTION: Before each computation, implicitly smooth the nodal coordinates */
  addBoolOption("SMOOTH_GEOMETRY", SmoothNumGrid, false);
  /* DESCRIPTION: Adapt the boundary elements */
  addBoolOption("ADAPT_BOUNDARY", AdaptBoundary, true);

  /*!\par CONFIG_CATEGORY: Aeroelastic Simulation (Typical Section Model) \ingroup Config*/
  /*--- Options related to aeroelastic simulations using the Typical Section Model) ---*/
  /* DESCRIPTION: The flutter speed index (modifies the freestream condition) */
  addDoubleOption("FLUTTER_SPEED_INDEX", FlutterSpeedIndex, 0.6);
  /* DESCRIPTION: Natural frequency of the spring in the plunging direction (rad/s). */
  addDoubleOption("PLUNGE_NATURAL_FREQUENCY", PlungeNaturalFrequency, 100);
  /* DESCRIPTION: Natural frequency of the spring in the pitching direction (rad/s). */
  addDoubleOption("PITCH_NATURAL_FREQUENCY", PitchNaturalFrequency, 100);
  /* DESCRIPTION: The airfoil mass ratio. */
  addDoubleOption("AIRFOIL_MASS_RATIO", AirfoilMassRatio, 60);
  /* DESCRIPTION: Distance in semichords by which the center of gravity lies behind the elastic axis. */
  addDoubleOption("CG_LOCATION", CG_Location, 1.8);
  /* DESCRIPTION: The radius of gyration squared (expressed in semichords) of the typical section about the elastic axis. */
  addDoubleOption("RADIUS_GYRATION_SQUARED", RadiusGyrationSquared, 3.48);
  /* DESCRIPTION: Solve the aeroelastic equations every given number of internal iterations. */
  addUnsignedShortOption("AEROELASTIC_ITER", AeroelasticIter, 3);
  
  /*!\par CONFIG_CATEGORY: Optimization Problem*/
  
  /* DESCRIPTION: Scale the line search in the optimizer */
  addDoubleOption("OPT_RELAX_FACTOR", Opt_RelaxFactor, 1.0);

  /* DESCRIPTION: Bound the line search in the optimizer */
  addDoubleOption("OPT_LINE_SEARCH_BOUND", Opt_LineSearch_Bound, 1E6);

  /*!\par CONFIG_CATEGORY: Wind Gust \ingroup Config*/
  /*--- Options related to wind gust simulations ---*/

  /* DESCRIPTION: Apply a wind gust */
  addBoolOption("WIND_GUST", Wind_Gust, false);
  /* DESCRIPTION: Type of gust */
  addEnumOption("GUST_TYPE", Gust_Type, Gust_Type_Map, NO_GUST);
  /* DESCRIPTION: Gust wavelenght (meters) */
  addDoubleOption("GUST_WAVELENGTH", Gust_WaveLength, 0.0);
  /* DESCRIPTION: Number of gust periods */
  addDoubleOption("GUST_PERIODS", Gust_Periods, 1.0);
  /* DESCRIPTION: Gust amplitude (m/s) */
  addDoubleOption("GUST_AMPL", Gust_Ampl, 0.0);
  /* DESCRIPTION: Time at which to begin the gust (sec) */
  addDoubleOption("GUST_BEGIN_TIME", Gust_Begin_Time, 0.0);
  /* DESCRIPTION: Location at which the gust begins (meters) */
  addDoubleOption("GUST_BEGIN_LOC", Gust_Begin_Loc, 0.0);
  /* DESCRIPTION: Direction of the gust X or Y dir */
  addEnumOption("GUST_DIR", Gust_Dir, Gust_Dir_Map, Y_DIR);

  /* Harmonic Balance config */
  /* DESCRIPTION: Omega_HB = 2*PI*frequency - frequencies for Harmonic Balance method */
  addDoubleListOption("OMEGA_HB", nOmega_HB, Omega_HB);

  /*!\par CONFIG_CATEGORY: Equivalent Area \ingroup Config*/
  /*--- Options related to the equivalent area ---*/

  /* DESCRIPTION: Evaluate equivalent area on the Near-Field  */
  addBoolOption("EQUIV_AREA", EquivArea, false);
  default_ea_lim[0] = 0.0; default_ea_lim[1] = 1.0; default_ea_lim[2] = 1.0;
  /* DESCRIPTION: Integration limits of the equivalent area ( xmin, xmax, Dist_NearField ) */
  addDoubleArrayOption("EA_INT_LIMIT", 3, EA_IntLimit, default_ea_lim);
  /* DESCRIPTION: Equivalent area scaling factor */
  addDoubleOption("EA_SCALE_FACTOR", EA_ScaleFactor, 1.0);

	// these options share nDV as their size in the option references; not a good idea
	/*!\par CONFIG_CATEGORY: Grid deformation \ingroup Config*/
  /*--- Options related to the grid deformation ---*/

	/* DESCRIPTION: Kind of deformation */
	addEnumListOption("DV_KIND", nDV, Design_Variable, Param_Map);
	/* DESCRIPTION: Marker of the surface to which we are going apply the shape deformation */
  addStringListOption("DV_MARKER", nMarker_DV, Marker_DV);
	/* DESCRIPTION: Parameters of the shape deformation
   - FFD_CONTROL_POINT_2D ( FFDBox ID, i_Ind, j_Ind, x_Disp, y_Disp )
   - FFD_RADIUS_2D ( FFDBox ID )
   - FFD_CAMBER_2D ( FFDBox ID, i_Ind )
   - FFD_THICKNESS_2D ( FFDBox ID, i_Ind )
   - HICKS_HENNE ( Lower Surface (0)/Upper Surface (1)/Only one Surface (2), x_Loc )
   - SURFACE_BUMP ( x_start, x_end, x_Loc )
   - CST ( Lower Surface (0)/Upper Surface (1), Kulfan parameter number, Total number of Kulfan parameters for surface )
   - NACA_4DIGITS ( 1st digit, 2nd digit, 3rd and 4th digit )
   - PARABOLIC ( Center, Thickness )
   - TRANSLATION ( x_Disp, y_Disp, z_Disp )
   - ROTATION ( x_Orig, y_Orig, z_Orig, x_End, y_End, z_End )
   - OBSTACLE ( Center, Bump size )
   - SPHERICAL ( ControlPoint_Index, Theta_Disp, R_Disp )
   - FFD_CONTROL_POINT ( FFDBox ID, i_Ind, j_Ind, k_Ind, x_Disp, y_Disp, z_Disp )
   - FFD_TWIST_ANGLE ( FFDBox ID, x_Orig, y_Orig, z_Orig, x_End, y_End, z_End )
   - FFD_ROTATION ( FFDBox ID, x_Orig, y_Orig, z_Orig, x_End, y_End, z_End )
   - FFD_CONTROL_SURFACE ( FFDBox ID, x_Orig, y_Orig, z_Orig, x_End, y_End, z_End )
   - FFD_CAMBER ( FFDBox ID, i_Ind, j_Ind )
   - FFD_THICKNESS ( FFDBox ID, i_Ind, j_Ind ) */
	addDVParamOption("DV_PARAM", nDV, ParamDV, FFDTag, Design_Variable);
  /* DESCRIPTION: New value of the shape deformation */
  addDVValueOption("DV_VALUE", nDV_Value, DV_Value, nDV, ParamDV, Design_Variable);
	/* DESCRIPTION: Hold the grid fixed in a region */
  addBoolOption("HOLD_GRID_FIXED", Hold_GridFixed, false);
	default_grid_fix[0] = -1E15; default_grid_fix[1] = -1E15; default_grid_fix[2] = -1E15;
	default_grid_fix[3] =  1E15; default_grid_fix[4] =  1E15; default_grid_fix[5] =  1E15;
	/* DESCRIPTION: Coordinates of the box where the grid will be deformed (Xmin, Ymin, Zmin, Xmax, Ymax, Zmax) */
	addDoubleArrayOption("HOLD_GRID_FIXED_COORD", 6, Hold_GridFixed_Coord, default_grid_fix);
	/* DESCRIPTION: Visualize the deformation */
  addBoolOption("VISUALIZE_DEFORMATION", Visualize_Deformation, false);
  /* DESCRIPTION: Print the residuals during mesh deformation to the console */
  addBoolOption("DEFORM_CONSOLE_OUTPUT", Deform_Output, true);
  /* DESCRIPTION: Number of nonlinear deformation iterations (surface deformation increments) */
  addUnsignedLongOption("DEFORM_NONLINEAR_ITER", GridDef_Nonlinear_Iter, 1);
  /* DESCRIPTION: Number of smoothing iterations for FEA mesh deformation */
  addUnsignedLongOption("DEFORM_LINEAR_ITER", GridDef_Linear_Iter, 1000);
  /* DESCRIPTION: Factor to multiply smallest volume for deform tolerance (0.001 default) */
  addDoubleOption("DEFORM_TOL_FACTOR", Deform_Tol_Factor, 1E-6);
  /* DESCRIPTION: Deform coefficient (-1.0 to 0.5) */
  addDoubleOption("DEFORM_COEFF", Deform_Coeff, 1E6);
  /* DESCRIPTION: Deform limit in m or inches */
  addDoubleOption("DEFORM_LIMIT", Deform_Limit, 1E6);
  /* DESCRIPTION: Type of element stiffness imposed for FEA mesh deformation (INVERSE_VOLUME, WALL_DISTANCE, CONSTANT_STIFFNESS) */
  addEnumOption("DEFORM_STIFFNESS_TYPE", Deform_Stiffness_Type, Deform_Stiffness_Map, SOLID_WALL_DISTANCE);
  /* DESCRIPTION: Poisson's ratio for constant stiffness FEA method of grid deformation*/
  addDoubleOption("DEFORM_ELASTICITY_MODULUS", Deform_ElasticityMod, 2E11);
  /* DESCRIPTION: Young's modulus and Poisson's ratio for constant stiffness FEA method of grid deformation*/
  addDoubleOption("DEFORM_POISSONS_RATIO", Deform_PoissonRatio, 0.3);
  /*  DESCRIPTION: Linear solver for the mesh deformation\n OPTIONS: see \link Linear_Solver_Map \endlink \n DEFAULT: FGMRES \ingroup Config*/
  addEnumOption("DEFORM_LINEAR_SOLVER", Kind_Deform_Linear_Solver, Linear_Solver_Map, FGMRES);
  /*  \n DESCRIPTION: Preconditioner for the Krylov linear solvers \n OPTIONS: see \link Linear_Solver_Prec_Map \endlink \n DEFAULT: LU_SGS \ingroup Config*/
  addEnumOption("DEFORM_LINEAR_SOLVER_PREC", Kind_Deform_Linear_Solver_Prec, Linear_Solver_Prec_Map, ILU);
  /* DESCRIPTION: Minimum error threshold for the linear solver for the implicit formulation */
  addDoubleOption("DEFORM_LINEAR_SOLVER_ERROR", Deform_Linear_Solver_Error, 1E-5);
  /* DESCRIPTION: Maximum number of iterations of the linear solver for the implicit formulation */
  addUnsignedLongOption("DEFORM_LINEAR_SOLVER_ITER", Deform_Linear_Solver_Iter, 1000);

  /*!\par CONFIG_CATEGORY: Rotorcraft problem \ingroup Config*/
  /*--- option related to rotorcraft problems ---*/

  /* DESCRIPTION: MISSING ---*/
  addDoubleOption("CYCLIC_PITCH", Cyclic_Pitch, 0.0);
  /* DESCRIPTION: MISSING ---*/
  addDoubleOption("COLLECTIVE_PITCH", Collective_Pitch, 0.0);

  /*!\par CONFIG_CATEGORY: FEM flow solver definition \ingroup Config*/
  /*--- Options related to the finite element flow solver---*/

  /* DESCRIPTION: Riemann solver used for DG (ROE, LAX-FRIEDRICH, AUSM, AUSMPW+, HLLC, VAN_LEER) */
  addEnumOption("RIEMANN_SOLVER_FEM", Riemann_Solver_FEM, Upwind_Map, ROE);
  /* DESCRIPTION: Constant factor applied for quadrature with straight elements (2.0 by default) */
  addDoubleOption("QUADRATURE_FACTOR_STRAIGHT_FEM", Quadrature_Factor_Straight, 2.0);
  /* DESCRIPTION: Constant factor applied for quadrature with curved elements (3.0 by default) */
  addDoubleOption("QUADRATURE_FACTOR_CURVED_FEM", Quadrature_Factor_Curved, 3.0);
  /* DESCRIPTION: Factor applied during quadrature in time for ADER-DG. (2.0 by default) */
  addDoubleOption("QUADRATURE_FACTOR_TIME_ADER_DG", Quadrature_Factor_Time_ADER_DG, 2.0);
  /* DESCRIPTION: Factor for the symmetrizing terms in the DG FEM discretization (1.0 by default) */
  addDoubleOption("THETA_INTERIOR_PENALTY_DG_FEM", Theta_Interior_Penalty_DGFEM, 1.0);
  /* DESCRIPTION: Compute the entropy in the fluid model (YES, NO) */
  addBoolOption("COMPUTE_ENTROPY_FLUID_MODEL", Compute_Entropy, true);
  /* DESCRIPTION: Use the lumped mass matrix for steady DGFEM computations */
  addBoolOption("USE_LUMPED_MASSMATRIX_DGFEM", Use_Lumped_MassMatrix_DGFEM, false);
  /* DESCRIPTION: Only compute the exact Jacobian of the spatial discretization (NO, YES) */
  addBoolOption("JACOBIAN_SPATIAL_DISCRETIZATION_ONLY", Jacobian_Spatial_Discretization_Only, false);

  /*!\par CONFIG_CATEGORY: FEA solver \ingroup Config*/
  /*--- Options related to the FEA solver ---*/

  /*!\brief FEA_FILENAME \n DESCRIPTION: Filename to input for element-based properties \n Default: element_properties.dat \ingroup Config */
  addStringOption("FEA_FILENAME", FEA_FileName, string("element_properties.dat"));

  /* DESCRIPTION: Modulus of elasticity */
  addDoubleListOption("ELASTICITY_MODULUS", nElasticityMod, ElasticityMod);
  /* DESCRIPTION: Poisson ratio */
  addDoubleListOption("POISSON_RATIO", nPoissonRatio, PoissonRatio);
  /* DESCRIPTION: Material density */
  addDoubleListOption("MATERIAL_DENSITY", nMaterialDensity, MaterialDensity);
  /* DESCRIPTION: Knowles B constant */
  addDoubleOption("KNOWLES_B", Knowles_B, 1.0);
  /* DESCRIPTION: Knowles N constant */
  addDoubleOption("KNOWLES_N", Knowles_N, 1.0);

  /*  DESCRIPTION: Include DE effects
  *  Options: NO, YES \ingroup Config */
  addBoolOption("DE_EFFECTS", DE_Effects, false);
  /*!\brief ELECTRIC_FIELD_CONST \n DESCRIPTION: Value of the Dielectric Elastomer constant */
  addDoubleListOption("ELECTRIC_FIELD_CONST", nElectric_Constant, Electric_Constant);
  /* DESCRIPTION: Modulus of the Electric Fields */
  addDoubleListOption("ELECTRIC_FIELD_MOD", nElectric_Field, Electric_Field_Mod);
  /* DESCRIPTION: Direction of the Electic Fields */
  addDoubleListOption("ELECTRIC_FIELD_DIR", nDim_Electric_Field, Electric_Field_Dir);

  /* DESCRIPTION: Convergence criteria for FEM adjoint */
  addDoubleOption("CRITERIA_FEM_ADJ", Res_FEM_ADJ, -5.0);

  /*!\brief DESIGN_VARIABLE_FEA
   *  \n DESCRIPTION: Design variable for FEA problems \n OPTIONS: See \link DVFEA_Map \endlink \n DEFAULT VENKATAKRISHNAN \ingroup Config */
  addEnumOption("DESIGN_VARIABLE_FEA", Kind_DV_FEA, DVFEA_Map, NODV_FEA);

  /*  DESCRIPTION: Consider a reference solution for the structure (optimization applications)
  *  Options: NO, YES \ingroup Config */
  addBoolOption("REFERENCE_GEOMETRY", RefGeom, false);
  /*!\brief REFERENCE_GEOMETRY_PENALTY\n DESCRIPTION: Penalty weight value for the objective function \ingroup Config*/
  addDoubleOption("REFERENCE_GEOMETRY_PENALTY", RefGeom_Penalty, 1E6);
  /*!\brief SOLUTION_FLOW_FILENAME \n DESCRIPTION: Restart structure input file (the file output under the filename set by RESTART_FLOW_FILENAME) \n Default: solution_flow.dat \ingroup Config */
  addStringOption("REFERENCE_GEOMETRY_FILENAME", RefGeom_FEMFileName, string("reference_geometry.dat"));
  /*!\brief MESH_FORMAT \n DESCRIPTION: Mesh input file format \n OPTIONS: see \link Input_Map \endlink \n DEFAULT: SU2 \ingroup Config*/
  addEnumOption("REFERENCE_GEOMETRY_FORMAT", RefGeom_FileFormat, Input_Ref_Map, SU2_REF);

  /*!\brief TOTAL_DV_PENALTY\n DESCRIPTION: Penalty weight value to maintain the total sum of DV constant \ingroup Config*/
  addDoubleOption("TOTAL_DV_PENALTY", DV_Penalty, 0);

  /*!\brief REFERENCE_NODE\n  DESCRIPTION: Reference node for the structure (optimization applications) */
  addUnsignedLongOption("REFERENCE_NODE", refNodeID, 0);
  /* DESCRIPTION: Modulus of the electric fields */
  addDoubleListOption("REFERENCE_NODE_DISPLACEMENT", nDim_RefNode, RefNode_Displacement);
  /*!\brief REFERENCE_NODE_PENALTY\n DESCRIPTION: Penalty weight value for the objective function \ingroup Config*/
  addDoubleOption("REFERENCE_NODE_PENALTY", RefNode_Penalty, 1E3);

  /*!\brief REGIME_TYPE \n  DESCRIPTION: Geometric condition \n OPTIONS: see \link Struct_Map \endlink \ingroup Config*/
  addEnumOption("GEOMETRIC_CONDITIONS", Kind_Struct_Solver, Struct_Map, SMALL_DEFORMATIONS);
  /*!\brief REGIME_TYPE \n  DESCRIPTION: Material model \n OPTIONS: see \link Material_Map \endlink \ingroup Config*/
  addEnumOption("MATERIAL_MODEL", Kind_Material, Material_Map, LINEAR_ELASTIC);
  /*!\brief REGIME_TYPE \n  DESCRIPTION: Compressibility of the material \n OPTIONS: see \link MatComp_Map \endlink \ingroup Config*/
  addEnumOption("MATERIAL_COMPRESSIBILITY", Kind_Material_Compress, MatComp_Map, COMPRESSIBLE_MAT);

  /*  DESCRIPTION: Consider a prestretch in the structural domain
  *  Options: NO, YES \ingroup Config */
  addBoolOption("PRESTRETCH", Prestretch, false);
  /*!\brief PRESTRETCH_FILENAME \n DESCRIPTION: Filename to input for prestretching membranes \n Default: prestretch_file.dat \ingroup Config */
  addStringOption("PRESTRETCH_FILENAME", Prestretch_FEMFileName, string("prestretch_file.dat"));

  /* DESCRIPTION: Iterative method for non-linear structural analysis */
  addEnumOption("NONLINEAR_FEM_SOLUTION_METHOD", Kind_SpaceIteScheme_FEA, Space_Ite_Map_FEA, NEWTON_RAPHSON);
  /* DESCRIPTION: Number of internal iterations for Newton-Raphson Method in nonlinear structural applications */
  addUnsignedLongOption("NONLINEAR_FEM_INT_ITER", Dyn_nIntIter, 10);

  /* DESCRIPTION: Formulation for bidimensional elasticity solver */
  addEnumOption("FORMULATION_ELASTICITY_2D", Kind_2DElasForm, ElasForm_2D, PLANE_STRAIN);
  /*  DESCRIPTION: Apply dead loads
  *  Options: NO, YES \ingroup Config */
  addBoolOption("DEAD_LOAD", DeadLoad, false);
  /*  DESCRIPTION: Temporary: pseudo static analysis (no density in dynamic analysis)
  *  Options: NO, YES \ingroup Config */
  addBoolOption("PSEUDO_STATIC", PseudoStatic, false);
  /* DESCRIPTION: Dynamic or static structural analysis */
  addEnumOption("DYNAMIC_ANALYSIS", Dynamic_Analysis, Dynamic_Map, STATIC);
  /* DESCRIPTION: Time Step for dynamic analysis (s) */
  addDoubleOption("DYN_TIMESTEP", Delta_DynTime, 0.0);
  /* DESCRIPTION: Total Physical Time for dual time stepping simulations (s) */
  addDoubleOption("DYN_TIME", Total_DynTime, 1.0);
  /* DESCRIPTION: Parameter alpha for Newmark scheme (s) */
  addDoubleOption("NEWMARK_ALPHA", Newmark_alpha, 0.25);
  /* DESCRIPTION: Parameter delta for Newmark scheme (s) */
  addDoubleOption("NEWMARK_DELTA", Newmark_delta, 0.5);
  /* DESCRIPTION: Apply the load as a ramp */
  addBoolOption("RAMP_LOADING", Ramp_Load, false);
  /* DESCRIPTION: Time while the load is to be increased linearly */
  addDoubleOption("RAMP_TIME", Ramp_Time, 1.0);
  /* DESCRIPTION: Transfer method used for multiphysics problems */
  addEnumOption("DYNAMIC_LOAD_TRANSFER", Dynamic_LoadTransfer, Dyn_Transfer_Method_Map, POL_ORDER_1);

  /* DESCRIPTION: Newmark - Generalized alpha - coefficients */
  addDoubleListOption("TIME_INT_STRUCT_COEFFS", nIntCoeffs, Int_Coeffs);

  /*  DESCRIPTION: Apply dead loads. Options: NO, YES \ingroup Config */
  addBoolOption("INCREMENTAL_LOAD", IncrementalLoad, false);
  /* DESCRIPTION: Maximum number of increments of the  */
  addUnsignedLongOption("NUMBER_INCREMENTS", IncLoad_Nincrements, 10);

  default_inc_crit[0] = 0.0; default_inc_crit[1] = 0.0; default_inc_crit[2] = 0.0;
  /* DESCRIPTION: Definition of the  UTOL RTOL ETOL*/
  addDoubleArrayOption("INCREMENTAL_CRITERIA", 3, IncLoad_Criteria, default_inc_crit);

  /* DESCRIPTION: Time while the structure is static */
  addDoubleOption("STATIC_TIME", Static_Time, 0.0);

  /* DESCRIPTION: Order of the predictor */
  addUnsignedShortOption("PREDICTOR_ORDER", Pred_Order, 0);

  /* DESCRIPTION: Transfer method used for multiphysics problems */
  addEnumOption("MULTIPHYSICS_TRANSFER_METHOD", Kind_TransferMethod, Transfer_Method_Map, BROADCAST_DATA);


  /* CONFIG_CATEGORY: FSI solver */
  /*--- Options related to the FSI solver ---*/

  /*!\brief PHYSICAL_PROBLEM_FLUID_FSI
   *  DESCRIPTION: Physical governing equations \n
   *  Options: NONE (default),EULER, NAVIER_STOKES, RANS,
   *  \ingroup Config*/
  addEnumOption("FSI_FLUID_PROBLEM", Kind_Solver_Fluid_FSI, FSI_Fluid_Solver_Map, NO_SOLVER_FFSI);

  /*!\brief PHYSICAL_PROBLEM_STRUCTURAL_FSI
   *  DESCRIPTION: Physical governing equations \n
   *  Options: NONE (default), FEM_ELASTICITY
   *  \ingroup Config*/
  addEnumOption("FSI_STRUCTURAL_PROBLEM", Kind_Solver_Struc_FSI, FSI_Struc_Solver_Map, NO_SOLVER_SFSI);

  /* DESCRIPTION: Linear solver for the structural side on FSI problems */
  addEnumOption("FSI_LINEAR_SOLVER_STRUC", Kind_Linear_Solver_FSI_Struc, Linear_Solver_Map, FGMRES);
  /* DESCRIPTION: Preconditioner for the Krylov linear solvers */
  addEnumOption("FSI_LINEAR_SOLVER_PREC_STRUC", Kind_Linear_Solver_Prec_FSI_Struc, Linear_Solver_Prec_Map, ILU);
  /* DESCRIPTION: Maximum number of iterations of the linear solver for the implicit formulation */
  addUnsignedLongOption("FSI_LINEAR_SOLVER_ITER_STRUC", Linear_Solver_Iter_FSI_Struc, 500);
  /* DESCRIPTION: Minimum error threshold for the linear solver for the implicit formulation */
  addDoubleOption("FSI_LINEAR_SOLVER_ERROR_STRUC", Linear_Solver_Error_FSI_Struc, 1E-6);

  /* DESCRIPTION: ID of the region we want to compute the sensitivities using direct differentiation */
  addUnsignedShortOption("FEA_ID_DIRECTDIFF", nID_DV, 0);

  /* DESCRIPTION: Restart from a steady state (sets grid velocities to 0 when loading the restart). */
  addBoolOption("RESTART_STEADY_STATE", SteadyRestart, false);

  /*  DESCRIPTION: Apply dead loads
  *  Options: NO, YES \ingroup Config */
  addBoolOption("MATCHING_MESH", MatchingMesh, true);

  /*!\par KIND_INTERPOLATION \n
   * DESCRIPTION: Type of interpolation to use for multi-zone problems. \n OPTIONS: see \link Interpolator_Map \endlink
   * Sets Kind_Interpolation \ingroup Config
   */
  addEnumOption("KIND_INTERPOLATION", Kind_Interpolation, Interpolator_Map, NEAREST_NEIGHBOR);

  /* DESCRIPTION: Maximum number of FSI iterations */
  addUnsignedShortOption("FSI_ITER", nIterFSI, 1);
  /* DESCRIPTION: Number of FSI iterations during which a ramp is applied */
  addUnsignedShortOption("RAMP_FSI_ITER", nIterFSI_Ramp, 2);
  /* DESCRIPTION: Aitken's static relaxation factor */
  addDoubleOption("STAT_RELAX_PARAMETER", AitkenStatRelax, 0.4);
  /* DESCRIPTION: Aitken's dynamic maximum relaxation factor for the first iteration */
  addDoubleOption("AITKEN_DYN_MAX_INITIAL", AitkenDynMaxInit, 0.5);
  /* DESCRIPTION: Aitken's dynamic minimum relaxation factor for the first iteration */
  addDoubleOption("AITKEN_DYN_MIN_INITIAL", AitkenDynMinInit, 0.5);
  /* DESCRIPTION: Type of gust */
  addEnumOption("BGS_RELAXATION", Kind_BGS_RelaxMethod, AitkenForm_Map, NO_RELAXATION);


  /*!\par CONFIG_CATEGORY: Wave solver \ingroup Config*/
  /*--- options related to the wave solver ---*/

  /* DESCRIPTION: Constant wave speed */
  addDoubleOption("WAVE_SPEED", Wave_Speed, 331.79);

  /*!\par CONFIG_CATEGORY: Heat solver \ingroup Config*/
  /*--- options related to the heat solver ---*/

  /* DESCRIPTION: Thermal diffusivity constant */
  addDoubleOption("THERMAL_DIFFUSIVITY", Thermal_Diffusivity, 1.172E-5);

  /*!\par CONFIG_CATEGORY: Visualize Control Volumes \ingroup Config*/
  /*--- options related to visualizing control volumes ---*/

  /* DESCRIPTION: Node number for the CV to be visualized */
  addLongOption("VISUALIZE_CV", Visualize_CV, -1);

  /*!\par CONFIG_CATEGORY: Inverse design problem \ingroup Config*/
  /*--- options related to inverse design problem ---*/

  /* DESCRIPTION: Evaluate inverse design on the surface  */
  addBoolOption("INV_DESIGN_CP", InvDesign_Cp, false);

  /* DESCRIPTION: Evaluate inverse design on the surface  */
  addBoolOption("INV_DESIGN_HEATFLUX", InvDesign_HeatFlux, false);

  /*!\par CONFIG_CATEGORY: Unsupported options \ingroup Config*/
  /*--- Options that are experimental and not intended for general use ---*/

  /* DESCRIPTION: Write extra output */
  addBoolOption("EXTRA_OUTPUT", ExtraOutput, false);

  /*--- options related to the FFD problem ---*/
  /*!\par CONFIG_CATEGORY:FFD point inversion \ingroup Config*/

  /* DESCRIPTION: Fix I plane */
  addShortListOption("FFD_FIX_I", nFFD_Fix_IDir, FFD_Fix_IDir);

  /* DESCRIPTION: Fix J plane */
  addShortListOption("FFD_FIX_J", nFFD_Fix_JDir, FFD_Fix_JDir);

  /* DESCRIPTION: Fix K plane */
  addShortListOption("FFD_FIX_K", nFFD_Fix_KDir, FFD_Fix_KDir);

  /* DESCRIPTION: FFD symmetry plane (j=0) */
  addBoolOption("FFD_SYMMETRY_PLANE", FFD_Symmetry_Plane, false);

  /* DESCRIPTION: Define different coordinates systems for the FFD */
  addEnumOption("FFD_COORD_SYSTEM", FFD_CoordSystem, CoordSystem_Map, CARTESIAN);

  /* DESCRIPTION: Axis information for the spherical and cylindrical coord system */
  default_ffd_axis[0] = 0.0; default_ffd_axis[1] = 0.0; default_ffd_axis[2] =0.0;
  addDoubleArrayOption("FFD_AXIS", 3, FFD_Axis, default_ffd_axis);

  /* DESCRIPTION: Number of total iterations in the FFD point inversion */
  addUnsignedShortOption("FFD_ITERATIONS", nFFD_Iter, 500);

  /* DESCRIPTION: Free surface damping coefficient */
	addDoubleOption("FFD_TOLERANCE", FFD_Tol, 1E-10);

  /* DESCRIPTION: Definition of the FFD boxes */
  addFFDDefOption("FFD_DEFINITION", nFFDBox, CoordFFDBox, TagFFDBox);

  /* DESCRIPTION: Definition of the FFD boxes */
  addFFDDegreeOption("FFD_DEGREE", nFFDBox, DegreeFFDBox);

  /* DESCRIPTION: Surface continuity at the intersection with the FFD */
  addEnumOption("FFD_CONTINUITY", FFD_Continuity, Continuity_Map, DERIVATIVE_2ND);

  /* DESCRIPTION: Kind of blending for the FFD definition */
  addEnumOption("FFD_BLENDING", FFD_Blending, Blending_Map, BEZIER );

  /* DESCRIPTION: Order of the BSplines for BSpline Blending function */
  default_ffd_coeff[0] = 2; default_ffd_coeff[1] = 2; default_ffd_coeff[2] = 2;
  addDoubleArrayOption("FFD_BSPLINE_ORDER", 3, FFD_BSpline_Order, default_ffd_coeff);

  /*--- Options for the automatic differentiation methods ---*/
  /*!\par CONFIG_CATEGORY: Automatic Differentation options\ingroup Config*/

  /* DESCRIPTION: Direct differentiation mode (forward) */
  addEnumOption("DIRECT_DIFF", DirectDiff, DirectDiff_Var_Map, NO_DERIVATIVE);

  /* DESCRIPTION: Automatic differentiation mode (reverse) */
  addBoolOption("AUTO_DIFF", AD_Mode, NO);

  /* DESCRIPTION: Preaccumulation in the AD mode. */
  addBoolOption("PREACC", AD_Preaccumulation, YES);

  /*--- options that are used in the python optimization scripts. These have no effect on the c++ toolsuite ---*/
  /*!\par CONFIG_CATEGORY:Python Options\ingroup Config*/

  /* DESCRIPTION: Gradient method */
  addPythonOption("GRADIENT_METHOD");

  /* DESCRIPTION: Geometrical Parameter */
  addPythonOption("GEO_PARAM");

  /* DESCRIPTION: Setup for design variables */
  addPythonOption("DEFINITION_DV");

  /* DESCRIPTION: Maximum number of iterations */
  addPythonOption("OPT_ITERATIONS");

  /* DESCRIPTION: Requested accuracy */
  addPythonOption("OPT_ACCURACY");

  /*!\brief OPT_COMBINE_OBJECTIVE
   *  \n DESCRIPTION: Flag specifying whether to internally combine a multi-objective function or treat separately */
  addPythonOption("OPT_COMBINE_OBJECTIVE");

  /* DESCRIPTION: Current value of the design variables */
  addPythonOption("DV_VALUE_NEW");

  /* DESCRIPTION: Previous value of the design variables */
  addPythonOption("DV_VALUE_OLD");

  /* DESCRIPTION: Number of partitions of the mesh */
  addPythonOption("NUMBER_PART");

  /* DESCRIPTION: Optimization objective function with optional scaling factor*/
  addPythonOption("OPT_OBJECTIVE");

  /* DESCRIPTION: Optimization constraint functions with optional scaling factor */
  addPythonOption("OPT_CONSTRAINT");

  /* DESCRIPTION: Finite different step for gradient estimation */
  addPythonOption("FIN_DIFF_STEP");

  /* DESCRIPTION: Verbosity of the python scripts to Stdout */
  addPythonOption("CONSOLE");

  /* DESCRIPTION: Flag specifying if the mesh was decomposed */
  addPythonOption("DECOMPOSED");

  /* DESCRIPTION: Optimization gradient factor */
  addPythonOption("OPT_GRADIENT_FACTOR");
  
  /* DESCRIPTION: Upper bound for the optimizer */
  addPythonOption("OPT_BOUND_UPPER");
  
  /* DESCRIPTION: Lower bound for the optimizer */
  addPythonOption("OPT_BOUND_LOWER");

  /* DESCRIPTION: Number of zones of the problem */
  addPythonOption("NZONES");

  /* DESCRIPTION: Activate ParMETIS mode for testing */
  addBoolOption("PARMETIS", ParMETIS, false);

  /* DESCRIPTION: Multipoint design Mach number*/
  addPythonOption("MULTIPOINT_MACH_NUMBER");

  /* DESCRIPTION: Multipoint design Weight */
  addPythonOption("MULTIPOINT_WEIGHT");

  /* DESCRIPTION: Multipoint design Angle of Attack */
  addPythonOption("MULTIPOINT_AOA");

  /* DESCRIPTION: Multipoint design Sideslip angle */
  addPythonOption("MULTIPOINT_SIDESLIP_ANGLE");

  /* DESCRIPTION: Multipoint design target CL*/
  addPythonOption("MULTIPOINT_TARGET_CL");

  /* DESCRIPTION: Multipoint design Reynolds number */
  addPythonOption("MULTIPOINT_REYNOLDS_NUMBER");

  /* DESCRIPTION: Multipoint design freestream temperature */
  addPythonOption("MULTIPOINT_FREESTREAM_TEMPERATURE");

  /* DESCRIPTION: Multipoint design freestream pressure */
  addPythonOption("MULTIPOINT_FREESTREAM_PRESSURE");

  /* END_CONFIG_OPTIONS */

}

void CConfig::SetConfig_Parsing(char case_filename[MAX_STRING_SIZE]) {
  string text_line, option_name;
  ifstream case_file;
  vector<string> option_value;
<<<<<<< HEAD
  int rank = MASTER_NODE;

#ifdef HAVE_MPI
  MPI_Comm_rank(MPI_COMM_WORLD, &rank);
#endif

=======
  
>>>>>>> f5b0b3ab
  /*--- Read the configuration file ---*/

  case_file.open(case_filename, ios::in);

  if (case_file.fail()) {
    SU2_MPI::Error("The configuration file (.cfg) is missing!!", CURRENT_FUNCTION);
  }

  string errorString;

  int  err_count = 0;  // How many errors have we found in the config file
  int max_err_count = 30; // Maximum number of errors to print before stopping

  map<string, bool> included_options;

  /*--- Parse the configuration file and set the options ---*/

  while (getline (case_file, text_line)) {

    if (err_count >= max_err_count) {
      errorString.append("too many errors. Stopping parse");

      cout << errorString << endl;
      throw(1);
    }

    if (TokenizeString(text_line, option_name, option_value)) {

      /*--- See if it's a python option ---*/

      if (option_map.find(option_name) == option_map.end()) {
          string newString;
          newString.append(option_name);
          newString.append(": invalid option name");
          newString.append(". Check current SU2 options in config_template.cfg.");
          newString.append("\n");
          if (!option_name.compare("AD_COEFF_FLOW")) newString.append("AD_COEFF_FLOW= (1st, 2nd, 4th) is now JST_SENSOR_COEFF= (2nd, 4th).\n");
          if (!option_name.compare("AD_COEFF_ADJFLOW")) newString.append("AD_COEFF_ADJFLOW= (1st, 2nd, 4th) is now ADJ_JST_SENSOR_COEFF= (2nd, 4th).\n");
          if (!option_name.compare("SPATIAL_ORDER_FLOW")) newString.append("SPATIAL_ORDER_FLOW is now the boolean MUSCL_FLOW and the appropriate SLOPE_LIMITER_FLOW.\n");
          if (!option_name.compare("SPATIAL_ORDER_ADJFLOW")) newString.append("SPATIAL_ORDER_ADJFLOW is now the boolean MUSCL_ADJFLOW and the appropriate SLOPE_LIMITER_ADJFLOW.\n");
          if (!option_name.compare("SPATIAL_ORDER_TURB")) newString.append("SPATIAL_ORDER_TURB is now the boolean MUSCL_TURB and the appropriate SLOPE_LIMITER_TURB.\n");
          if (!option_name.compare("SPATIAL_ORDER_ADJTURB")) newString.append("SPATIAL_ORDER_ADJTURB is now the boolean MUSCL_ADJTURB and the appropriate SLOPE_LIMITER_ADJTURB.\n");
          if (!option_name.compare("LIMITER_COEFF")) newString.append("LIMITER_COEFF is now VENKAT_LIMITER_COEFF.\n");
          if (!option_name.compare("SHARP_EDGES_COEFF")) newString.append("SHARP_EDGES_COEFF is now ADJ_SHARP_LIMITER_COEFF.\n");
          errorString.append(newString);
          err_count++;
        continue;
      }

      /*--- Option exists, check if the option has already been in the config file ---*/

      if (included_options.find(option_name) != included_options.end()) {
        string newString;
        newString.append(option_name);
        newString.append(": option appears twice");
        newString.append("\n");
        errorString.append(newString);
        err_count++;
        continue;
      }


      /*--- New found option. Add it to the map, and delete from all options ---*/

      included_options.insert(pair<string, bool>(option_name, true));
      all_options.erase(option_name);

      /*--- Set the value and check error ---*/

      string out = option_map[option_name]->SetValue(option_value);
      if (out.compare("") != 0) {
        errorString.append(out);
        errorString.append("\n");
        err_count++;
      }
    }
  }

  /*--- See if there were any errors parsing the config file ---*/

  if (errorString.size() != 0) {
    SU2_MPI::Error(errorString, CURRENT_FUNCTION);
  }

  /*--- Set the default values for all of the options that weren't set ---*/

  for (map<string, bool>::iterator iter = all_options.begin(); iter != all_options.end(); ++iter) {
    option_map[iter->first]->SetDefault();
  }

  case_file.close();

}

bool CConfig::SetRunTime_Parsing(char case_filename[MAX_STRING_SIZE]) {
  string text_line, option_name;
  ifstream case_file;
  vector<string> option_value;
<<<<<<< HEAD
  int rank = MASTER_NODE;

#ifdef HAVE_MPI
  MPI_Comm_rank(MPI_COMM_WORLD, &rank);
#endif

=======
  
>>>>>>> f5b0b3ab
  /*--- Read the configuration file ---*/

  case_file.open(case_filename, ios::in);

  if (case_file.fail()) { return false; }

  string errorString;

  int err_count = 0;  // How many errors have we found in the config file
  int max_err_count = 30; // Maximum number of errors to print before stopping

  map<string, bool> included_options;

  /*--- Parse the configuration file and set the options ---*/

  while (getline (case_file, text_line)) {

    if (err_count >= max_err_count) {
      errorString.append("too many errors. Stopping parse");

      cout << errorString << endl;
      throw(1);
    }

    if (TokenizeString(text_line, option_name, option_value)) {

      if (option_map.find(option_name) == option_map.end()) {

        /*--- See if it's a python option ---*/

        string newString;
        newString.append(option_name);
        newString.append(": invalid option name");
        newString.append("\n");
        errorString.append(newString);
        err_count++;
        continue;
      }

      /*--- Option exists, check if the option has already been in the config file ---*/

      if (included_options.find(option_name) != included_options.end()) {
        string newString;
        newString.append(option_name);
        newString.append(": option appears twice");
        newString.append("\n");
        errorString.append(newString);
        err_count++;
        continue;
      }

      /*--- New found option. Add it to the map, and delete from all options ---*/

      included_options.insert(pair<string, bool>(option_name, true));
      all_options.erase(option_name);

      /*--- Set the value and check error ---*/

      string out = option_map[option_name]->SetValue(option_value);
      if (out.compare("") != 0) {
        errorString.append(out);
        errorString.append("\n");
        err_count++;
      }

    }
  }

  /*--- See if there were any errors parsing the runtime file ---*/

  if (errorString.size() != 0) {
    SU2_MPI::Error(errorString, CURRENT_FUNCTION);
  }

  case_file.close();

  return true;

}

void CConfig::SetPostprocessing(unsigned short val_software, unsigned short val_izone, unsigned short val_nDim) {

  unsigned short iZone, iCFL, iMarker;
  bool ideal_gas       = (Kind_FluidModel == STANDARD_AIR || Kind_FluidModel == IDEAL_GAS );
  bool standard_air       = (Kind_FluidModel == STANDARD_AIR);
<<<<<<< HEAD

  int rank = MASTER_NODE;
#ifdef HAVE_MPI
  int size = SINGLE_NODE;
  MPI_Comm_size(MPI_COMM_WORLD, &size);
  MPI_Comm_rank(MPI_COMM_WORLD, &rank);
#endif

=======
  
>>>>>>> f5b0b3ab
#ifndef HAVE_TECIO
  if (Output_FileFormat == TECPLOT_BINARY) {
    cout << "Tecplot binary file requested but SU2 was built without TecIO support." << "\n";
    Output_FileFormat = TECPLOT;
  }
#endif

  /*--- Fixed CM mode requires a static movement of the grid ---*/

  if (Fixed_CM_Mode) {
    Grid_Movement= true;
  	 nGridMovement = 1;
  	 Kind_GridMovement = new unsigned short[nGridMovement];
  	 Kind_GridMovement[0] = MOVING_HTP;
  }

  /*--- By default, in 2D we should use TWOD_AIRFOIL (independenly from the input file) ---*/

  if (val_nDim == 2) Geo_Description = TWOD_AIRFOIL;

  /*--- Store the SU2 module that we are executing. ---*/

  Kind_SU2 = val_software;

  /*--- Set limiter for no MUSCL reconstructions ---*/
  
  if ((!MUSCL_Flow) || (Kind_ConvNumScheme_Flow == SPACE_CENTERED)) Kind_SlopeLimit_Flow = NO_LIMITER;
  if ((!MUSCL_Turb) || (Kind_ConvNumScheme_Turb == SPACE_CENTERED)) Kind_SlopeLimit_Turb = NO_LIMITER;
  if ((!MUSCL_AdjFlow) || (Kind_ConvNumScheme_AdjFlow == SPACE_CENTERED)) Kind_SlopeLimit_AdjFlow = NO_LIMITER;
  if ((!MUSCL_AdjTurb) || (Kind_ConvNumScheme_AdjTurb == SPACE_CENTERED)) Kind_SlopeLimit_AdjTurb = NO_LIMITER;

  /*--- Set the default for thrust in ActDisk ---*/

  if ((Kind_ActDisk == NET_THRUST) || (Kind_ActDisk == BC_THRUST)
      || (Kind_ActDisk == DRAG_MINUS_THRUST) || (Kind_ActDisk == MASSFLOW)
      || (Kind_ActDisk == POWER))
    ActDisk_Jump = RATIO;

  /*--- If Kind_Obj has not been specified, these arrays need to take a default --*/

  if (Weight_ObjFunc == NULL and Kind_ObjFunc == NULL) {
    Kind_ObjFunc = new unsigned short[1];
    Kind_ObjFunc[0] = DRAG_COEFFICIENT;
    Weight_ObjFunc = new su2double[1];
    Weight_ObjFunc[0] = 1.0;
    nObj=1;
    nObjW=1;
  }
  
  /*-- Correct for case where Weight_ObjFunc has not been provided or has length < kind_objfunc---*/

  if (nObjW<nObj) {
    if (Weight_ObjFunc!= NULL) {
      SU2_MPI::Error(string("The option OBJECTIVE_WEIGHT must either have the same length as OBJECTIVE_FUNCTION,\n") +
                     string("or be deleted from the config file (equal weights will be applied)."), CURRENT_FUNCTION);
    }
    Weight_ObjFunc = new su2double[nObj];
    for (unsigned short iObj=0; iObj<nObj; iObj++)
      Weight_ObjFunc[iObj] = 1.0;
  }
  /*--- Ignore weights if only one objective provided ---*/

  if (nObj == 1 )
      Weight_ObjFunc[0] = 1.0;

  /*--- Maker sure that nMarker = nObj ---*/

  if (nObj>0) {
    if (nMarker_Monitoring!=nObj and Marker_Monitoring!= NULL) {
      if (nMarker_Monitoring==1) {
        /*-- If only one marker was listed with multiple objectives, set that marker as the marker for each objective ---*/
        nMarker_Monitoring = nObj;
        string marker = Marker_Monitoring[0];
        delete[] Marker_Monitoring;
        Marker_Monitoring = new string[nMarker_Monitoring];
        for (iMarker=0; iMarker<nMarker_Monitoring; iMarker++)
          Marker_Monitoring[iMarker] = marker;
      }
      else if(nObj>1) {
        SU2_MPI::Error(string("When using more than one OBJECTIVE_FUNCTION, MARKER_MONTIOR must be the same length or length 1. \n ") +
                       string("For multiple surfaces per objective, list the objective multiple times. \n") +
                       string("For multiple objectives per marker either use one marker overall or list the marker multiple times."),
                       CURRENT_FUNCTION);
      }
    }
  }

  /*--- Low memory only for ASCII Tecplot ---*/

  if (Output_FileFormat != TECPLOT) Low_MemoryOutput = NO;

  /*--- Deactivate the multigrid in the adjoint problem ---*/

  if ((ContinuousAdjoint && !MG_AdjointFlow) ||
      (Unsteady_Simulation == TIME_STEPPING)) { nMGLevels = 0; }

  /*--- If Fluid Structure Interaction, set the solver for each zone.
   *--- ZONE_0 is the zone of the fluid.
   *--- All the other zones are structure.
   *--- This will allow us to define multiple physics structural problems */

  if (Kind_Solver == FLUID_STRUCTURE_INTERACTION) {
    if (val_izone == 0) {Kind_Solver = Kind_Solver_Fluid_FSI; FSI_Problem = true;}

    else {Kind_Solver = Kind_Solver_Struc_FSI; FSI_Problem = true;
    Kind_Linear_Solver = Kind_Linear_Solver_FSI_Struc;
    Kind_Linear_Solver_Prec = Kind_Linear_Solver_Prec_FSI_Struc;
    Linear_Solver_Error = Linear_Solver_Error_FSI_Struc;
    Linear_Solver_Iter = Linear_Solver_Iter_FSI_Struc;
    // Discrete adjoint linear solver
    Kind_DiscAdj_Linear_Solver = Kind_DiscAdj_Linear_Solver_FSI_Struc;
    Kind_DiscAdj_Linear_Prec = Kind_DiscAdj_Linear_Prec_FSI_Struc;}
  }
  else { FSI_Problem = false; }

  if ((rank == MASTER_NODE) && ContinuousAdjoint && (Ref_NonDim == DIMENSIONAL) && (Kind_SU2 == SU2_CFD)) {
    cout << "WARNING: The adjoint solver should use a non-dimensional flow solution." << endl;
  }
  
  /*--- Initialize non-physical points/reconstructions to zero ---*/

  Nonphys_Points   = 0;
  Nonphys_Reconstr = 0;

  if (Kind_Solver == POISSON_EQUATION) {
    Unsteady_Simulation = STEADY;
  }

  /*--- Set the number of external iterations to 1 for the steady state problem ---*/

  if ((Kind_Solver == HEAT_EQUATION) ||
      (Kind_Solver == WAVE_EQUATION) || (Kind_Solver == POISSON_EQUATION)) {
    nMGLevels = 0;
    if (Unsteady_Simulation == STEADY) nExtIter = 1;
    else Unst_nIntIter = 2;
  }

  if (Kind_Solver == FEM_ELASTICITY) {
    nMGLevels = 0;
    if (Dynamic_Analysis == STATIC)
	nExtIter = 1;
  }

  /*--- Decide whether we should be writing unsteady solution files. ---*/

  if (Unsteady_Simulation == STEADY ||
      Unsteady_Simulation == HARMONIC_BALANCE)
 { Wrt_Unsteady = false; }
  else { Wrt_Unsteady = true; }

  if (Kind_Solver == FEM_ELASTICITY) {

	  if (Dynamic_Analysis == STATIC) { Wrt_Dynamic = false; }
	  else { Wrt_Dynamic = true; }

  } else {
    Wrt_Dynamic = false;
  }

  /*--- Check for unsupported features. ---*/

  if ((Kind_Regime == INCOMPRESSIBLE) && (Unsteady_Simulation == HARMONIC_BALANCE)){
    SU2_MPI::Error("Harmonic Balance not yet implemented for the incompressible solver.", CURRENT_FUNCTION);
  }

  /*--- Check for Fluid model consistency ---*/

  if (standard_air) {
    if (Gamma != 1.4 || Gas_Constant != 287.058) {
      Gamma = 1.4;
      Gas_Constant = 287.058;
    }
  }

  /*--- Overrule the default values for viscosity if the US measurement system is used. ---*/

  if (SystemMeasurements == US) {

    /* Correct the viscosities, if they contain the default SI values. */
    if(fabs(Mu_Constant-1.716E-5) < 1.0E-15) Mu_Constant /= 47.88025898;
    if(fabs(Mu_Ref-1.716E-5)      < 1.0E-15) Mu_Ref      /= 47.88025898;

    /* Correct the values with temperature dimension, if they contain the default SI values. */
    if(fabs(Mu_Temperature_Ref-273.15) < 1.0E-8) Mu_Temperature_Ref *= 1.8;
    if(fabs(Mu_S-110.4)                < 1.0E-8) Mu_S               *= 1.8;

    /* Correct the thermal conductivity, if it contains the default SI value. */
    if(fabs(Kt_Constant-0.0257) < 1.0E-10) Kt_Constant *= 0.577789317;
  }

  /*--- Check for Measurement System ---*/

  if (SystemMeasurements == US && !standard_air) {
    SU2_MPI::Error("Only STANDARD_AIR fluid model can be used with US Measurement System", CURRENT_FUNCTION);
  }

  /*--- Check for Convective scheme available for NICFD ---*/

  if (!ideal_gas) {
    if (Kind_Upwind_Flow != ROE && Kind_Upwind_Flow != HLLC && Kind_Centered_Flow != JST) {
      SU2_MPI::Error("Only ROE Upwind, HLLC Upwind scheme, and JST scheme can be used for Non-Ideal Compressible Fluids", CURRENT_FUNCTION);
    }

  }

  if(GetBoolTurbomachinery()){
    nBlades = new su2double[nZone];
    FreeStreamTurboNormal= new su2double[3];
  }

  /*--- Check if Giles are used with turbo markers ---*/

  if (nMarker_Giles > 0 && !GetBoolTurbomachinery()){
    SU2_MPI::Error("Giles Boundary conditions can only be used with turbomachinery markers", CURRENT_FUNCTION);
  }

  /*--- Check for Boundary condition available for NICFD ---*/

  if (!ideal_gas) {
    if (nMarker_Inlet != 0) {
      SU2_MPI::Error("Riemann Boundary conditions or Giles must be used for inlet and outlet with Not Ideal Compressible Fluids ", CURRENT_FUNCTION);
    }
    if (nMarker_Outlet != 0) {
      SU2_MPI::Error("Riemann Boundary conditions or Giles must be used outlet with Not Ideal Compressible Fluids ", CURRENT_FUNCTION);
    }

    if (nMarker_FarField != 0) {
      SU2_MPI::Error("Riemann Boundary conditions or Giles must be used outlet with Not Ideal Compressible Fluids ", CURRENT_FUNCTION);
    }

  }

  /*--- Check for Boundary condition available for NICF ---*/

  if (ideal_gas) {
    if (SystemMeasurements == US && standard_air) {
      if (Kind_ViscosityModel != SUTHERLAND) {
        SU2_MPI::Error("Only SUTHERLAND viscosity model can be used with US Measurement", CURRENT_FUNCTION);
      }
    }
    if (Kind_ConductivityModel != CONSTANT_PRANDTL ) {
      SU2_MPI::Error("Only CONSTANT_PRANDTL thermal conductivity model can be used with STANDARD_AIR and IDEAL_GAS", CURRENT_FUNCTION);
    }

  }

  /*--- Force number of span-wise section to 1 if 2D case ---*/
  if(val_nDim ==2){
    nSpanWiseSections_User=1;
    Kind_SpanWise= EQUISPACED;
  }

  /*--- Set number of TurboPerformance markers ---*/
  if(nMarker_Turbomachinery > 0){
    if(nMarker_Turbomachinery > 1){
      nMarker_TurboPerformance = nMarker_Turbomachinery + SU2_TYPE::Int(nMarker_Turbomachinery/2) + 1;
    }else{
      nMarker_TurboPerformance = nMarker_Turbomachinery;
    }
  } else {
    nMarker_TurboPerformance = 0;
    nSpanWiseSections =1;
  }

  /*--- Set number of TurboPerformance markers ---*/
  if(nMarker_Turbomachinery != 0){
    nSpan_iZones = new unsigned short[nZone];
  }

  /*--- Set number of TurboPerformance markers ---*/
  if(RampRotatingFrame && !DiscreteAdjoint){
    FinalRotation_Rate_Z = new su2double[nZone];
    for(iZone=0; iZone <nZone; iZone ++){
      FinalRotation_Rate_Z[iZone] = Rotation_Rate_Z[iZone];
      if(abs(FinalRotation_Rate_Z[iZone]) > 0.0){
        Rotation_Rate_Z[iZone] = RampRotatingFrame_Coeff[0];
      }
    }
  }

  if(RampOutletPressure && !DiscreteAdjoint){
    for (iMarker = 0; iMarker < nMarker_Giles; iMarker++){
      if (Kind_Data_Giles[iMarker] == STATIC_PRESSURE || Kind_Data_Giles[iMarker] == STATIC_PRESSURE_1D || Kind_Data_Giles[iMarker] == RADIAL_EQUILIBRIUM ){
        FinalOutletPressure   = Giles_Var1[iMarker];
        Giles_Var1[iMarker] = RampOutletPressure_Coeff[0];
      }
    }
    for (iMarker = 0; iMarker < nMarker_Riemann; iMarker++){
      if (Kind_Data_Riemann[iMarker] == STATIC_PRESSURE || Kind_Data_Riemann[iMarker] == RADIAL_EQUILIBRIUM){
        FinalOutletPressure      = Riemann_Var1[iMarker];
        Riemann_Var1[iMarker] = RampOutletPressure_Coeff[0];
      }
    }
  }

  /*--- Check on extra Relaxation factor for Giles---*/
  if(ExtraRelFacGiles[1] > 0.5){
    ExtraRelFacGiles[1] = 0.5;
  }


  /*--- Set grid movement kind to NO_MOVEMENT if not specified, which means
   that we also set the Grid_Movement flag to false. We initialize to the
   number of zones here, because we are guaranteed to at least have one. ---*/

  if (Kind_GridMovement == NULL) {
    Kind_GridMovement = new unsigned short[nZone];
    for (unsigned short iZone = 0; iZone < nZone; iZone++ )
      Kind_GridMovement[iZone] = NO_MOVEMENT;
    if (Grid_Movement == true) {
      SU2_MPI::Error("GRID_MOVEMENT = YES but no type provided in GRID_MOVEMENT_KIND!!", CURRENT_FUNCTION);
    }
  }

  /*--- If we're solving a purely steady problem with no prescribed grid
   movement (both rotating frame and moving walls can be steady), make sure that
   there is no grid motion ---*/

  if ((Kind_SU2 == SU2_CFD || Kind_SU2 == SU2_SOL) &&
      (Unsteady_Simulation == STEADY) &&
      ((Kind_GridMovement[ZONE_0] != MOVING_WALL) &&
       (Kind_GridMovement[ZONE_0] != ROTATING_FRAME) &&
       (Kind_GridMovement[ZONE_0] != STEADY_TRANSLATION) &&
       (Kind_GridMovement[ZONE_0] != FLUID_STRUCTURE)))
    Grid_Movement = false;

  if ((Kind_SU2 == SU2_CFD || Kind_SU2 == SU2_SOL) &&
      (Unsteady_Simulation == STEADY) &&
      ((Kind_GridMovement[ZONE_0] == MOVING_HTP)))
    Grid_Movement = true;

  /*--- The Line Search should be applied only in the deformation stage. ---*/

  if (Kind_SU2 != SU2_DEF) {
  	Opt_RelaxFactor = 1.0;
  }

  /*--- If it is not specified, set the mesh motion mach number
   equal to the freestream value. ---*/

  if (Grid_Movement && Mach_Motion == 0.0)
    Mach_Motion = Mach;

  /*--- Set the boolean flag if we are in a rotating frame (source term). ---*/

  if (Grid_Movement && Kind_GridMovement[ZONE_0] == ROTATING_FRAME)
    Rotating_Frame = true;
  else
    Rotating_Frame = false;

  /*--- Check the number of moving markers against the number of grid movement
   types provided (should be equal, except that rigid motion and rotating frame
   do not depend on surface specification). ---*/

  if (Grid_Movement &&
      (Kind_GridMovement[ZONE_0] != RIGID_MOTION) &&
      (Kind_GridMovement[ZONE_0] != ROTATING_FRAME) &&
      (Kind_GridMovement[ZONE_0] != MOVING_HTP) &&
      (Kind_GridMovement[ZONE_0] != STEADY_TRANSLATION) &&
      (Kind_GridMovement[ZONE_0] != FLUID_STRUCTURE) &&
      (Kind_GridMovement[ZONE_0] != GUST) &&
      (nGridMovement != nMarker_Moving)) {
    SU2_MPI::Error("Number of GRID_MOVEMENT_KIND must match number of MARKER_MOVING!!", CURRENT_FUNCTION);
  }

  /*--- In case the grid movement parameters have not been declared in the
   config file, set them equal to zero for safety. Also check to make sure
   that for each option, a value has been declared for each moving marker. ---*/

  unsigned short nMoving;
  if (nGridMovement > nZone) nMoving = nGridMovement;
  else nMoving = nZone;

  /*--- Motion Origin: ---*/

  if (Motion_Origin_X == NULL) {
    Motion_Origin_X = new su2double[nMoving];
    for (iZone = 0; iZone < nMoving; iZone++ )
      Motion_Origin_X[iZone] = 0.0;
  } else {
    if (Grid_Movement && (nMotion_Origin_X != nGridMovement)) {
      SU2_MPI::Error("Length of MOTION_ORIGIN_X must match GRID_MOVEMENT_KIND!!", CURRENT_FUNCTION);
    }
  }

  if (Motion_Origin_Y == NULL) {
    Motion_Origin_Y = new su2double[nMoving];
    for (iZone = 0; iZone < nMoving; iZone++ )
      Motion_Origin_Y[iZone] = 0.0;
  } else {
    if (Grid_Movement && (nMotion_Origin_Y != nGridMovement)) {
      SU2_MPI::Error("Length of MOTION_ORIGIN_Y must match GRID_MOVEMENT_KIND!!", CURRENT_FUNCTION);
    }
  }

  if (Motion_Origin_Z == NULL) {
    Motion_Origin_Z = new su2double[nMoving];
    for (iZone = 0; iZone < nMoving; iZone++ )
      Motion_Origin_Z[iZone] = 0.0;
  } else {
    if (Grid_Movement && (nMotion_Origin_Z != nGridMovement)) {
      SU2_MPI::Error("Length of MOTION_ORIGIN_Z must match GRID_MOVEMENT_KIND!!", CURRENT_FUNCTION);
    }
  }

  if (MoveMotion_Origin == NULL) {
    MoveMotion_Origin = new unsigned short[nMoving];
    for (iZone = 0; iZone < nMoving; iZone++ )
      MoveMotion_Origin[iZone] = 0;
  } else {
    if (Grid_Movement && (nMoveMotion_Origin != nGridMovement)) {
      SU2_MPI::Error("Length of MOVE_MOTION_ORIGIN must match GRID_MOVEMENT_KIND!!", CURRENT_FUNCTION);
    }
  }

  /*--- Translation: ---*/

  if (Translation_Rate_X == NULL) {
    Translation_Rate_X = new su2double[nMoving];
    for (iZone = 0; iZone < nMoving; iZone++ )
      Translation_Rate_X[iZone] = 0.0;
  } else {
    if (Grid_Movement && (nTranslation_Rate_X != nGridMovement)) {
      SU2_MPI::Error("Length of TRANSLATION_RATE_X must match GRID_MOVEMENT_KIND!!", CURRENT_FUNCTION);
    }
  }

  if (Translation_Rate_Y == NULL) {
    Translation_Rate_Y = new su2double[nMoving];
    for (iZone = 0; iZone < nMoving; iZone++ )
      Translation_Rate_Y[iZone] = 0.0;
  } else {
    if (Grid_Movement && (nTranslation_Rate_Y != nGridMovement)) {
      SU2_MPI::Error("Length of TRANSLATION_RATE_Y must match GRID_MOVEMENT_KIND!!", CURRENT_FUNCTION);
    }
  }

  if (Translation_Rate_Z == NULL) {
    Translation_Rate_Z = new su2double[nMoving];
    for (iZone = 0; iZone < nMoving; iZone++ )
      Translation_Rate_Z[iZone] = 0.0;
  } else {
    if (Grid_Movement && (nTranslation_Rate_Z != nGridMovement)) {
      SU2_MPI::Error("Length of TRANSLATION_RATE_Z must match GRID_MOVEMENT_KIND!!", CURRENT_FUNCTION);
    }
  }

  /*--- Rotation: ---*/

  if (Rotation_Rate_X == NULL) {
    Rotation_Rate_X = new su2double[nMoving];
    for (iZone = 0; iZone < nMoving; iZone++ )
      Rotation_Rate_X[iZone] = 0.0;
  } else {
    if (Grid_Movement && (nRotation_Rate_X != nGridMovement)) {
      SU2_MPI::Error("Length of ROTATION_RATE_X must match GRID_MOVEMENT_KIND!!", CURRENT_FUNCTION);
    }
  }

  if (Rotation_Rate_Y == NULL) {
    Rotation_Rate_Y = new su2double[nMoving];
    for (iZone = 0; iZone < nMoving; iZone++ )
      Rotation_Rate_Y[iZone] = 0.0;
  } else {
    if (Grid_Movement && (nRotation_Rate_Y != nGridMovement)) {
      SU2_MPI::Error("Length of ROTATION_RATE_Y must match GRID_MOVEMENT_KIND!!", CURRENT_FUNCTION);
    }
  }

  if (Rotation_Rate_Z == NULL) {
    Rotation_Rate_Z = new su2double[nMoving];
    for (iZone = 0; iZone < nMoving; iZone++ )
      Rotation_Rate_Z[iZone] = 0.0;
  } else {
    if (Grid_Movement && (nRotation_Rate_Z != nGridMovement)) {
      SU2_MPI::Error("Length of ROTATION_RATE_Z must match GRID_MOVEMENT_KIND!!", CURRENT_FUNCTION);
    }
  }

  /*--- Pitching: ---*/

  if (Pitching_Omega_X == NULL) {
    Pitching_Omega_X = new su2double[nMoving];
    for (iZone = 0; iZone < nMoving; iZone++ )
      Pitching_Omega_X[iZone] = 0.0;
  } else {
    if (Grid_Movement && (nPitching_Omega_X != nGridMovement)) {
      SU2_MPI::Error("Length of PITCHING_OMEGA_X must match GRID_MOVEMENT_KIND!!", CURRENT_FUNCTION);
    }
  }

  if (Pitching_Omega_Y == NULL) {
    Pitching_Omega_Y = new su2double[nMoving];
    for (iZone = 0; iZone < nMoving; iZone++ )
      Pitching_Omega_Y[iZone] = 0.0;
  } else {
    if (Grid_Movement && (nPitching_Omega_Y != nGridMovement)) {
      SU2_MPI::Error("Length of PITCHING_OMEGA_Y must match GRID_MOVEMENT_KIND!!", CURRENT_FUNCTION);
    }
  }

  if (Pitching_Omega_Z == NULL) {
    Pitching_Omega_Z = new su2double[nMoving];
    for (iZone = 0; iZone < nMoving; iZone++ )
      Pitching_Omega_Z[iZone] = 0.0;
  } else {
    if (Grid_Movement && (nPitching_Omega_Z != nGridMovement)) {
      SU2_MPI::Error("Length of PITCHING_OMEGA_Z must match GRID_MOVEMENT_KIND!!", CURRENT_FUNCTION);
    }
  }

  /*--- Pitching Amplitude: ---*/

  if (Pitching_Ampl_X == NULL) {
    Pitching_Ampl_X = new su2double[nMoving];
    for (iZone = 0; iZone < nMoving; iZone++ )
      Pitching_Ampl_X[iZone] = 0.0;
  } else {
    if (Grid_Movement && (nPitching_Ampl_X != nGridMovement)) {
      SU2_MPI::Error("Length of PITCHING_AMPL_X must match GRID_MOVEMENT_KIND!!", CURRENT_FUNCTION);
    }
  }

  if (Pitching_Ampl_Y == NULL) {
    Pitching_Ampl_Y = new su2double[nMoving];
    for (iZone = 0; iZone < nMoving; iZone++ )
      Pitching_Ampl_Y[iZone] = 0.0;
  } else {
    if (Grid_Movement && (nPitching_Ampl_Y != nGridMovement)) {
      SU2_MPI::Error("Length of PITCHING_AMPL_Y must match GRID_MOVEMENT_KIND!!", CURRENT_FUNCTION);
    }
  }

  if (Pitching_Ampl_Z == NULL) {
    Pitching_Ampl_Z = new su2double[nMoving];
    for (iZone = 0; iZone < nMoving; iZone++ )
      Pitching_Ampl_Z[iZone] = 0.0;
  } else {
    if (Grid_Movement && (nPitching_Ampl_Z != nGridMovement)) {
      SU2_MPI::Error("Length of PITCHING_AMPL_Z must match GRID_MOVEMENT_KIND!!", CURRENT_FUNCTION);
    }
  }

  /*--- Pitching Phase: ---*/

  if (Pitching_Phase_X == NULL) {
    Pitching_Phase_X = new su2double[nMoving];
    for (iZone = 0; iZone < nMoving; iZone++ )
      Pitching_Phase_X[iZone] = 0.0;
  } else {
    if (Grid_Movement && (nPitching_Phase_X != nGridMovement)) {
      SU2_MPI::Error("Length of PITCHING_PHASE_X must match GRID_MOVEMENT_KIND!!", CURRENT_FUNCTION);
    }
  }

  if (Pitching_Phase_Y == NULL) {
    Pitching_Phase_Y = new su2double[nMoving];
    for (iZone = 0; iZone < nMoving; iZone++ )
      Pitching_Phase_Y[iZone] = 0.0;
  } else {
    if (Grid_Movement && (nPitching_Phase_Y != nGridMovement)) {
      SU2_MPI::Error("Length of PITCHING_PHASE_Y must match GRID_MOVEMENT_KIND!!", CURRENT_FUNCTION);
    }
  }

  if (Pitching_Phase_Z == NULL) {
    Pitching_Phase_Z = new su2double[nMoving];
    for (iZone = 0; iZone < nMoving; iZone++ )
      Pitching_Phase_Z[iZone] = 0.0;
  } else {
    if (Grid_Movement && (nPitching_Phase_Z != nGridMovement)) {
      SU2_MPI::Error("Length of PITCHING_PHASE_Z must match GRID_MOVEMENT_KIND!!", CURRENT_FUNCTION);
    }
  }

  /*--- Plunging: ---*/

  if (Plunging_Omega_X == NULL) {
    Plunging_Omega_X = new su2double[nMoving];
    for (iZone = 0; iZone < nMoving; iZone++ )
      Plunging_Omega_X[iZone] = 0.0;
  } else {
    if (Grid_Movement && (nPlunging_Omega_X != nGridMovement)) {
      SU2_MPI::Error("Length of PLUNGING_PHASE_X must match GRID_MOVEMENT_KIND!!", CURRENT_FUNCTION);
    }
  }

  if (Plunging_Omega_Y == NULL) {
    Plunging_Omega_Y = new su2double[nMoving];
    for (iZone = 0; iZone < nMoving; iZone++ )
      Plunging_Omega_Y[iZone] = 0.0;
  } else {
    if (Grid_Movement && (nPlunging_Omega_Y != nGridMovement)) {
      SU2_MPI::Error("Length of PLUNGING_PHASE_Y must match GRID_MOVEMENT_KIND!!", CURRENT_FUNCTION);
    }
  }

  if (Plunging_Omega_Z == NULL) {
    Plunging_Omega_Z = new su2double[nMoving];
    for (iZone = 0; iZone < nMoving; iZone++ )
      Plunging_Omega_Z[iZone] = 0.0;
  } else {
    if (Grid_Movement && (nPlunging_Omega_Z != nGridMovement)) {
      SU2_MPI::Error("Length of PLUNGING_PHASE_Z must match GRID_MOVEMENT_KIND!!", CURRENT_FUNCTION);
    }
  }

  /*--- Plunging Amplitude: ---*/

  if (Plunging_Ampl_X == NULL) {
    Plunging_Ampl_X = new su2double[nMoving];
    for (iZone = 0; iZone < nMoving; iZone++ )
      Plunging_Ampl_X[iZone] = 0.0;
  } else {
    if (Grid_Movement && (nPlunging_Ampl_X != nGridMovement)) {
      SU2_MPI::Error("Length of PLUNGING_AMPL_X must match GRID_MOVEMENT_KIND!!", CURRENT_FUNCTION);
    }
  }

  if (Plunging_Ampl_Y == NULL) {
    Plunging_Ampl_Y = new su2double[nMoving];
    for (iZone = 0; iZone < nMoving; iZone++ )
      Plunging_Ampl_Y[iZone] = 0.0;
  } else {
    if (Grid_Movement && (nPlunging_Ampl_Y != nGridMovement)) {
      SU2_MPI::Error("Length of PLUNGING_AMPL_Y must match GRID_MOVEMENT_KIND!!", CURRENT_FUNCTION);
    }
  }

  if (Plunging_Ampl_Z == NULL) {
    Plunging_Ampl_Z = new su2double[nMoving];
    for (iZone = 0; iZone < nMoving; iZone++ )
      Plunging_Ampl_Z[iZone] = 0.0;
  } else {
    if (Grid_Movement && (nPlunging_Ampl_Z != nGridMovement)) {
      SU2_MPI::Error("Length of PLUNGING_AMPL_Z must match GRID_MOVEMENT_KIND!!", CURRENT_FUNCTION);
    }
  }

  /*-- Setting Harmonic Balance period from the config file */

  if (Unsteady_Simulation == HARMONIC_BALANCE) {
  	HarmonicBalance_Period = GetHarmonicBalance_Period();
  	if (HarmonicBalance_Period < 0)  {
      SU2_MPI::Error("Not a valid value for time period!!", CURRENT_FUNCTION);
  	}
  	/* Initialize the Harmonic balance Frequency pointer */
  	if (Omega_HB == NULL) {
  		Omega_HB = new su2double[nOmega_HB];
  		for (iZone = 0; iZone < nOmega_HB; iZone++ )
  			Omega_HB[iZone] = 0.0;
  	}else {
  		if (nOmega_HB != nTimeInstances) {
        SU2_MPI::Error("Length of omega_HB  must match the number TIME_INSTANCES!!" , CURRENT_FUNCTION);
      }
  	}
  }

    /*--- Use the various rigid-motion input frequencies to determine the period to be used with harmonic balance cases.
     There are THREE types of motion to consider, namely: rotation, pitching, and plunging.
     The largest period of motion is the one to be used for harmonic balance  calculations. ---*/

  /*if (Unsteady_Simulation == HARMONIC_BALANCE) {
      if (!(GetGrid_Movement())) {
          // No grid movement - Time period from config file //
          HarmonicBalance_Period = GetHarmonicBalance_Period();
      }

      else {
          unsigned short N_MOTION_TYPES = 3;
          su2double *periods;
          periods = new su2double[N_MOTION_TYPES];

          //--- rotation: ---//

          su2double Omega_mag_rot = sqrt(pow(Rotation_Rate_X[ZONE_0],2)+pow(Rotation_Rate_Y[ZONE_0],2)+pow(Rotation_Rate_Z[ZONE_0],2));
          if (Omega_mag_rot > 0)
              periods[0] = 2*PI_NUMBER/Omega_mag_rot;
          else
              periods[0] = 0.0;

          //--- pitching: ---//

          su2double Omega_mag_pitch = sqrt(pow(Pitching_Omega_X[ZONE_0],2)+pow(Pitching_Omega_Y[ZONE_0],2)+pow(Pitching_Omega_Z[ZONE_0],2));
          if (Omega_mag_pitch > 0)
              periods[1] = 2*PI_NUMBER/Omega_mag_pitch;
          else
              periods[1] = 0.0;

          //--- plunging: ---//

          su2double Omega_mag_plunge = sqrt(pow(Plunging_Omega_X[ZONE_0],2)+pow(Plunging_Omega_Y[ZONE_0],2)+pow(Plunging_Omega_Z[ZONE_0],2));
          if (Omega_mag_plunge > 0)
              periods[2] = 2*PI_NUMBER/Omega_mag_plunge;
          else
              periods[2] = 0.0;

          //--- determine which period is largest ---//

          unsigned short iVar;
          HarmonicBalance_Period = 0.0;
          for (iVar = 0; iVar < N_MOTION_TYPES; iVar++) {
              if (periods[iVar] > HarmonicBalance_Period)
                  HarmonicBalance_Period = periods[iVar];
          }

          delete periods;
      }

  }*/




  /*--- Initialize the RefOriginMoment Pointer ---*/

  RefOriginMoment = NULL;
  RefOriginMoment = new su2double[3];
  RefOriginMoment[0] = 0.0; RefOriginMoment[1] = 0.0; RefOriginMoment[2] = 0.0;

  /*--- In case the moment origin coordinates have not been declared in the
   config file, set them equal to zero for safety. Also check to make sure
   that for each marker, a value has been declared for the moment origin.
   Unless only one value was specified, then set this value for all the markers
   being monitored. ---*/


  if ((nRefOriginMoment_X != nRefOriginMoment_Y) || (nRefOriginMoment_X != nRefOriginMoment_Z) ) {
    SU2_MPI::Error("ERROR: Length of REF_ORIGIN_MOMENT_X, REF_ORIGIN_MOMENT_Y and REF_ORIGIN_MOMENT_Z must be the same!!", CURRENT_FUNCTION);
  }

  if (RefOriginMoment_X == NULL) {
    RefOriginMoment_X = new su2double[nMarker_Monitoring];
    for (iMarker = 0; iMarker < nMarker_Monitoring; iMarker++ )
      RefOriginMoment_X[iMarker] = 0.0;
  } else {
    if (nRefOriginMoment_X == 1) {

      su2double aux_RefOriginMoment_X = RefOriginMoment_X[0];
      delete [] RefOriginMoment_X;
      RefOriginMoment_X = new su2double[nMarker_Monitoring];
      nRefOriginMoment_X = nMarker_Monitoring;

      for (iMarker = 0; iMarker < nMarker_Monitoring; iMarker++ )
        RefOriginMoment_X[iMarker] = aux_RefOriginMoment_X;
    }
    else if (nRefOriginMoment_X != nMarker_Monitoring) {
      SU2_MPI::Error("ERROR: Length of REF_ORIGIN_MOMENT_X must match number of Monitoring Markers!!", CURRENT_FUNCTION);
    }
  }

  if (RefOriginMoment_Y == NULL) {
    RefOriginMoment_Y = new su2double[nMarker_Monitoring];
    for (iMarker = 0; iMarker < nMarker_Monitoring; iMarker++ )
      RefOriginMoment_Y[iMarker] = 0.0;
  } else {
    if (nRefOriginMoment_Y == 1) {

      su2double aux_RefOriginMoment_Y = RefOriginMoment_Y[0];
      delete [] RefOriginMoment_Y;
      RefOriginMoment_Y = new su2double[nMarker_Monitoring];
      nRefOriginMoment_Y = nMarker_Monitoring;

      for (iMarker = 0; iMarker < nMarker_Monitoring; iMarker++ )
        RefOriginMoment_Y[iMarker] = aux_RefOriginMoment_Y;
    }
    else if (nRefOriginMoment_Y != nMarker_Monitoring) {
      SU2_MPI::Error("ERROR: Length of REF_ORIGIN_MOMENT_Y must match number of Monitoring Markers!!", CURRENT_FUNCTION);
    }
  }

  if (RefOriginMoment_Z == NULL) {
    RefOriginMoment_Z = new su2double[nMarker_Monitoring];
    for (iMarker = 0; iMarker < nMarker_Monitoring; iMarker++ )
      RefOriginMoment_Z[iMarker] = 0.0;
  } else {
    if (nRefOriginMoment_Z == 1) {

      su2double aux_RefOriginMoment_Z = RefOriginMoment_Z[0];
      delete [] RefOriginMoment_Z;
      RefOriginMoment_Z = new su2double[nMarker_Monitoring];
      nRefOriginMoment_Z = nMarker_Monitoring;

      for (iMarker = 0; iMarker < nMarker_Monitoring; iMarker++ )
        RefOriginMoment_Z[iMarker] = aux_RefOriginMoment_Z;
    }
    else if (nRefOriginMoment_Z != nMarker_Monitoring) {
      SU2_MPI::Error("ERROR: Length of REF_ORIGIN_MOMENT_Z must match number of Monitoring Markers!!", CURRENT_FUNCTION);
    }
  }

  /*--- Set the boolean flag if we are carrying out an aeroelastic simulation. ---*/

  if (Grid_Movement && (Kind_GridMovement[ZONE_0] == AEROELASTIC || Kind_GridMovement[ZONE_0] == AEROELASTIC_RIGID_MOTION)) Aeroelastic_Simulation = true;
  else Aeroelastic_Simulation = false;

  /*--- Initializing the size for the solutions of the Aeroelastic problem. ---*/


  if (Grid_Movement && Aeroelastic_Simulation) {
    Aeroelastic_np1.resize(nMarker_Monitoring);
    Aeroelastic_n.resize(nMarker_Monitoring);
    Aeroelastic_n1.resize(nMarker_Monitoring);
    for (iMarker = 0; iMarker < nMarker_Monitoring; iMarker++) {
      Aeroelastic_np1[iMarker].resize(2);
      Aeroelastic_n[iMarker].resize(2);
      Aeroelastic_n1[iMarker].resize(2);
      for (int i =0; i<2; i++) {
        Aeroelastic_np1[iMarker][i].resize(2);
        Aeroelastic_n[iMarker][i].resize(2);
        Aeroelastic_n1[iMarker][i].resize(2);
        for (int j=0; j<2; j++) {
          Aeroelastic_np1[iMarker][i][j] = 0.0;
          Aeroelastic_n[iMarker][i][j] = 0.0;
          Aeroelastic_n1[iMarker][i][j] = 0.0;
        }
      }
    }
  }

  /*--- Allocate memory for the plunge and pitch and initialized them to zero ---*/

  if (Grid_Movement && Aeroelastic_Simulation) {
    Aeroelastic_pitch = new su2double[nMarker_Monitoring];
    Aeroelastic_plunge = new su2double[nMarker_Monitoring];
    for (iMarker = 0; iMarker < nMarker_Monitoring; iMarker++ ) {
      Aeroelastic_pitch[iMarker] = 0.0;
      Aeroelastic_plunge[iMarker] = 0.0;
    }
  }

  /*--- Fluid-Structure Interaction problems ---*/

  if (FSI_Problem) {
    if ((Dynamic_Analysis == STATIC) && (Unsteady_Simulation == STEADY)) {
      Kind_GridMovement[val_izone] = FLUID_STRUCTURE_STATIC;
      Grid_Movement = false;
    }
    else{
      Kind_GridMovement[val_izone] = FLUID_STRUCTURE;
      Grid_Movement = true;
    }
  }

  if (MGCycle == FULLMG_CYCLE) FinestMesh = nMGLevels;
  else FinestMesh = MESH_0;

  if ((Kind_Solver == NAVIER_STOKES) &&
      (Kind_Turb_Model != NONE))
    Kind_Solver = RANS;
    
  Kappa_2nd_Flow    = Kappa_Flow[0];
  Kappa_4th_Flow    = Kappa_Flow[1];
  Kappa_2nd_AdjFlow = Kappa_AdjFlow[0];
  Kappa_4th_AdjFlow = Kappa_AdjFlow[1];
  
  /*--- Make the MG_PreSmooth, MG_PostSmooth, and MG_CorrecSmooth
   arrays consistent with nMGLevels ---*/

  unsigned short * tmp_smooth = new unsigned short[nMGLevels+1];

  if ((nMG_PreSmooth != nMGLevels+1) && (nMG_PreSmooth != 0)) {
    if (nMG_PreSmooth > nMGLevels+1) {

      /*--- Truncate by removing unnecessary elements at the end ---*/

      for (unsigned int i = 0; i <= nMGLevels; i++)
        tmp_smooth[i] = MG_PreSmooth[i];
      delete [] MG_PreSmooth;
      MG_PreSmooth=NULL;
    } else {

      /*--- Add additional elements equal to last element ---*/

      for (unsigned int i = 0; i < nMG_PreSmooth; i++)
        tmp_smooth[i] = MG_PreSmooth[i];
      for (unsigned int i = nMG_PreSmooth; i <= nMGLevels; i++)
        tmp_smooth[i] = MG_PreSmooth[nMG_PreSmooth-1];
      delete [] MG_PreSmooth;
      MG_PreSmooth=NULL;
    }

    nMG_PreSmooth = nMGLevels+1;
    MG_PreSmooth = new unsigned short[nMG_PreSmooth];
    for (unsigned int i = 0; i < nMG_PreSmooth; i++)
      MG_PreSmooth[i] = tmp_smooth[i];
  }
  if ((nMGLevels != 0) && (nMG_PreSmooth == 0)) {
    delete [] MG_PreSmooth;
    nMG_PreSmooth = nMGLevels+1;
    MG_PreSmooth = new unsigned short[nMG_PreSmooth];
    for (unsigned int i = 0; i < nMG_PreSmooth; i++)
      MG_PreSmooth[i] = i+1;
  }

  if ((nMG_PostSmooth != nMGLevels+1) && (nMG_PostSmooth != 0)) {
    if (nMG_PostSmooth > nMGLevels+1) {

      /*--- Truncate by removing unnecessary elements at the end ---*/

      for (unsigned int i = 0; i <= nMGLevels; i++)
        tmp_smooth[i] = MG_PostSmooth[i];
      delete [] MG_PostSmooth;
      MG_PostSmooth=NULL;
    } else {

      /*--- Add additional elements equal to last element ---*/

      for (unsigned int i = 0; i < nMG_PostSmooth; i++)
        tmp_smooth[i] = MG_PostSmooth[i];
      for (unsigned int i = nMG_PostSmooth; i <= nMGLevels; i++)
        tmp_smooth[i] = MG_PostSmooth[nMG_PostSmooth-1];
      delete [] MG_PostSmooth;
      MG_PostSmooth=NULL;
    }

    nMG_PostSmooth = nMGLevels+1;
    MG_PostSmooth = new unsigned short[nMG_PostSmooth];
    for (unsigned int i = 0; i < nMG_PostSmooth; i++)
      MG_PostSmooth[i] = tmp_smooth[i];

  }

  if ((nMGLevels != 0) && (nMG_PostSmooth == 0)) {
    delete [] MG_PostSmooth;
    nMG_PostSmooth = nMGLevels+1;
    MG_PostSmooth = new unsigned short[nMG_PostSmooth];
    for (unsigned int i = 0; i < nMG_PostSmooth; i++)
      MG_PostSmooth[i] = 0;
  }

  if ((nMG_CorrecSmooth != nMGLevels+1) && (nMG_CorrecSmooth != 0)) {
    if (nMG_CorrecSmooth > nMGLevels+1) {

      /*--- Truncate by removing unnecessary elements at the end ---*/

      for (unsigned int i = 0; i <= nMGLevels; i++)
        tmp_smooth[i] = MG_CorrecSmooth[i];
      delete [] MG_CorrecSmooth;
      MG_CorrecSmooth = NULL;
    } else {

      /*--- Add additional elements equal to last element ---*/

      for (unsigned int i = 0; i < nMG_CorrecSmooth; i++)
        tmp_smooth[i] = MG_CorrecSmooth[i];
      for (unsigned int i = nMG_CorrecSmooth; i <= nMGLevels; i++)
        tmp_smooth[i] = MG_CorrecSmooth[nMG_CorrecSmooth-1];
      delete [] MG_CorrecSmooth;
      MG_CorrecSmooth = NULL;
    }
    nMG_CorrecSmooth = nMGLevels+1;
    MG_CorrecSmooth = new unsigned short[nMG_CorrecSmooth];
    for (unsigned int i = 0; i < nMG_CorrecSmooth; i++)
      MG_CorrecSmooth[i] = tmp_smooth[i];
  }

  if ((nMGLevels != 0) && (nMG_CorrecSmooth == 0)) {
    delete [] MG_CorrecSmooth;
    nMG_CorrecSmooth = nMGLevels+1;
    MG_CorrecSmooth = new unsigned short[nMG_CorrecSmooth];
    for (unsigned int i = 0; i < nMG_CorrecSmooth; i++)
      MG_CorrecSmooth[i] = 0;
  }

  /*--- Override MG Smooth parameters ---*/

  if (nMG_PreSmooth != 0) MG_PreSmooth[MESH_0] = 1;
  if (nMG_PostSmooth != 0) {
    MG_PostSmooth[MESH_0] = 0;
    MG_PostSmooth[nMGLevels] = 0;
  }
  if (nMG_CorrecSmooth != 0) MG_CorrecSmooth[nMGLevels] = 0;

  if (Restart) MGCycle = V_CYCLE;

  if (ContinuousAdjoint) {
    if (Kind_Solver == EULER) Kind_Solver = ADJ_EULER;
    if (Kind_Solver == NAVIER_STOKES) Kind_Solver = ADJ_NAVIER_STOKES;
    if (Kind_Solver == RANS) Kind_Solver = ADJ_RANS;
  }

  nCFL = nMGLevels+1;
  CFL = new su2double[nCFL];
  CFL[0] = CFLFineGrid;

  /*--- Evaluate when the Cl should be evaluated ---*/

  Iter_Fixed_CL        = SU2_TYPE::Int(nExtIter / (su2double(Update_Alpha)+1));
  Iter_Fixed_CM        = SU2_TYPE::Int(nExtIter / (su2double(Update_iH)+1));
  Iter_Fixed_NetThrust = SU2_TYPE::Int(nExtIter / (su2double(Update_BCThrust)+1));

  /*--- Setting relaxation factor and CFL for the adjoint runs ---*/

  if (ContinuousAdjoint) {
    Relaxation_Factor_Flow = Relaxation_Factor_AdjFlow;
    CFL[0] = CFL[0] * CFLRedCoeff_AdjFlow;
    CFL_AdaptParam[2] *= CFLRedCoeff_AdjFlow;
    CFL_AdaptParam[3] *= CFLRedCoeff_AdjFlow;
    Iter_Fixed_CL = SU2_TYPE::Int(su2double (Iter_Fixed_CL) / CFLRedCoeff_AdjFlow);
    Iter_Fixed_CM = SU2_TYPE::Int(su2double (Iter_Fixed_CM) / CFLRedCoeff_AdjFlow);
    Iter_Fixed_NetThrust = SU2_TYPE::Int(su2double (Iter_Fixed_NetThrust) / CFLRedCoeff_AdjFlow);
  }

  if (Iter_Fixed_CL == 0) { Iter_Fixed_CL = nExtIter+1; Update_Alpha = 0; }
  if (Iter_Fixed_CM == 0) { Iter_Fixed_CM = nExtIter+1; Update_iH = 0; }
  if (Iter_Fixed_NetThrust == 0) { Iter_Fixed_NetThrust = nExtIter+1; Update_BCThrust = 0; }

  for (iCFL = 1; iCFL < nCFL; iCFL++)
    CFL[iCFL] = CFL[iCFL-1];

  if (nRKStep == 0) {
    nRKStep = 1;
    RK_Alpha_Step = new su2double[1]; RK_Alpha_Step[0] = 1.0;
  }

  /* Correct the number of time levels for time accurate local time
     stepping, if needed.  */
  if (nLevels_TimeAccurateLTS == 0)  nLevels_TimeAccurateLTS =  1;
  if (nLevels_TimeAccurateLTS  > 15) nLevels_TimeAccurateLTS = 15;

  /* Check that no time accurate local time stepping is specified for time
     integration schemes other than ADER. */
  if (Kind_TimeIntScheme_FEM_Flow != ADER_DG && nLevels_TimeAccurateLTS != 1) {

    if (rank==MASTER_NODE) {
      cout << endl << "WARNING: "
           << nLevels_TimeAccurateLTS << " levels specified for time accurate local time stepping." << endl
           << "Time accurate local time stepping is only possible for ADER, hence this option is not used." << endl
           << endl;
    }

    nLevels_TimeAccurateLTS = 1;
  }

  if (Kind_TimeIntScheme_FEM_Flow == ADER_DG) {

    Unsteady_Simulation = TIME_STEPPING;  // Only time stepping for ADER.

    /* If time accurate local time stepping is used, make sure that an unsteady
       CFL is specified. If not, terminate. */
    if (nLevels_TimeAccurateLTS != 1) {

      if(Unst_CFL == 0.0) {
        if (rank==MASTER_NODE) {
          cout << "ERROR: Unsteady CFL not specified for time accurate "
               << "local time stepping." << endl;
          exit(EXIT_FAILURE);
        }
      }
    }

    /* Determine the location of the ADER time DOFs, which are the Gauss-Legendre
       integration points corresponding to the number of time DOFs. */
    vector<su2double> GLPoints(nTimeDOFsADER_DG), GLWeights(nTimeDOFsADER_DG);
    CGaussJacobiQuadrature GaussJacobi;
    GaussJacobi.GetQuadraturePoints(0.0, 0.0, -1.0, 1.0, GLPoints, GLWeights);

    TimeDOFsADER_DG = new su2double[nTimeDOFsADER_DG];
    for(unsigned short i=0; i<nTimeDOFsADER_DG; ++i)
      TimeDOFsADER_DG[i] = GLPoints[i];

    /* Determine the number of integration points in time, their locations
       on the interval [-1..1] and their integration weights. */
    unsigned short orderExact = ceil(Quadrature_Factor_Time_ADER_DG*(nTimeDOFsADER_DG-1));
    nTimeIntegrationADER_DG = orderExact/2 + 1;
    nTimeIntegrationADER_DG = max(nTimeIntegrationADER_DG, nTimeDOFsADER_DG);
    GLPoints.resize(nTimeIntegrationADER_DG);
    GLWeights.resize(nTimeIntegrationADER_DG);
    GaussJacobi.GetQuadraturePoints(0.0, 0.0, -1.0, 1.0, GLPoints, GLWeights);

    TimeIntegrationADER_DG    = new su2double[nTimeIntegrationADER_DG];
    WeightsIntegrationADER_DG = new su2double[nTimeIntegrationADER_DG];
    for(unsigned short i=0; i<nTimeIntegrationADER_DG; ++i) {
      TimeIntegrationADER_DG[i]    = GLPoints[i];
      WeightsIntegrationADER_DG[i] = GLWeights[i];
    }
  }

  if (nIntCoeffs == 0) {
    nIntCoeffs = 2;
    Int_Coeffs = new su2double[2]; Int_Coeffs[0] = 0.25; Int_Coeffs[1] = 0.5;
  }
  
  if (nElasticityMod == 0) {
  nElasticityMod = 1;
  ElasticityMod = new su2double[1]; ElasticityMod[0] = 2E11;
  }

  if (nPoissonRatio == 0) {
  nPoissonRatio = 1;
  PoissonRatio = new su2double[1]; PoissonRatio[0] = 0.30;
  }

  if (nMaterialDensity == 0) {
  nMaterialDensity = 1;
  MaterialDensity = new su2double[1]; MaterialDensity[0] = 7854;
  }

  if (nElectric_Constant == 0) {
  nElectric_Constant = 1;
  Electric_Constant = new su2double[1]; Electric_Constant[0] = 0.0;
  }

  if (nElectric_Field == 0) {
	nElectric_Field = 1;
	Electric_Field_Mod = new su2double[1]; Electric_Field_Mod[0] = 0.0;
  }

  if (nDim_RefNode == 0) {
  nDim_RefNode = 3;
  RefNode_Displacement = new su2double[3];
  RefNode_Displacement[0] = 0.0; RefNode_Displacement[1] = 0.0; RefNode_Displacement[2] = 0.0;
  }

  if (nDim_Electric_Field == 0) {
	nDim_Electric_Field = 2;
	Electric_Field_Dir = new su2double[2]; Electric_Field_Dir[0] = 0.0;  Electric_Field_Dir[1] = 1.0;
  }

  if ((Kind_SU2 == SU2_CFD) && (Kind_Solver == NO_SOLVER)) {
    SU2_MPI::Error("PHYSICAL_PROBLEM must be set in the configuration file", CURRENT_FUNCTION);
  }

  /*--- Set a flag for viscous simulations ---*/

  Viscous = (( Kind_Solver == NAVIER_STOKES          ) ||
             ( Kind_Solver == ADJ_NAVIER_STOKES      ) ||
             ( Kind_Solver == RANS                   ) ||
             ( Kind_Solver == ADJ_RANS               ) ||
             ( Kind_Solver == FEM_NAVIER_STOKES      ) ||
             ( Kind_Solver == FEM_RANS               ) ||
             ( Kind_Solver == FEM_LES                ));

  /*--- To avoid boundary intersections, let's add a small constant to the planes. ---*/

  Stations_Bounds[0] += EPS;
  Stations_Bounds[1] += EPS;

  for (unsigned short iSections = 0; iSections < nLocationStations; iSections++) {
    LocationStations[iSections] += EPS;
  }

  /*--- Length based parameter for slope limiters uses a default value of
   0.1m ---*/
  
  RefElemLength = 1.0;
  if (SystemMeasurements == US) RefElemLength /= 0.3048;

  /*--- Re-scale the length based parameters. The US system uses feet,
   but SU2 assumes that the grid is in inches ---*/

  if ((SystemMeasurements == US) && (Kind_SU2 == SU2_CFD)) {

    for (iMarker = 0; iMarker < nMarker_Monitoring; iMarker++) {
      RefOriginMoment_X[iMarker] = RefOriginMoment_X[iMarker]/12.0;
      RefOriginMoment_Y[iMarker] = RefOriginMoment_Y[iMarker]/12.0;
      RefOriginMoment_Z[iMarker] = RefOriginMoment_Z[iMarker]/12.0;
    }

    for (iMarker = 0; iMarker < nGridMovement; iMarker++) {
      Motion_Origin_X[iMarker] = Motion_Origin_X[iMarker]/12.0;
      Motion_Origin_Y[iMarker] = Motion_Origin_Y[iMarker]/12.0;
      Motion_Origin_Z[iMarker] = Motion_Origin_Z[iMarker]/12.0;
    }

    RefLength = RefLength/12.0;

    if ((val_nDim == 2) && (!Axisymmetric)) RefArea = RefArea/12.0;
    else RefArea = RefArea/144.0;
    Length_Reynolds = Length_Reynolds/12.0;
    Highlite_Area = Highlite_Area/144.0;
    SemiSpan = SemiSpan/12.0;

    EA_IntLimit[0] = EA_IntLimit[0]/12.0;
    EA_IntLimit[1] = EA_IntLimit[1]/12.0;
    EA_IntLimit[2] = EA_IntLimit[2]/12.0;
    
    if (Geo_Description != NACELLE) {
      for (unsigned short iSections = 0; iSections < nLocationStations; iSections++) {
        LocationStations[iSections] = LocationStations[iSections]/12.0;
      }
    }

    Stations_Bounds[0] = Stations_Bounds[0]/12.0;
    Stations_Bounds[1] = Stations_Bounds[1]/12.0;

    SubsonicEngine_Cyl[0] = SubsonicEngine_Cyl[0]/12.0;
    SubsonicEngine_Cyl[1] = SubsonicEngine_Cyl[1]/12.0;
    SubsonicEngine_Cyl[2] = SubsonicEngine_Cyl[2]/12.0;
    SubsonicEngine_Cyl[3] = SubsonicEngine_Cyl[3]/12.0;
    SubsonicEngine_Cyl[4] = SubsonicEngine_Cyl[4]/12.0;
    SubsonicEngine_Cyl[5] = SubsonicEngine_Cyl[5]/12.0;
    SubsonicEngine_Cyl[6] = SubsonicEngine_Cyl[6]/12.0;

  }

  if ((Kind_Turb_Model != SA) && (Kind_Trans_Model == BC)){
    SU2_MPI::Error("BC transition model currently only available in combination with SA turbulence model!", CURRENT_FUNCTION);
  }

  /*--- Check for constant lift mode. Initialize the update flag for
   the AoA with each iteration to false  ---*/

  if (Fixed_CL_Mode) Update_AoA = false;
  if (Fixed_CM_Mode) Update_HTPIncidence = false;

  if (DirectDiff != NO_DERIVATIVE) {
#if !defined COMPLEX_TYPE && !defined ADOLC_FORWARD_TYPE && !defined CODI_FORWARD_TYPE
      if (Kind_SU2 == SU2_CFD) {
        SU2_MPI::Error(string("SU2_CFD: Config option DIRECT_DIFF= YES requires AD or complex support!\n") +
                       string("Please use SU2_CFD_DIRECTDIFF (configuration/compilation is done using the preconfigure.py script)."),
                       CURRENT_FUNCTION);
      }
#endif
    /*--- Initialize the derivative values ---*/
    switch (DirectDiff) {
      case D_MACH:
        SU2_TYPE::SetDerivative(Mach, 1.0);
        break;
      case D_AOA:
        SU2_TYPE::SetDerivative(AoA, 1.0);
        break;
      case D_SIDESLIP:
        SU2_TYPE::SetDerivative(AoS, 1.0);
        break;
      case D_REYNOLDS:
        SU2_TYPE::SetDerivative(Reynolds, 1.0);
        break;
      case D_TURB2LAM:
       SU2_TYPE::SetDerivative(Turb2LamViscRatio_FreeStream, 1.0);
        break;
      default:
        /*--- All other cases are handled in the specific solver ---*/
        break;
      }
  }

#if defined CODI_REVERSE_TYPE
  AD_Mode = YES;

  AD::PreaccEnabled = AD_Preaccumulation;

#else
  if (AD_Mode == YES) {
    SU2_MPI::Error(string("AUTO_DIFF=YES requires Automatic Differentiation support.\n") +
                   string("Please use correct executables (configuration/compilation is done using the preconfigure.py script)."),
                   CURRENT_FUNCTION);
  }
#endif

  if (DiscreteAdjoint) {
#if !defined CODI_REVERSE_TYPE
    if (Kind_SU2 == SU2_CFD) {
      SU2_MPI::Error(string("SU2_CFD: Config option MATH_PROBLEM= DISCRETE_ADJOINT requires AD support!\n") +
                     string("Please use SU2_CFD_AD (configuration/compilation is done using the preconfigure.py script)."),
                     CURRENT_FUNCTION);
    }
#endif

    /*--- Disable writing of limiters if enabled ---*/
    Wrt_Limiters = false;

    if (Unsteady_Simulation) {

      Restart_Flow = false;

      if (Grid_Movement) {
        SU2_MPI::Error("Dynamic mesh movement currently not supported for the discrete adjoint solver.", CURRENT_FUNCTION);
      }

      if (Unst_AdjointIter- long(nExtIter) < 0){
        SU2_MPI::Error(string("Invalid iteration number requested for unsteady adjoint.\n" ) +
                       string("Make sure EXT_ITER is larger or equal than UNST_ADJ_ITER."),
                       CURRENT_FUNCTION);
      }

      /*--- If the averaging interval is not set, we average over all time-steps ---*/

      if (Iter_Avg_Objective == 0.0) {
        Iter_Avg_Objective = nExtIter;
      }

    }

    switch(Kind_Solver) {
      case EULER:
        Kind_Solver = DISC_ADJ_EULER;
        break;
      case RANS:
        Kind_Solver = DISC_ADJ_RANS;
        break;
      case NAVIER_STOKES:
        Kind_Solver = DISC_ADJ_NAVIER_STOKES;
        break;
      case FEM_ELASTICITY:
        Kind_Solver = DISC_ADJ_FEM;
        break;
      default:
        break;
    }

    RampOutletPressure = false;
    RampRotatingFrame = false;
  }
  
  delete [] tmp_smooth;

  /*--- Make sure that implicit time integration is disabled
        for the FEM fluid solver (numerics). ---*/
  if ((Kind_Solver == FEM_EULER) ||
      (Kind_Solver == FEM_NAVIER_STOKES) ||
      (Kind_Solver == FEM_RANS)) {
     Kind_TimeIntScheme_Flow = Kind_TimeIntScheme_FEM_Flow;
  }

  /*--- Set up the time stepping / unsteady CFL options. ---*/
  if ((Unsteady_Simulation == TIME_STEPPING) && (Unst_CFL != 0.0)) {
    for (iCFL = 0; iCFL < nCFL; iCFL++)
      CFL[iCFL] = Unst_CFL;
  }


  /*--- If it is a fixed mode problem, then we will add 100 iterations to
    evaluate the derivatives with respect to a change in the AoA and CL ---*/

  if (!ContinuousAdjoint & !DiscreteAdjoint) {
  	if ((Fixed_CL_Mode) || (Fixed_CM_Mode)) {
    ConvCriteria = RESIDUAL;
  		nExtIter += Iter_dCL_dAlpha;
  		OrderMagResidual = 24;
  		MinLogResidual = -24;
  	}
  }

  /*--- If there are not design variables defined in the file ---*/

  if (nDV == 0) {
    nDV = 1;
    Design_Variable = new unsigned short [nDV];
    Design_Variable[0] = NO_DEFORMATION;
  }

}

void CConfig::SetMarkers(unsigned short val_software) {

  unsigned short iMarker_All, iMarker_CfgFile, iMarker_Euler, iMarker_Custom,
  iMarker_FarField, iMarker_SymWall, iMarker_Pressure, iMarker_PerBound,
  iMarker_NearFieldBound, iMarker_InterfaceBound, iMarker_Fluid_InterfaceBound, iMarker_Dirichlet,
  iMarker_Inlet, iMarker_Riemann, iMarker_Giles, iMarker_Outlet, iMarker_Isothermal,
  iMarker_HeatFlux, iMarker_EngineInflow, iMarker_EngineExhaust, iMarker_Damper,
  iMarker_Displacement, iMarker_Load, iMarker_FlowLoad, iMarker_Neumann, iMarker_Internal,
  iMarker_Monitoring, iMarker_Designing, iMarker_GeoEval, iMarker_Plotting, iMarker_Analyze,
  iMarker_DV, iMarker_Moving, iMarker_Supersonic_Inlet, iMarker_Supersonic_Outlet,
  iMarker_Clamped, iMarker_ZoneInterface, iMarker_Load_Dir, iMarker_Disp_Dir, iMarker_Load_Sine,
  iMarker_ActDiskInlet, iMarker_ActDiskOutlet,
  iMarker_Turbomachinery, iMarker_MixingPlaneInterface;

  int size = SINGLE_NODE;

#ifdef HAVE_MPI
  if (val_software != SU2_MSH)
    SU2_MPI::Comm_size(MPI_COMM_WORLD, &size);
#endif

  /*--- Compute the total number of markers in the config file ---*/

  nMarker_CfgFile = nMarker_Euler + nMarker_FarField + nMarker_SymWall +
  nMarker_Pressure + nMarker_PerBound + nMarker_NearFieldBound + nMarker_Fluid_InterfaceBound +
  nMarker_InterfaceBound + nMarker_Dirichlet + nMarker_Neumann + nMarker_Inlet + nMarker_Riemann +
  nMarker_Giles + nMarker_Outlet + nMarker_Isothermal + nMarker_HeatFlux +
  nMarker_EngineInflow + nMarker_EngineExhaust + nMarker_Internal +
  nMarker_Supersonic_Inlet + nMarker_Supersonic_Outlet + nMarker_Displacement + nMarker_Load +
  nMarker_FlowLoad + nMarker_Custom + nMarker_Damper +
  nMarker_Clamped + nMarker_Load_Sine + nMarker_Load_Dir + nMarker_Disp_Dir +
  nMarker_ActDiskInlet + nMarker_ActDiskOutlet;
  
  /*--- Add the possible send/receive domains ---*/

  nMarker_Max = nMarker_CfgFile + OVERHEAD*size;

  /*--- Basic dimensionalization of the markers (worst scenario) ---*/

  nMarker_All = nMarker_Max;

  /*--- Allocate the memory (markers in each domain) ---*/

  Marker_All_TagBound             = new string[nMarker_All];			// Store the tag that correspond with each marker.
  Marker_All_SendRecv             = new short[nMarker_All];				// +#domain (send), -#domain (receive).
  Marker_All_KindBC               = new unsigned short[nMarker_All];	// Store the kind of boundary condition.
  Marker_All_Monitoring           = new unsigned short[nMarker_All];	// Store whether the boundary should be monitored.
  Marker_All_Designing            = new unsigned short[nMarker_All];    // Store whether the boundary should be designed.
  Marker_All_Plotting             = new unsigned short[nMarker_All];	// Store whether the boundary should be plotted.
  Marker_All_Analyze              = new unsigned short[nMarker_All];	// Store whether the boundary should be plotted.
  Marker_All_ZoneInterface        = new unsigned short[nMarker_All];	// Store whether the boundary is in the FSI interface.
  Marker_All_GeoEval              = new unsigned short[nMarker_All];	// Store whether the boundary should be geometry evaluation.
  Marker_All_DV                   = new unsigned short[nMarker_All];	// Store whether the boundary should be affected by design variables.
  Marker_All_Moving               = new unsigned short[nMarker_All];	// Store whether the boundary should be in motion.
  Marker_All_PerBound             = new short[nMarker_All];				// Store whether the boundary belongs to a periodic boundary.
  Marker_All_Turbomachinery       = new unsigned short[nMarker_All];	// Store whether the boundary is in needed for Turbomachinery computations.
  Marker_All_TurbomachineryFlag   = new unsigned short[nMarker_All];	// Store whether the boundary has a flag for Turbomachinery computations.
  Marker_All_MixingPlaneInterface = new unsigned short[nMarker_All];	// Store whether the boundary has a in the MixingPlane interface.


  for (iMarker_All = 0; iMarker_All < nMarker_All; iMarker_All++) {
    Marker_All_TagBound[iMarker_All]             = "SEND_RECEIVE";
    Marker_All_SendRecv[iMarker_All]             = 0;
    Marker_All_KindBC[iMarker_All]               = 0;
    Marker_All_Monitoring[iMarker_All]           = 0;
    Marker_All_GeoEval[iMarker_All]              = 0;
    Marker_All_Designing[iMarker_All]            = 0;
    Marker_All_Plotting[iMarker_All]             = 0;
    Marker_All_Analyze[iMarker_All]              = 0;
    Marker_All_ZoneInterface[iMarker_All]        = 0;
    Marker_All_DV[iMarker_All]                   = 0;
    Marker_All_Moving[iMarker_All]               = 0;
    Marker_All_PerBound[iMarker_All]             = 0;
    Marker_All_Turbomachinery[iMarker_All]       = 0;
    Marker_All_TurbomachineryFlag[iMarker_All]   = 0;
    Marker_All_MixingPlaneInterface[iMarker_All] = 0;
  }

  /*--- Allocate the memory (markers in the config file) ---*/

  Marker_CfgFile_TagBound             = new string[nMarker_CfgFile];
  Marker_CfgFile_KindBC               = new unsigned short[nMarker_CfgFile];
  Marker_CfgFile_Monitoring           = new unsigned short[nMarker_CfgFile];
  Marker_CfgFile_Designing            = new unsigned short[nMarker_CfgFile];
  Marker_CfgFile_Plotting             = new unsigned short[nMarker_CfgFile];
  Marker_CfgFile_Analyze              = new unsigned short[nMarker_CfgFile];
  Marker_CfgFile_GeoEval              = new unsigned short[nMarker_CfgFile];
  Marker_CfgFile_ZoneInterface        = new unsigned short[nMarker_CfgFile];
  Marker_CfgFile_DV                   = new unsigned short[nMarker_CfgFile];
  Marker_CfgFile_Moving               = new unsigned short[nMarker_CfgFile];
  Marker_CfgFile_PerBound             = new unsigned short[nMarker_CfgFile];
  Marker_CfgFile_Turbomachinery       = new unsigned short[nMarker_CfgFile];
  Marker_CfgFile_TurbomachineryFlag   = new unsigned short[nMarker_CfgFile];
  Marker_CfgFile_MixingPlaneInterface = new unsigned short[nMarker_CfgFile];

  for (iMarker_CfgFile = 0; iMarker_CfgFile < nMarker_CfgFile; iMarker_CfgFile++) {
    Marker_CfgFile_TagBound[iMarker_CfgFile]             = "SEND_RECEIVE";
    Marker_CfgFile_KindBC[iMarker_CfgFile]               = 0;
    Marker_CfgFile_Monitoring[iMarker_CfgFile]           = 0;
    Marker_CfgFile_GeoEval[iMarker_CfgFile]              = 0;
    Marker_CfgFile_Designing[iMarker_CfgFile]            = 0;
    Marker_CfgFile_Plotting[iMarker_CfgFile]             = 0;
    Marker_CfgFile_Analyze[iMarker_CfgFile]              = 0;
    Marker_CfgFile_ZoneInterface[iMarker_CfgFile]        = 0;
    Marker_CfgFile_DV[iMarker_CfgFile]                   = 0;
    Marker_CfgFile_Moving[iMarker_CfgFile]               = 0;
    Marker_CfgFile_PerBound[iMarker_CfgFile]             = 0;
    Marker_CfgFile_Turbomachinery[iMarker_CfgFile]       = 0;
    Marker_CfgFile_TurbomachineryFlag[iMarker_CfgFile]   = 0;
    Marker_CfgFile_MixingPlaneInterface[iMarker_CfgFile] = 0;
  }

  /*--- Allocate memory to store surface information (Analyze BC) ---*/

  Surface_MassFlow = new su2double[nMarker_Analyze];
  Surface_Mach = new su2double[nMarker_Analyze];
  Surface_Temperature = new su2double[nMarker_Analyze];
  Surface_Pressure = new su2double[nMarker_Analyze];
  Surface_Density = new su2double[nMarker_Analyze];
  Surface_Enthalpy = new su2double[nMarker_Analyze];
  Surface_NormalVelocity = new su2double[nMarker_Analyze];
  Surface_TotalTemperature = new su2double[nMarker_Analyze];
  Surface_TotalPressure = new su2double[nMarker_Analyze];
  Surface_DC60 = new su2double[nMarker_Analyze];
  Surface_IDC = new su2double[nMarker_Analyze];
  Surface_IDC_Mach = new su2double[nMarker_Analyze];
  Surface_IDR = new su2double[nMarker_Analyze];
  for (iMarker_Analyze = 0; iMarker_Analyze < nMarker_Analyze; iMarker_Analyze++) {
    Surface_MassFlow[iMarker_Analyze] = 0.0;
    Surface_Mach[iMarker_Analyze] = 0.0;
    Surface_Temperature[iMarker_Analyze] = 0.0;
    Surface_Pressure[iMarker_Analyze] = 0.0;
    Surface_Density[iMarker_Analyze] = 0.0;
    Surface_Enthalpy[iMarker_Analyze] = 0.0;
    Surface_NormalVelocity[iMarker_Analyze] = 0.0;
    Surface_TotalTemperature[iMarker_Analyze] = 0.0;
    Surface_TotalPressure[iMarker_Analyze] = 0.0;
    Surface_DC60[iMarker_Analyze] = 0.0;
    Surface_IDC[iMarker_Analyze] = 0.0;
    Surface_IDC_Mach[iMarker_Analyze] = 0.0;
    Surface_IDR[iMarker_Analyze] = 0.0;
  }

  /*--- Populate the marker information in the config file (all domains) ---*/

  iMarker_CfgFile = 0;
  for (iMarker_Euler = 0; iMarker_Euler < nMarker_Euler; iMarker_Euler++) {
    Marker_CfgFile_TagBound[iMarker_CfgFile] = Marker_Euler[iMarker_Euler];
    Marker_CfgFile_KindBC[iMarker_CfgFile] = EULER_WALL;
    iMarker_CfgFile++;
  }

  for (iMarker_FarField = 0; iMarker_FarField < nMarker_FarField; iMarker_FarField++) {
    Marker_CfgFile_TagBound[iMarker_CfgFile] = Marker_FarField[iMarker_FarField];
    Marker_CfgFile_KindBC[iMarker_CfgFile] = FAR_FIELD;
    iMarker_CfgFile++;
  }

  for (iMarker_SymWall = 0; iMarker_SymWall < nMarker_SymWall; iMarker_SymWall++) {
    Marker_CfgFile_TagBound[iMarker_CfgFile] = Marker_SymWall[iMarker_SymWall];
    Marker_CfgFile_KindBC[iMarker_CfgFile] = SYMMETRY_PLANE;
    iMarker_CfgFile++;
  }

  for (iMarker_Pressure = 0; iMarker_Pressure < nMarker_Pressure; iMarker_Pressure++) {
    Marker_CfgFile_TagBound[iMarker_CfgFile] = Marker_Pressure[iMarker_Pressure];
    Marker_CfgFile_KindBC[iMarker_CfgFile] = PRESSURE_BOUNDARY;
    iMarker_CfgFile++;
  }

  for (iMarker_PerBound = 0; iMarker_PerBound < nMarker_PerBound; iMarker_PerBound++) {
    Marker_CfgFile_TagBound[iMarker_CfgFile] = Marker_PerBound[iMarker_PerBound];
    Marker_CfgFile_KindBC[iMarker_CfgFile] = PERIODIC_BOUNDARY;
    Marker_CfgFile_PerBound[iMarker_CfgFile] = iMarker_PerBound + 1;
    iMarker_CfgFile++;
  }

  ActDisk_DeltaPress = new su2double[nMarker_ActDiskInlet];
  ActDisk_DeltaTemp = new su2double[nMarker_ActDiskInlet];
  ActDisk_TotalPressRatio = new su2double[nMarker_ActDiskInlet];
  ActDisk_TotalTempRatio = new su2double[nMarker_ActDiskInlet];
  ActDisk_StaticPressRatio = new su2double[nMarker_ActDiskInlet];
  ActDisk_StaticTempRatio = new su2double[nMarker_ActDiskInlet];
  ActDisk_Power = new su2double[nMarker_ActDiskInlet];
  ActDisk_MassFlow = new su2double[nMarker_ActDiskInlet];
  ActDisk_Mach = new su2double[nMarker_ActDiskInlet];
  ActDisk_Force = new su2double[nMarker_ActDiskInlet];
  ActDisk_NetThrust = new su2double[nMarker_ActDiskInlet];
  ActDisk_BCThrust = new su2double[nMarker_ActDiskInlet];
  ActDisk_BCThrust_Old = new su2double[nMarker_ActDiskInlet];
  ActDisk_GrossThrust = new su2double[nMarker_ActDiskInlet];
  ActDisk_Area = new su2double[nMarker_ActDiskInlet];
  ActDisk_ReverseMassFlow = new su2double[nMarker_ActDiskInlet];

  for (iMarker_ActDiskInlet = 0; iMarker_ActDiskInlet < nMarker_ActDiskInlet; iMarker_ActDiskInlet++) {
    ActDisk_DeltaPress[iMarker_ActDiskInlet] = 0.0;
    ActDisk_DeltaTemp[iMarker_ActDiskInlet] = 0.0;
    ActDisk_TotalPressRatio[iMarker_ActDiskInlet] = 0.0;
    ActDisk_TotalTempRatio[iMarker_ActDiskInlet] = 0.0;
    ActDisk_StaticPressRatio[iMarker_ActDiskInlet] = 0.0;
    ActDisk_StaticTempRatio[iMarker_ActDiskInlet] = 0.0;
    ActDisk_Power[iMarker_ActDiskInlet] = 0.0;
    ActDisk_MassFlow[iMarker_ActDiskInlet] = 0.0;
    ActDisk_Mach[iMarker_ActDiskInlet] = 0.0;
    ActDisk_Force[iMarker_ActDiskInlet] = 0.0;
    ActDisk_NetThrust[iMarker_ActDiskInlet] = 0.0;
    ActDisk_BCThrust[iMarker_ActDiskInlet] = 0.0;
    ActDisk_BCThrust_Old[iMarker_ActDiskInlet] = 0.0;
    ActDisk_GrossThrust[iMarker_ActDiskInlet] = 0.0;
    ActDisk_Area[iMarker_ActDiskInlet] = 0.0;
    ActDisk_ReverseMassFlow[iMarker_ActDiskInlet] = 0.0;
  }


  ActDiskInlet_MassFlow = new su2double[nMarker_ActDiskInlet];
  ActDiskInlet_Temperature = new su2double[nMarker_ActDiskInlet];
  ActDiskInlet_TotalTemperature = new su2double[nMarker_ActDiskInlet];
  ActDiskInlet_Pressure = new su2double[nMarker_ActDiskInlet];
  ActDiskInlet_TotalPressure = new su2double[nMarker_ActDiskInlet];
  ActDiskInlet_RamDrag = new su2double[nMarker_ActDiskInlet];
  ActDiskInlet_Force = new su2double[nMarker_ActDiskInlet];
  ActDiskInlet_Power = new su2double[nMarker_ActDiskInlet];

  for (iMarker_ActDiskInlet = 0; iMarker_ActDiskInlet < nMarker_ActDiskInlet; iMarker_ActDiskInlet++) {
    Marker_CfgFile_TagBound[iMarker_CfgFile] = Marker_ActDiskInlet[iMarker_ActDiskInlet];
    Marker_CfgFile_KindBC[iMarker_CfgFile] = ACTDISK_INLET;
    ActDiskInlet_MassFlow[iMarker_ActDiskInlet] = 0.0;
    ActDiskInlet_Temperature[iMarker_ActDiskInlet] = 0.0;
    ActDiskInlet_TotalTemperature[iMarker_ActDiskInlet] = 0.0;
    ActDiskInlet_Pressure[iMarker_ActDiskInlet] = 0.0;
    ActDiskInlet_TotalPressure[iMarker_ActDiskInlet] = 0.0;
    ActDiskInlet_RamDrag[iMarker_ActDiskInlet] = 0.0;
    ActDiskInlet_Force[iMarker_ActDiskInlet] = 0.0;
    ActDiskInlet_Power[iMarker_ActDiskInlet] = 0.0;
    iMarker_CfgFile++;
  }

  ActDiskOutlet_MassFlow = new su2double[nMarker_ActDiskOutlet];
  ActDiskOutlet_Temperature = new su2double[nMarker_ActDiskOutlet];
  ActDiskOutlet_TotalTemperature = new su2double[nMarker_ActDiskOutlet];
  ActDiskOutlet_Pressure = new su2double[nMarker_ActDiskOutlet];
  ActDiskOutlet_TotalPressure = new su2double[nMarker_ActDiskOutlet];
  ActDiskOutlet_GrossThrust = new su2double[nMarker_ActDiskOutlet];
  ActDiskOutlet_Force = new su2double[nMarker_ActDiskOutlet];
  ActDiskOutlet_Power = new su2double[nMarker_ActDiskOutlet];

  for (iMarker_ActDiskOutlet = 0; iMarker_ActDiskOutlet < nMarker_ActDiskOutlet; iMarker_ActDiskOutlet++) {
    Marker_CfgFile_TagBound[iMarker_CfgFile] = Marker_ActDiskOutlet[iMarker_ActDiskOutlet];
    Marker_CfgFile_KindBC[iMarker_CfgFile] = ACTDISK_OUTLET;
    ActDiskOutlet_MassFlow[iMarker_ActDiskOutlet] = 0.0;
    ActDiskOutlet_Temperature[iMarker_ActDiskOutlet] = 0.0;
    ActDiskOutlet_TotalTemperature[iMarker_ActDiskOutlet] = 0.0;
    ActDiskOutlet_Pressure[iMarker_ActDiskOutlet] = 0.0;
    ActDiskOutlet_TotalPressure[iMarker_ActDiskOutlet] = 0.0;
    ActDiskOutlet_GrossThrust[iMarker_ActDiskOutlet] = 0.0;
    ActDiskOutlet_Force[iMarker_ActDiskOutlet] = 0.0;
    ActDiskOutlet_Power[iMarker_ActDiskOutlet] = 0.0;
    iMarker_CfgFile++;
  }

  for (iMarker_NearFieldBound = 0; iMarker_NearFieldBound < nMarker_NearFieldBound; iMarker_NearFieldBound++) {
    Marker_CfgFile_TagBound[iMarker_CfgFile] = Marker_NearFieldBound[iMarker_NearFieldBound];
    Marker_CfgFile_KindBC[iMarker_CfgFile] = NEARFIELD_BOUNDARY;
    iMarker_CfgFile++;
  }

  for (iMarker_InterfaceBound = 0; iMarker_InterfaceBound < nMarker_InterfaceBound; iMarker_InterfaceBound++) {
    Marker_CfgFile_TagBound[iMarker_CfgFile] = Marker_InterfaceBound[iMarker_InterfaceBound];
    Marker_CfgFile_KindBC[iMarker_CfgFile] = INTERFACE_BOUNDARY;
    iMarker_CfgFile++;
  }

  for (iMarker_Fluid_InterfaceBound = 0; iMarker_Fluid_InterfaceBound < nMarker_Fluid_InterfaceBound; iMarker_Fluid_InterfaceBound++) {
    Marker_CfgFile_TagBound[iMarker_CfgFile] = Marker_Fluid_InterfaceBound[iMarker_Fluid_InterfaceBound];
    Marker_CfgFile_KindBC[iMarker_CfgFile] = FLUID_INTERFACE;
    iMarker_CfgFile++;
  }

  for (iMarker_Dirichlet = 0; iMarker_Dirichlet < nMarker_Dirichlet; iMarker_Dirichlet++) {
    Marker_CfgFile_TagBound[iMarker_CfgFile] = Marker_Dirichlet[iMarker_Dirichlet];
    Marker_CfgFile_KindBC[iMarker_CfgFile] = DIRICHLET;
    iMarker_CfgFile++;
  }

  for (iMarker_Inlet = 0; iMarker_Inlet < nMarker_Inlet; iMarker_Inlet++) {
    Marker_CfgFile_TagBound[iMarker_CfgFile] = Marker_Inlet[iMarker_Inlet];
    Marker_CfgFile_KindBC[iMarker_CfgFile] = INLET_FLOW;
    iMarker_CfgFile++;
  }

  for (iMarker_Riemann = 0; iMarker_Riemann < nMarker_Riemann; iMarker_Riemann++) {
    Marker_CfgFile_TagBound[iMarker_CfgFile] = Marker_Riemann[iMarker_Riemann];
    Marker_CfgFile_KindBC[iMarker_CfgFile] = RIEMANN_BOUNDARY;
    iMarker_CfgFile++;
  }

  for (iMarker_Giles = 0; iMarker_Giles < nMarker_Giles; iMarker_Giles++) {
    Marker_CfgFile_TagBound[iMarker_CfgFile] = Marker_Giles[iMarker_Giles];
    Marker_CfgFile_KindBC[iMarker_CfgFile] = GILES_BOUNDARY;
    iMarker_CfgFile++;
  }

  Engine_Power       = new su2double[nMarker_EngineInflow];
  Engine_Mach        = new su2double[nMarker_EngineInflow];
  Engine_Force       = new su2double[nMarker_EngineInflow];
  Engine_NetThrust   = new su2double[nMarker_EngineInflow];
  Engine_GrossThrust = new su2double[nMarker_EngineInflow];
  Engine_Area        = new su2double[nMarker_EngineInflow];

  for (iMarker_EngineInflow = 0; iMarker_EngineInflow < nMarker_EngineInflow; iMarker_EngineInflow++) {
    Engine_Power[iMarker_EngineInflow] = 0.0;
    Engine_Mach[iMarker_EngineInflow] = 0.0;
    Engine_Force[iMarker_EngineInflow] = 0.0;
    Engine_NetThrust[iMarker_EngineInflow] = 0.0;
    Engine_GrossThrust[iMarker_EngineInflow] = 0.0;
    Engine_Area[iMarker_EngineInflow] = 0.0;
  }

  Inflow_Mach = new su2double[nMarker_EngineInflow];
  Inflow_Pressure = new su2double[nMarker_EngineInflow];
  Inflow_MassFlow = new su2double[nMarker_EngineInflow];
  Inflow_ReverseMassFlow = new su2double[nMarker_EngineInflow];
  Inflow_TotalPressure = new su2double[nMarker_EngineInflow];
  Inflow_Temperature = new su2double[nMarker_EngineInflow];
  Inflow_TotalTemperature = new su2double[nMarker_EngineInflow];
  Inflow_RamDrag = new su2double[nMarker_EngineInflow];
  Inflow_Force = new su2double[nMarker_EngineInflow];
  Inflow_Power = new su2double[nMarker_EngineInflow];

  for (iMarker_EngineInflow = 0; iMarker_EngineInflow < nMarker_EngineInflow; iMarker_EngineInflow++) {
    Marker_CfgFile_TagBound[iMarker_CfgFile] = Marker_EngineInflow[iMarker_EngineInflow];
    Marker_CfgFile_KindBC[iMarker_CfgFile] = ENGINE_INFLOW;
    Inflow_Mach[iMarker_EngineInflow] = 0.0;
    Inflow_Pressure[iMarker_EngineInflow] = 0.0;
    Inflow_MassFlow[iMarker_EngineInflow] = 0.0;
    Inflow_ReverseMassFlow[iMarker_EngineInflow] = 0.0;
    Inflow_TotalPressure[iMarker_EngineInflow] = 0.0;
    Inflow_Temperature[iMarker_EngineInflow] = 0.0;
    Inflow_TotalTemperature[iMarker_EngineInflow] = 0.0;
    Inflow_RamDrag[iMarker_EngineInflow] = 0.0;
    Inflow_Force[iMarker_EngineInflow] = 0.0;
    Inflow_Power[iMarker_EngineInflow] = 0.0;
    iMarker_CfgFile++;
  }

  Exhaust_Pressure = new su2double[nMarker_EngineExhaust];
  Exhaust_Temperature = new su2double[nMarker_EngineExhaust];
  Exhaust_MassFlow = new su2double[nMarker_EngineExhaust];
  Exhaust_TotalPressure = new su2double[nMarker_EngineExhaust];
  Exhaust_TotalTemperature = new su2double[nMarker_EngineExhaust];
  Exhaust_GrossThrust = new su2double[nMarker_EngineExhaust];
  Exhaust_Force = new su2double[nMarker_EngineExhaust];
  Exhaust_Power = new su2double[nMarker_EngineExhaust];

  for (iMarker_EngineExhaust = 0; iMarker_EngineExhaust < nMarker_EngineExhaust; iMarker_EngineExhaust++) {
    Marker_CfgFile_TagBound[iMarker_CfgFile] = Marker_EngineExhaust[iMarker_EngineExhaust];
    Marker_CfgFile_KindBC[iMarker_CfgFile] = ENGINE_EXHAUST;
    Exhaust_Pressure[iMarker_EngineExhaust] = 0.0;
    Exhaust_Temperature[iMarker_EngineExhaust] = 0.0;
    Exhaust_MassFlow[iMarker_EngineExhaust] = 0.0;
    Exhaust_TotalPressure[iMarker_EngineExhaust] = 0.0;
    Exhaust_TotalTemperature[iMarker_EngineExhaust] = 0.0;
    Exhaust_GrossThrust[iMarker_EngineExhaust] = 0.0;
    Exhaust_Force[iMarker_EngineExhaust] = 0.0;
    Exhaust_Power[iMarker_EngineExhaust] = 0.0;
    iMarker_CfgFile++;
  }

  for (iMarker_Supersonic_Inlet = 0; iMarker_Supersonic_Inlet < nMarker_Supersonic_Inlet; iMarker_Supersonic_Inlet++) {
    Marker_CfgFile_TagBound[iMarker_CfgFile] = Marker_Supersonic_Inlet[iMarker_Supersonic_Inlet];
    Marker_CfgFile_KindBC[iMarker_CfgFile] = SUPERSONIC_INLET;
    iMarker_CfgFile++;
  }

  for (iMarker_Supersonic_Outlet = 0; iMarker_Supersonic_Outlet < nMarker_Supersonic_Outlet; iMarker_Supersonic_Outlet++) {
    Marker_CfgFile_TagBound[iMarker_CfgFile] = Marker_Supersonic_Outlet[iMarker_Supersonic_Outlet];
    Marker_CfgFile_KindBC[iMarker_CfgFile] = SUPERSONIC_OUTLET;
    iMarker_CfgFile++;
  }

  for (iMarker_Neumann = 0; iMarker_Neumann < nMarker_Neumann; iMarker_Neumann++) {
    Marker_CfgFile_TagBound[iMarker_CfgFile] = Marker_Neumann[iMarker_Neumann];
    Marker_CfgFile_KindBC[iMarker_CfgFile] = NEUMANN;
    iMarker_CfgFile++;
  }

  for (iMarker_Internal = 0; iMarker_Internal < nMarker_Internal; iMarker_Internal++) {
    Marker_CfgFile_TagBound[iMarker_CfgFile] = Marker_Internal[iMarker_Internal];
    Marker_CfgFile_KindBC[iMarker_CfgFile] = INTERNAL_BOUNDARY;
    iMarker_CfgFile++;
  }

  for (iMarker_Custom = 0; iMarker_Custom < nMarker_Custom; iMarker_Custom++) {
    Marker_CfgFile_TagBound[iMarker_CfgFile] = Marker_Custom[iMarker_Custom];
    Marker_CfgFile_KindBC[iMarker_CfgFile] = CUSTOM_BOUNDARY;
    iMarker_CfgFile++;
  }

  for (iMarker_Outlet = 0; iMarker_Outlet < nMarker_Outlet; iMarker_Outlet++) {
    Marker_CfgFile_TagBound[iMarker_CfgFile] = Marker_Outlet[iMarker_Outlet];
    Marker_CfgFile_KindBC[iMarker_CfgFile] = OUTLET_FLOW;
    iMarker_CfgFile++;
  }

  for (iMarker_Isothermal = 0; iMarker_Isothermal < nMarker_Isothermal; iMarker_Isothermal++) {
    Marker_CfgFile_TagBound[iMarker_CfgFile] = Marker_Isothermal[iMarker_Isothermal];
    Marker_CfgFile_KindBC[iMarker_CfgFile] = ISOTHERMAL;
    iMarker_CfgFile++;
  }

  for (iMarker_HeatFlux = 0; iMarker_HeatFlux < nMarker_HeatFlux; iMarker_HeatFlux++) {
    Marker_CfgFile_TagBound[iMarker_CfgFile] = Marker_HeatFlux[iMarker_HeatFlux];
    Marker_CfgFile_KindBC[iMarker_CfgFile] = HEAT_FLUX;
    iMarker_CfgFile++;
  }

  for (iMarker_Clamped = 0; iMarker_Clamped < nMarker_Clamped; iMarker_Clamped++) {
    Marker_CfgFile_TagBound[iMarker_CfgFile] = Marker_Clamped[iMarker_Clamped];
    Marker_CfgFile_KindBC[iMarker_CfgFile] = CLAMPED_BOUNDARY;
    iMarker_CfgFile++;
  }

  for (iMarker_Displacement = 0; iMarker_Displacement < nMarker_Displacement; iMarker_Displacement++) {
    Marker_CfgFile_TagBound[iMarker_CfgFile] = Marker_Displacement[iMarker_Displacement];
    Marker_CfgFile_KindBC[iMarker_CfgFile] = DISPLACEMENT_BOUNDARY;
    iMarker_CfgFile++;
  }

  for (iMarker_Load = 0; iMarker_Load < nMarker_Load; iMarker_Load++) {
    Marker_CfgFile_TagBound[iMarker_CfgFile] = Marker_Load[iMarker_Load];
    Marker_CfgFile_KindBC[iMarker_CfgFile] = LOAD_BOUNDARY;
    iMarker_CfgFile++;
  }

  for (iMarker_Damper = 0; iMarker_Damper < nMarker_Damper; iMarker_Damper++) {
    Marker_CfgFile_TagBound[iMarker_CfgFile] = Marker_Damper[iMarker_Damper];
    Marker_CfgFile_KindBC[iMarker_CfgFile] = DAMPER_BOUNDARY;
    iMarker_CfgFile++;
  }

  for (iMarker_Load_Dir = 0; iMarker_Load_Dir < nMarker_Load_Dir; iMarker_Load_Dir++) {
    Marker_CfgFile_TagBound[iMarker_CfgFile] = Marker_Load_Dir[iMarker_Load_Dir];
    Marker_CfgFile_KindBC[iMarker_CfgFile] = LOAD_DIR_BOUNDARY;
    iMarker_CfgFile++;
  }

  for (iMarker_Disp_Dir = 0; iMarker_Disp_Dir < nMarker_Disp_Dir; iMarker_Disp_Dir++) {
    Marker_CfgFile_TagBound[iMarker_CfgFile] = Marker_Disp_Dir[iMarker_Disp_Dir];
    Marker_CfgFile_KindBC[iMarker_CfgFile] = DISP_DIR_BOUNDARY;
    iMarker_CfgFile++;
  }

  for (iMarker_Load_Sine = 0; iMarker_Load_Sine < nMarker_Load_Sine; iMarker_Load_Sine++) {
    Marker_CfgFile_TagBound[iMarker_CfgFile] = Marker_Load_Sine[iMarker_Load_Sine];
    Marker_CfgFile_KindBC[iMarker_CfgFile] = LOAD_SINE_BOUNDARY;
    iMarker_CfgFile++;
  }


  for (iMarker_FlowLoad = 0; iMarker_FlowLoad < nMarker_FlowLoad; iMarker_FlowLoad++) {
    Marker_CfgFile_TagBound[iMarker_CfgFile] = Marker_FlowLoad[iMarker_FlowLoad];
    Marker_CfgFile_KindBC[iMarker_CfgFile] = FLOWLOAD_BOUNDARY;
    iMarker_CfgFile++;
  }

  for (iMarker_CfgFile = 0; iMarker_CfgFile < nMarker_CfgFile; iMarker_CfgFile++) {
    Marker_CfgFile_Monitoring[iMarker_CfgFile] = NO;
    for (iMarker_Monitoring = 0; iMarker_Monitoring < nMarker_Monitoring; iMarker_Monitoring++)
      if (Marker_CfgFile_TagBound[iMarker_CfgFile] == Marker_Monitoring[iMarker_Monitoring])
        Marker_CfgFile_Monitoring[iMarker_CfgFile] = YES;
  }

  for (iMarker_CfgFile = 0; iMarker_CfgFile < nMarker_CfgFile; iMarker_CfgFile++) {
    Marker_CfgFile_GeoEval[iMarker_CfgFile] = NO;
    for (iMarker_GeoEval = 0; iMarker_GeoEval < nMarker_GeoEval; iMarker_GeoEval++)
      if (Marker_CfgFile_TagBound[iMarker_CfgFile] == Marker_GeoEval[iMarker_GeoEval])
        Marker_CfgFile_GeoEval[iMarker_CfgFile] = YES;
  }

  for (iMarker_CfgFile = 0; iMarker_CfgFile < nMarker_CfgFile; iMarker_CfgFile++) {
    Marker_CfgFile_Designing[iMarker_CfgFile] = NO;
    for (iMarker_Designing = 0; iMarker_Designing < nMarker_Designing; iMarker_Designing++)
      if (Marker_CfgFile_TagBound[iMarker_CfgFile] == Marker_Designing[iMarker_Designing])
        Marker_CfgFile_Designing[iMarker_CfgFile] = YES;
  }

  for (iMarker_CfgFile = 0; iMarker_CfgFile < nMarker_CfgFile; iMarker_CfgFile++) {
    Marker_CfgFile_Plotting[iMarker_CfgFile] = NO;
    for (iMarker_Plotting = 0; iMarker_Plotting < nMarker_Plotting; iMarker_Plotting++)
      if (Marker_CfgFile_TagBound[iMarker_CfgFile] == Marker_Plotting[iMarker_Plotting])
        Marker_CfgFile_Plotting[iMarker_CfgFile] = YES;
  }

  for (iMarker_CfgFile = 0; iMarker_CfgFile < nMarker_CfgFile; iMarker_CfgFile++) {
    Marker_CfgFile_Analyze[iMarker_CfgFile] = NO;
    for (iMarker_Analyze = 0; iMarker_Analyze < nMarker_Analyze; iMarker_Analyze++)
      if (Marker_CfgFile_TagBound[iMarker_CfgFile] == Marker_Analyze[iMarker_Analyze])
        Marker_CfgFile_Analyze[iMarker_CfgFile] = YES;
  }

  /*--- Identification of Fluid-Structure interface markers ---*/

  for (iMarker_CfgFile = 0; iMarker_CfgFile < nMarker_CfgFile; iMarker_CfgFile++) {
    unsigned short indexMarker = 0;
    Marker_CfgFile_ZoneInterface[iMarker_CfgFile] = NO;
    for (iMarker_ZoneInterface = 0; iMarker_ZoneInterface < nMarker_ZoneInterface; iMarker_ZoneInterface++)
      if (Marker_CfgFile_TagBound[iMarker_CfgFile] == Marker_ZoneInterface[iMarker_ZoneInterface])
            indexMarker = (int)(iMarker_ZoneInterface/2+1);
    Marker_CfgFile_ZoneInterface[iMarker_CfgFile] = indexMarker;
  }

/*--- Identification of Turbomachinery markers and flag them---*/

  for (iMarker_CfgFile = 0; iMarker_CfgFile < nMarker_CfgFile; iMarker_CfgFile++) {
    unsigned short indexMarker=0;
    Marker_CfgFile_Turbomachinery[iMarker_CfgFile] = NO;
    Marker_CfgFile_TurbomachineryFlag[iMarker_CfgFile] = NO;
    for (iMarker_Turbomachinery = 0; iMarker_Turbomachinery < nMarker_Turbomachinery; iMarker_Turbomachinery++){
      if (Marker_CfgFile_TagBound[iMarker_CfgFile] == Marker_TurboBoundIn[iMarker_Turbomachinery]){
        indexMarker=(iMarker_Turbomachinery+1);
        Marker_CfgFile_Turbomachinery[iMarker_CfgFile] = indexMarker;
        Marker_CfgFile_TurbomachineryFlag[iMarker_CfgFile] = INFLOW;
      }
      if (Marker_CfgFile_TagBound[iMarker_CfgFile] == Marker_TurboBoundOut[iMarker_Turbomachinery]){
        indexMarker=(iMarker_Turbomachinery+1);
        Marker_CfgFile_Turbomachinery[iMarker_CfgFile] = indexMarker;
        Marker_CfgFile_TurbomachineryFlag[iMarker_CfgFile] = OUTFLOW;
      }
    }
  }

  /*--- Identification of MixingPlane interface markers ---*/

  for (iMarker_CfgFile = 0; iMarker_CfgFile < nMarker_CfgFile; iMarker_CfgFile++) {
  	unsigned short indexMarker=0;
    Marker_CfgFile_MixingPlaneInterface[iMarker_CfgFile] = NO;
    for (iMarker_MixingPlaneInterface = 0; iMarker_MixingPlaneInterface < nMarker_MixingPlaneInterface; iMarker_MixingPlaneInterface++)
      if (Marker_CfgFile_TagBound[iMarker_CfgFile] == Marker_MixingPlaneInterface[iMarker_MixingPlaneInterface])
      	indexMarker=(int)(iMarker_MixingPlaneInterface/2+1);
    Marker_CfgFile_MixingPlaneInterface[iMarker_CfgFile] = indexMarker;
  }

  for (iMarker_CfgFile = 0; iMarker_CfgFile < nMarker_CfgFile; iMarker_CfgFile++) {
    Marker_CfgFile_DV[iMarker_CfgFile] = NO;
    for (iMarker_DV = 0; iMarker_DV < nMarker_DV; iMarker_DV++)
      if (Marker_CfgFile_TagBound[iMarker_CfgFile] == Marker_DV[iMarker_DV])
        Marker_CfgFile_DV[iMarker_CfgFile] = YES;
  }

  for (iMarker_CfgFile = 0; iMarker_CfgFile < nMarker_CfgFile; iMarker_CfgFile++) {
    Marker_CfgFile_Moving[iMarker_CfgFile] = NO;
    for (iMarker_Moving = 0; iMarker_Moving < nMarker_Moving; iMarker_Moving++)
      if (Marker_CfgFile_TagBound[iMarker_CfgFile] == Marker_Moving[iMarker_Moving])
        Marker_CfgFile_Moving[iMarker_CfgFile] = YES;
  }

}

void CConfig::SetOutput(unsigned short val_software, unsigned short val_izone) {

  unsigned short iMarker_Euler, iMarker_Custom, iMarker_FarField,
  iMarker_SymWall, iMarker_PerBound, iMarker_Pressure, iMarker_NearFieldBound,
  iMarker_InterfaceBound, iMarker_Fluid_InterfaceBound, iMarker_Dirichlet, iMarker_Inlet, iMarker_Riemann,
  iMarker_Giles, iMarker_Outlet, iMarker_Isothermal, iMarker_HeatFlux,
  iMarker_EngineInflow, iMarker_EngineExhaust, iMarker_Displacement, iMarker_Damper,
  iMarker_Load, iMarker_FlowLoad,  iMarker_Neumann, iMarker_Internal, iMarker_Monitoring,
  iMarker_Designing, iMarker_GeoEval, iMarker_Plotting, iMarker_Analyze, iMarker_DV, iDV_Value,
  iMarker_ZoneInterface, iMarker_Load_Dir, iMarker_Disp_Dir, iMarker_Load_Sine, iMarker_Clamped,
  iMarker_Moving, iMarker_Supersonic_Inlet, iMarker_Supersonic_Outlet, iMarker_ActDiskInlet,
  iMarker_ActDiskOutlet, iMarker_MixingPlaneInterface;


  /*--- WARNING: when compiling on Windows, ctime() is not available. Comment out
   the two lines below that use the dt variable. ---*/
  //time_t now = time(0);
  //string dt = ctime(&now); dt[24] = '.';

  cout << endl << "-------------------------------------------------------------------------" << endl;
  cout << "|    ___ _   _ ___                                                      |" << endl;
  cout << "|   / __| | | |_  )   Release 5.0.0  \"Raven\"                            |" << endl;
  cout << "|   \\__ \\ |_| |/ /                                                      |" << endl;
  switch (val_software) {
    case SU2_CFD: cout << "|   |___/\\___//___|   Suite (Computational Fluid Dynamics Code)         |" << endl; break;
    case SU2_DEF: cout << "|   |___/\\___//___|   Suite (Mesh Deformation Code)                     |" << endl; break;
    case SU2_DOT: cout << "|   |___/\\___//___|   Suite (Gradient Projection Code)                  |" << endl; break;
    case SU2_MSH: cout << "|   |___/\\___//___|   Suite (Mesh Adaptation Code)                      |" << endl; break;
    case SU2_GEO: cout << "|   |___/\\___//___|   Suite (Geometry Definition Code)                  |" << endl; break;
    case SU2_SOL: cout << "|   |___/\\___//___|   Suite (Solution Exporting Code)                   |" << endl; break;
  }

  cout << "|                                                                       |" << endl;
  //cout << "|   Local date and time: " << dt << "                      |" << endl;
  cout <<"-------------------------------------------------------------------------" << endl;
  cout << "| SU2 Original Developers: Dr. Francisco D. Palacios.                   |" << endl;
  cout << "|                          Dr. Thomas D. Economon.                      |" << endl;
  cout <<"-------------------------------------------------------------------------" << endl;
  cout << "| SU2 Developers:                                                       |" << endl;
  cout << "| - Prof. Juan J. Alonso's group at Stanford University.                |" << endl;
  cout << "| - Prof. Piero Colonna's group at Delft University of Technology.      |" << endl;
  cout << "| - Prof. Nicolas R. Gauger's group at Kaiserslautern U. of Technology. |" << endl;
  cout << "| - Prof. Alberto Guardone's group at Polytechnic University of Milan.  |" << endl;
  cout << "| - Prof. Rafael Palacios' group at Imperial College London.            |" << endl;
  cout << "| - Prof. Edwin van der Weide's group at the University of Twente.      |" << endl;
  cout << "| - Prof. Vincent Terrapon's group at the University of Liege.          |" << endl;
  cout <<"-------------------------------------------------------------------------" << endl;
  cout << "| Copyright (C) 2012-2017 SU2, the open-source CFD code.                |" << endl;
  cout << "|                                                                       |" << endl;
  cout << "| SU2 is free software; you can redistribute it and/or                  |" << endl;
  cout << "| modify it under the terms of the GNU Lesser General Public            |" << endl;
  cout << "| License as published by the Free Software Foundation; either          |" << endl;
  cout << "| version 2.1 of the License, or (at your option) any later version.    |" << endl;
  cout << "|                                                                       |" << endl;
  cout << "| SU2 is distributed in the hope that it will be useful,                |" << endl;
  cout << "| but WITHOUT ANY WARRANTY; without even the implied warranty of        |" << endl;
  cout << "| MERCHANTABILITY or FITNESS FOR A PARTICULAR PURPOSE. See the GNU      |" << endl;
  cout << "| Lesser General Public License for more details.                       |" << endl;
  cout << "|                                                                       |" << endl;
  cout << "| You should have received a copy of the GNU Lesser General Public      |" << endl;
  cout << "| License along with SU2. If not, see <http://www.gnu.org/licenses/>.   |" << endl;
  cout <<"-------------------------------------------------------------------------" << endl;

  cout << endl <<"------------------------ Physical Case Definition -----------------------" << endl;
  if (val_software == SU2_CFD) {
	if (FSI_Problem) {
	   cout << "Fluid-Structure Interaction." << endl;
	}

  if (DiscreteAdjoint) {
     cout <<"Discrete Adjoint equations using Algorithmic Differentiation " << endl;
     cout <<"based on the physical case: ";
  }
    switch (Kind_Solver) {
      case EULER: case DISC_ADJ_EULER: case FEM_EULER:
        if (Kind_Regime == COMPRESSIBLE) cout << "Compressible Euler equations." << endl;
        if (Kind_Regime == INCOMPRESSIBLE) cout << "Incompressible Euler equations." << endl;
        break;
      case NAVIER_STOKES: case DISC_ADJ_NAVIER_STOKES: case FEM_NAVIER_STOKES:
        if (Kind_Regime == COMPRESSIBLE) cout << "Compressible Laminar Navier-Stokes' equations." << endl;
        if (Kind_Regime == INCOMPRESSIBLE) cout << "Incompressible Laminar Navier-Stokes' equations." << endl;
        break;
      case RANS: case DISC_ADJ_RANS: case FEM_RANS:
        if (Kind_Regime == COMPRESSIBLE) cout << "Compressible RANS equations." << endl;
        if (Kind_Regime == INCOMPRESSIBLE) cout << "Incompressible RANS equations." << endl;
        cout << "Turbulence model: ";
        switch (Kind_Turb_Model) {
          case SA:     cout << "Spalart Allmaras" << endl; break;
          case SA_NEG: cout << "Negative Spalart Allmaras" << endl; break;
          case SST:    cout << "Menter's SST"     << endl; break;
        }
        break;
      case FEM_LES:
        if (Kind_Regime == COMPRESSIBLE)   cout << "Compressible LES equations." << endl;
        if (Kind_Regime == INCOMPRESSIBLE) cout << "Incompressible LES equations." << endl;
        cout << "Subgrid Scale model: ";
        switch (Kind_SGS_Model) {
          case IMPLICIT_LES: cout << "Implicit LES" << endl; break;
          case SMAGORINSKY:  cout << "Smagorinsky " << endl; break;
          case WALE:         cout << "WALE"         << endl; break;
          default:
            cout << endl << "Subgrid Scale model not specified." << endl;
#ifndef HAVE_MPI
            exit(EXIT_FAILURE);
#else
            MPI_Abort(MPI_COMM_WORLD,1);
            MPI_Finalize();
#endif
        }
        break;
      case POISSON_EQUATION: cout << "Poisson equation." << endl; break;
      case WAVE_EQUATION: cout << "Wave equation." << endl; break;
      case HEAT_EQUATION: cout << "Heat equation." << endl; break;
      case FEM_ELASTICITY: case DISC_ADJ_FEM:
    	  if (Kind_Struct_Solver == SMALL_DEFORMATIONS) cout << "Geometrically linear elasticity solver." << endl;
    	  if (Kind_Struct_Solver == LARGE_DEFORMATIONS) cout << "Geometrically non-linear elasticity solver." << endl;
    	  if (Kind_Material == LINEAR_ELASTIC) cout << "Linear elastic material." << endl;
    	  if (Kind_Material == NEO_HOOKEAN) {
    		  if (Kind_Material_Compress == COMPRESSIBLE_MAT) cout << "Compressible Neo-Hookean material model." << endl;
    		  if (Kind_Material_Compress == INCOMPRESSIBLE_MAT) cout << "Incompressible Neo-Hookean material model (mean dilatation method)." << endl;
    	  }
    	  break;
      case ADJ_EULER: cout << "Continuous Euler adjoint equations." << endl; break;
      case ADJ_NAVIER_STOKES:
        if (Frozen_Visc_Cont)
          cout << "Continuous Navier-Stokes adjoint equations with frozen (laminar) viscosity." << endl;
        else
          cout << "Continuous Navier-Stokes adjoint equations." << endl;
        break;
      case ADJ_RANS:
        if (Frozen_Visc_Cont)
          cout << "Continuous RANS adjoint equations with frozen (laminar and eddy) viscosity." << endl;
        else
          cout << "Continuous RANS adjoint equations." << endl;

        break;

    }

    if ((Kind_Regime == COMPRESSIBLE) && (Kind_Solver != FEM_ELASTICITY) &&
        (Kind_Solver != HEAT_EQUATION) && (Kind_Solver != WAVE_EQUATION)) {
      cout << "Mach number: " << Mach <<"."<< endl;
      cout << "Angle of attack (AoA): " << AoA <<" deg, and angle of sideslip (AoS): " << AoS <<" deg."<< endl;
      if ((Kind_Solver == NAVIER_STOKES) || (Kind_Solver == ADJ_NAVIER_STOKES) ||
          (Kind_Solver == RANS) || (Kind_Solver == ADJ_RANS))
        cout << "Reynolds number: " << Reynolds <<". Reference length "  << Length_Reynolds << "." << endl;
      if (Fixed_CL_Mode) {
      	cout << "Fixed CL mode, target value: " << Target_CL << "." << endl;
      }
      if (Fixed_CM_Mode) {
      		cout << "Fixed CM mode, target value:  " << Target_CM << "." << endl;
      		cout << "HTP rotation axis (X,Z): ("<< HTP_Axis[0] <<", "<< HTP_Axis[1] <<")."<< endl;
      }
    }

    if (EquivArea) {
      cout <<"The equivalent area is going to be evaluated on the near-field."<< endl;
      cout <<"The lower integration limit is "<<EA_IntLimit[0]<<", and the upper is "<<EA_IntLimit[1]<<"."<< endl;
      cout <<"The near-field is situated at "<<EA_IntLimit[2]<<"."<< endl;
    }

    if (Grid_Movement) {
      cout << "Performing a dynamic mesh simulation: ";
      switch (Kind_GridMovement[ZONE_0]) {
        case NO_MOVEMENT:     cout << "no movement." << endl; break;
        case DEFORMING:       cout << "deforming mesh motion." << endl; break;
        case RIGID_MOTION:    cout << "rigid mesh motion." << endl; break;
        case MOVING_WALL:     cout << "moving walls." << endl; break;
        case MOVING_HTP:      cout << "HTP moving." << endl; break;
        case ROTATING_FRAME:  cout << "rotating reference frame." << endl; break;
        case AEROELASTIC:     cout << "aeroelastic motion." << endl; break;
        case FLUID_STRUCTURE: cout << "fluid-structure motion." << endl; break;
        case EXTERNAL:        cout << "externally prescribed motion." << endl; break;
        case AEROELASTIC_RIGID_MOTION:  cout << "rigid mesh motion plus aeroelastic motion." << endl; break;
      }
    }

    if (Restart) {
      if (Read_Binary_Restart) cout << "Reading and writing binary SU2 native restart files." << endl;
      else cout << "Reading and writing ASCII SU2 native restart files." << endl;
      if (!ContinuousAdjoint && Kind_Solver != FEM_ELASTICITY) cout << "Read flow solution from: " << Solution_FlowFileName << "." << endl;
      if (ContinuousAdjoint) cout << "Read adjoint solution from: " << Solution_AdjFileName << "." << endl;
      if (Kind_Solver == FEM_ELASTICITY) cout << "Read structural solution from: " << Solution_FEMFileName << "." << endl;
      if (Kind_Solver == DISC_ADJ_FEM){
        cout << "Read structural adjoint solution from: " << Solution_AdjFEMFileName << "." << endl;
      }
    }
    else {
      cout << "No restart solution, use the values at infinity (freestream)." << endl;
    }

    if (ContinuousAdjoint)
      cout << "Read flow solution from: " << Solution_FlowFileName << "." << endl;


    if (Ref_NonDim == DIMENSIONAL) { cout << "Dimensional simulation." << endl; }
    else if (Ref_NonDim == FREESTREAM_PRESS_EQ_ONE) { cout << "Non-Dimensional simulation (P=1.0, Rho=1.0, T=1.0 at the farfield)." << endl; }
    else if (Ref_NonDim == FREESTREAM_VEL_EQ_MACH) { cout << "Non-Dimensional simulation (V=Mach, Rho=1.0, T=1.0 at the farfield)." << endl; }
    else if (Ref_NonDim == FREESTREAM_VEL_EQ_ONE) { cout << "Non-Dimensional simulation (V=1.0, Rho=1.0, T=1.0 at the farfield)." << endl; }
    
    if (RefArea == 0.0) cout << "The reference area will be computed using y(2D) or z(3D) projection." << endl;
    else { cout << "The reference area is " << RefArea;
      if (SystemMeasurements == US) cout << " in^2." << endl; else cout << " m^2." << endl;
    }
    
    if (SemiSpan == 0.0) cout << "The semi-span will be computed using the max y(3D) value." << endl;
    else { cout << "The semi-span length area is " << SemiSpan;
      if (SystemMeasurements == US) cout << " in." << endl; else cout << " m." << endl;
    }
    
    cout << "The reference length is " << RefLength;
    if (SystemMeasurements == US) cout << " in." << endl; else cout << " m." << endl;

    if ((nRefOriginMoment_X > 1) || (nRefOriginMoment_Y > 1) || (nRefOriginMoment_Z > 1)) {
      cout << "Surface(s) where the force coefficients are evaluated and \n";
      cout << "their reference origin for moment computation: \n";

      for (iMarker_Monitoring = 0; iMarker_Monitoring < nMarker_Monitoring; iMarker_Monitoring++) {
        cout << "   - " << Marker_Monitoring[iMarker_Monitoring] << " (" << RefOriginMoment_X[iMarker_Monitoring] <<", "<<RefOriginMoment_Y[iMarker_Monitoring] <<", "<< RefOriginMoment_Z[iMarker_Monitoring] << ")";
        if (iMarker_Monitoring < nMarker_Monitoring-1) cout << ".\n";
        else {
        	if (SystemMeasurements == US) cout <<" ft."<< endl;
        	else cout <<" m."<< endl;
        }
      }
    }
    else {
      cout << "Reference origin for moment evaluation is (" << RefOriginMoment_X[0] << ", " << RefOriginMoment_Y[0] << ", " << RefOriginMoment_Z[0] << ")." << endl;
      cout << "Surface(s) where the force coefficients are evaluated: ";
      for (iMarker_Monitoring = 0; iMarker_Monitoring < nMarker_Monitoring; iMarker_Monitoring++) {
        cout << Marker_Monitoring[iMarker_Monitoring];
        if (iMarker_Monitoring < nMarker_Monitoring-1) cout << ", ";
        else cout <<"."<< endl;
      }
      cout<< endl;
    }

    if (nMarker_Designing != 0) {
      cout << "Surface(s) where the objective function is evaluated: ";
      for (iMarker_Designing = 0; iMarker_Designing < nMarker_Designing; iMarker_Designing++) {
        cout << Marker_Designing[iMarker_Designing];
        if (iMarker_Designing < nMarker_Designing-1) cout << ", ";
        else cout <<".";
      }
      cout<< endl;
    }

    if (nMarker_Plotting != 0) {
      cout << "Surface(s) plotted in the output file: ";
      for (iMarker_Plotting = 0; iMarker_Plotting < nMarker_Plotting; iMarker_Plotting++) {
        cout << Marker_Plotting[iMarker_Plotting];
        if (iMarker_Plotting < nMarker_Plotting-1) cout << ", ";
        else cout <<".";
      }
      cout<< endl;
    }

    if (nMarker_Analyze != 0) {
      cout << "Surface(s) to be analyzed in detail: ";
      for (iMarker_Analyze = 0; iMarker_Analyze < nMarker_Analyze; iMarker_Analyze++) {
        cout << Marker_Analyze[iMarker_Analyze];
        if (iMarker_Analyze < nMarker_Analyze-1) cout << ", ";
        else cout <<".";
      }
      cout<< endl;
    }

    if (nMarker_ZoneInterface != 0) {
      cout << "Surface(s) acting as an interface among zones: ";
      for (iMarker_ZoneInterface = 0; iMarker_ZoneInterface < nMarker_ZoneInterface; iMarker_ZoneInterface++) {
        cout << Marker_ZoneInterface[iMarker_ZoneInterface];
        if (iMarker_ZoneInterface < nMarker_ZoneInterface-1) cout << ", ";
        else cout <<".";
      }
      cout<<endl;
    }

    if (nMarker_DV != 0) {
      cout << "Surface(s) affected by the design variables: ";
      for (iMarker_DV = 0; iMarker_DV < nMarker_DV; iMarker_DV++) {
        cout << Marker_DV[iMarker_DV];
        if (iMarker_DV < nMarker_DV-1) cout << ", ";
        else cout <<".";
      }
      cout<< endl;
    }

    if ((Kind_GridMovement[ZONE_0] == DEFORMING) || (Kind_GridMovement[ZONE_0] == MOVING_WALL)) {
      cout << "Surface(s) in motion: ";
      for (iMarker_Moving = 0; iMarker_Moving < nMarker_Moving; iMarker_Moving++) {
        cout << Marker_Moving[iMarker_Moving];
        if (iMarker_Moving < nMarker_Moving-1) cout << ", ";
        else cout <<".";
      }
      cout<< endl;
    }

  }

  if (val_software == SU2_GEO) {
    if (nMarker_GeoEval != 0) {
      cout << "Surface(s) where the geometrical based functions is evaluated: ";
      for (iMarker_GeoEval = 0; iMarker_GeoEval < nMarker_GeoEval; iMarker_GeoEval++) {
        cout << Marker_GeoEval[iMarker_GeoEval];
        if (iMarker_GeoEval < nMarker_GeoEval-1) cout << ", ";
        else cout <<".";
      }
      cout<< endl;
    }
  }

  cout << "Input mesh file name: " << Mesh_FileName << endl;

	if (val_software == SU2_DOT) {
    if (DiscreteAdjoint) {
      cout << "Input sensitivity file name: " << GetObjFunc_Extension(Solution_AdjFileName) << "." << endl;
    }else {
		cout << "Input sensitivity file name: " << SurfAdjCoeff_FileName << "." << endl;
	}
  }

	if (val_software == SU2_MSH) {
		switch (Kind_Adaptation) {
		case FULL: case WAKE: case FULL_FLOW: case FULL_ADJOINT: case SMOOTHING: case SUPERSONIC_SHOCK:
			break;
		case GRAD_FLOW:
			cout << "Read flow solution from: " << Solution_FlowFileName << "." << endl;
			break;
		case GRAD_ADJOINT:
			cout << "Read adjoint flow solution from: " << Solution_AdjFileName << "." << endl;
			break;
		case GRAD_FLOW_ADJ: case COMPUTABLE: case REMAINING:
			cout << "Read flow solution from: " << Solution_FlowFileName << "." << endl;
			cout << "Read adjoint flow solution from: " << Solution_AdjFileName << "." << endl;
			break;
		}
	}

	if (val_software == SU2_DEF) {
		cout << endl <<"---------------------- Grid deformation parameters ----------------------" << endl;
		cout << "Grid deformation using a linear elasticity method." << endl;

    if (Hold_GridFixed == YES) cout << "Hold some regions of the mesh fixed (hardcode implementation)." << endl;
  }

  if (val_software == SU2_DOT) {
  cout << endl <<"-------------------- Surface deformation parameters ---------------------" << endl;
  }

  if (((val_software == SU2_DEF) || (val_software == SU2_DOT)) && (Design_Variable[0] != NONE)) {

    for (unsigned short iDV = 0; iDV < nDV; iDV++) {

      if ((Design_Variable[iDV] != NO_DEFORMATION) &&
          (Design_Variable[iDV] != FFD_SETTING) &&
          (Design_Variable[iDV] != SURFACE_FILE) &&
          (Design_Variable[iDV] != GE_LITE)) {

        if (iDV == 0)
          cout << "Design variables definition (markers <-> value <-> param):" << endl;

        switch (Design_Variable[iDV]) {
          case FFD_CONTROL_POINT_2D:  cout << "FFD 2D (control point) <-> "; break;
          case FFD_CAMBER_2D:         cout << "FFD 2D (camber) <-> "; break;
          case FFD_THICKNESS_2D:      cout << "FFD 2D (thickness) <-> "; break;
          case FFD_TWIST_2D:          cout << "FFD 2D (twist) <-> "; break;
          case HICKS_HENNE:           cout << "Hicks Henne <-> " ; break;
          case SURFACE_BUMP:          cout << "Surface bump <-> " ; break;
          case ANGLE_OF_ATTACK:       cout << "Angle of attack <-> " ; break;
	        case CST:           	      cout << "Kulfan parameter number (CST) <-> " ; break;
          case TRANSLATION:           cout << "Translation design variable."; break;
          case SCALE:                 cout << "Scale design variable."; break;
          case NACA_4DIGITS:          cout << "NACA four digits <-> "; break;
          case PARABOLIC:             cout << "Parabolic <-> "; break;
          case AIRFOIL:               cout << "Airfoil <-> "; break;
          case ROTATION:              cout << "Rotation <-> "; break;
          case FFD_CONTROL_POINT:     cout << "FFD (control point) <-> "; break;
          case FFD_NACELLE:           cout << "FFD (nacelle) <-> "; break;
          case FFD_GULL:              cout << "FFD (gull) <-> "; break;
          case FFD_TWIST:             cout << "FFD (twist) <-> "; break;
          case FFD_ROTATION:          cout << "FFD (rotation) <-> "; break;
          case FFD_CONTROL_SURFACE:   cout << "FFD (control surface) <-> "; break;
          case FFD_CAMBER:            cout << "FFD (camber) <-> "; break;
          case FFD_THICKNESS:         cout << "FFD (thickness) -> "; break;
          case FFD_ANGLE_OF_ATTACK:   cout << "FFD (angle of attack) <-> "; break;
        }

        for (iMarker_DV = 0; iMarker_DV < nMarker_DV; iMarker_DV++) {
          cout << Marker_DV[iMarker_DV];
          if (iMarker_DV < nMarker_DV-1) cout << ", ";
          else cout << " <-> ";
        }

        for (iDV_Value = 0; iDV_Value < nDV_Value[iDV]; iDV_Value++) {
          cout << DV_Value[iDV][iDV_Value];
          if (iDV_Value != nDV_Value[iDV]-1) cout << ", ";
        }
        cout << " <-> ";

        if ((Design_Variable[iDV] == NO_DEFORMATION) ||
            (Design_Variable[iDV] == FFD_SETTING) ||
            (Design_Variable[iDV] == SCALE) ) nParamDV = 0;
        if (Design_Variable[iDV] == ANGLE_OF_ATTACK) nParamDV = 1;
        if ((Design_Variable[iDV] == FFD_CAMBER_2D) ||
            (Design_Variable[iDV] == FFD_THICKNESS_2D) ||
            (Design_Variable[iDV] == HICKS_HENNE) ||
            (Design_Variable[iDV] == PARABOLIC) ||
            (Design_Variable[iDV] == AIRFOIL) ||
            (Design_Variable[iDV] == FFD_GULL) ||
            (Design_Variable[iDV] == FFD_ANGLE_OF_ATTACK) ) nParamDV = 2;
        if ((Design_Variable[iDV] ==  TRANSLATION) ||
            (Design_Variable[iDV] ==  NACA_4DIGITS) ||
            (Design_Variable[iDV] ==  CST) ||
            (Design_Variable[iDV] ==  SURFACE_BUMP) ||
            (Design_Variable[iDV] ==  FFD_CAMBER) ||
            (Design_Variable[iDV] ==  FFD_TWIST_2D) ||
            (Design_Variable[iDV] ==  FFD_THICKNESS) ) nParamDV = 3;
        if (Design_Variable[iDV] == FFD_CONTROL_POINT_2D) nParamDV = 5;
        if (Design_Variable[iDV] == ROTATION) nParamDV = 6;
        if ((Design_Variable[iDV] ==  FFD_CONTROL_POINT) ||
            (Design_Variable[iDV] ==  FFD_ROTATION) ||
            (Design_Variable[iDV] ==  FFD_CONTROL_SURFACE) ) nParamDV = 7;
        if (Design_Variable[iDV] == FFD_TWIST) nParamDV = 8;

        for (unsigned short iParamDV = 0; iParamDV < nParamDV; iParamDV++) {

          if (iParamDV == 0) cout << "( ";

          if ((iParamDV == 0) &&
              ((Design_Variable[iDV] == NO_DEFORMATION) ||
               (Design_Variable[iDV] == FFD_SETTING) ||
               (Design_Variable[iDV] == FFD_ANGLE_OF_ATTACK) ||
               (Design_Variable[iDV] == FFD_CONTROL_POINT_2D) ||
               (Design_Variable[iDV] == FFD_CAMBER_2D) ||
               (Design_Variable[iDV] == FFD_THICKNESS_2D) ||
               (Design_Variable[iDV] == FFD_TWIST_2D) ||
               (Design_Variable[iDV] == FFD_CONTROL_POINT) ||
               (Design_Variable[iDV] == FFD_NACELLE) ||
               (Design_Variable[iDV] == FFD_GULL) ||
               (Design_Variable[iDV] == FFD_TWIST) ||
               (Design_Variable[iDV] == FFD_ROTATION) ||
               (Design_Variable[iDV] == FFD_CONTROL_SURFACE) ||
               (Design_Variable[iDV] == FFD_CAMBER) ||
               (Design_Variable[iDV] == FFD_THICKNESS))) cout << FFDTag[iDV];
          else cout << ParamDV[iDV][iParamDV];

          if (iParamDV < nParamDV-1) cout << ", ";
          else cout <<" )"<< endl;

        }

      }

      else if (Design_Variable[iDV] == NO_DEFORMATION) {
        cout << "No deformation of the numerical grid. Just output .su2 file." << endl;
      }

      else if (Design_Variable[iDV] == FFD_SETTING) {

        cout << "Setting the FFD box structure." << endl;
        cout << "FFD boxes definition (FFD tag <-> degree <-> coord):" << endl;

        for (unsigned short iFFDBox = 0; iFFDBox < nFFDBox; iFFDBox++) {

          cout << TagFFDBox[iFFDBox] << " <-> ";

          for (unsigned short iDegreeFFD = 0; iDegreeFFD < 3; iDegreeFFD++) {
            if (iDegreeFFD == 0) cout << "( ";
            cout << DegreeFFDBox[iFFDBox][iDegreeFFD];
            if (iDegreeFFD < 2) cout << ", ";
            else cout <<" )";
          }

          cout << " <-> ";

          for (unsigned short iCoordFFD = 0; iCoordFFD < 24; iCoordFFD++) {
            if (iCoordFFD == 0) cout << "( ";
            cout << CoordFFDBox[iFFDBox][iCoordFFD];
            if (iCoordFFD < 23) cout << ", ";
            else cout <<" )"<< endl;
          }

        }

      }

      else cout << endl;

		}
	}

	if (((val_software == SU2_CFD) && ( ContinuousAdjoint || DiscreteAdjoint)) || (val_software == SU2_DOT)) {

		cout << endl <<"----------------------- Design problem definition -----------------------" << endl;
		if (nObj==1) {
      switch (Kind_ObjFunc[0]) {
        case DRAG_COEFFICIENT:           cout << "CD objective function";
          if (Fixed_CL_Mode) {           cout << " using fixed CL mode, dCD/dCL = " << dCD_dCL << "." << endl; }
          else if (Fixed_CM_Mode) {      cout << " using fixed CMy mode, dCD/dCMy = " << dCD_dCMy << "." << endl; }
          else {                         cout << "." << endl; }
          break;
        case LIFT_COEFFICIENT:           cout << "CL objective function." << endl; break;
        case MOMENT_X_COEFFICIENT:       cout << "CMx objective function" << endl;
          if (Fixed_CL_Mode) {           cout << " using fixed CL mode, dCMx/dCL = " << dCMx_dCL << "." << endl; }
          else {                         cout << "." << endl; }
          break;
        case MOMENT_Y_COEFFICIENT:       cout << "CMy objective function" << endl;
          if (Fixed_CL_Mode) {           cout << " using fixed CL mode, dCMy/dCL = " << dCMy_dCL << "." << endl; }
          else {                         cout << "." << endl; }
          break;
        case MOMENT_Z_COEFFICIENT:       cout << "CMz objective function" << endl;
          if (Fixed_CL_Mode) {           cout << " using fixed CL mode, dCMz/dCL = " << dCMz_dCL << "." << endl; }
          else {                         cout << "." << endl; }
          break;
        case INVERSE_DESIGN_PRESSURE:    cout << "Inverse design (Cp) objective function." << endl; break;
        case INVERSE_DESIGN_HEATFLUX:    cout << "Inverse design (Heat Flux) objective function." << endl; break;
        case SIDEFORCE_COEFFICIENT:      cout << "Side force objective function." << endl; break;
        case EFFICIENCY:                 cout << "CL/CD objective function." << endl; break;
        case EQUIVALENT_AREA:            cout << "Equivalent area objective function. CD weight: " << WeightCd <<"."<< endl;  break;
        case NEARFIELD_PRESSURE:         cout << "Nearfield pressure objective function. CD weight: " << WeightCd <<"."<< endl;  break;
        case FORCE_X_COEFFICIENT:        cout << "X-force objective function." << endl; break;
        case FORCE_Y_COEFFICIENT:        cout << "Y-force objective function." << endl; break;
        case FORCE_Z_COEFFICIENT:        cout << "Z-force objective function." << endl; break;
        case THRUST_COEFFICIENT:         cout << "Thrust objective function." << endl; break;
        case TORQUE_COEFFICIENT:         cout << "Torque efficiency objective function." << endl; break;
        case TOTAL_HEATFLUX:             cout << "Total heat flux objective function." << endl; break;
        case MAXIMUM_HEATFLUX:           cout << "Maximum heat flux objective function." << endl; break;
        case FIGURE_OF_MERIT:            cout << "Rotor Figure of Merit objective function." << endl; break;
        case SURFACE_TOTAL_PRESSURE:         cout << "Average total pressure objective function." << endl; break;
        case SURFACE_STATIC_PRESSURE:        cout << "Average static pressure objective function." << endl; break;
        case SURFACE_MASSFLOW:             cout << "Mass flow rate objective function." << endl; break;
        case SURFACE_MACH:             cout << "Mach number objective function." << endl; break;
        case CUSTOM_OBJFUNC:        		cout << "Custom objective function." << endl; break;
      }
		}
		else {
		  cout << "Weighted sum objective function." << endl;
		}

	}

	if (val_software == SU2_CFD) {
		cout << endl <<"---------------------- Space Numerical Integration ----------------------" << endl;

		if (SmoothNumGrid) cout << "There are some smoothing iterations on the grid coordinates." << endl;

    if ((Kind_Solver == EULER) || (Kind_Solver == NAVIER_STOKES) || (Kind_Solver == RANS) ||
         (Kind_Solver == DISC_ADJ_EULER) || (Kind_Solver == DISC_ADJ_NAVIER_STOKES) || (Kind_Solver == DISC_ADJ_RANS) ) {

      if (Kind_ConvNumScheme_Flow == SPACE_CENTERED) {
        if (Kind_Centered_Flow == JST) {
          cout << "Jameson-Schmidt-Turkel scheme (2nd order in space) for the flow inviscid terms."<< endl;
          cout << "JST viscous coefficients (2nd & 4th): " << Kappa_2nd_Flow << ", " << Kappa_4th_Flow <<"." << endl;
          cout << "The method includes a grid stretching correction (p = 0.3)."<< endl;
        }
        if (Kind_Centered_Flow == JST_KE) {
          cout << "Jameson-Schmidt-Turkel scheme (2nd order in space) for the flow inviscid terms."<< endl;
          cout << "JST viscous coefficients (2nd & 4th): " << Kappa_2nd_Flow << ", " << Kappa_4th_Flow << "." << endl;
          cout << "The method includes a grid stretching correction (p = 0.3)."<< endl;
        }
        if (Kind_Centered_Flow == LAX) {
          cout << "Lax-Friedrich scheme (1st order in space) for the flow inviscid terms."<< endl;
          cout << "Lax viscous coefficients (1st): " << Kappa_1st_Flow << "." << endl;
          cout << "First order integration." << endl;
        }
      }

      if (Kind_ConvNumScheme_Flow == SPACE_UPWIND) {
        if (Kind_Upwind_Flow == ROE) cout << "Roe (with entropy fix = "<< EntropyFix_Coeff <<") solver for the flow inviscid terms."<< endl;
        if (Kind_Upwind_Flow == TURKEL) cout << "Roe-Turkel solver for the flow inviscid terms."<< endl;
        if (Kind_Upwind_Flow == AUSM)  cout << "AUSM solver for the flow inviscid terms."<< endl;
        if (Kind_Upwind_Flow == HLLC)  cout << "HLLC solver for the flow inviscid terms."<< endl;
        if (Kind_Upwind_Flow == SW)  cout << "Steger-Warming solver for the flow inviscid terms."<< endl;
        if (Kind_Upwind_Flow == MSW)  cout << "Modified Steger-Warming solver for the flow inviscid terms."<< endl;
        if (Kind_Upwind_Flow == CUSP)  cout << "CUSP solver for the flow inviscid terms."<< endl;
        
        if (MUSCL_Flow) {
          cout << "Second order integration in space, with slope limiter." << endl;
            switch (Kind_SlopeLimit_Flow) {
              case NO_LIMITER:
                cout << "No slope-limiting method. "<< endl;
                break;
              case VENKATAKRISHNAN:
                cout << "Venkatakrishnan slope-limiting method, with constant: " << Venkat_LimiterCoeff <<". "<< endl;
                cout << "The reference element size is: " << RefElemLength <<". "<< endl;
                break;
              case VENKATAKRISHNAN_WANG:
                cout << "Venkatakrishnan-Wang slope-limiting method, with constant: " << Venkat_LimiterCoeff <<". "<< endl;
                break;
              case BARTH_JESPERSEN:
                cout << "Barth-Jespersen slope-limiting method." << endl;
                break;
              case VAN_ALBADA_EDGE:
                cout << "Van Albada slope-limiting method implemented by edges." << endl;
                break;
            }
        }
        else {
          cout << "First order integration in space." << endl;
        }
        
      }

    }

    if ((Kind_Solver == RANS) || (Kind_Solver == DISC_ADJ_RANS)) {
      if (Kind_ConvNumScheme_Turb == SPACE_UPWIND) {
        if (Kind_Upwind_Turb == SCALAR_UPWIND) cout << "Scalar upwind solver for the turbulence model."<< endl;
        if (MUSCL_Turb) {
          cout << "Second order integration in space with slope limiter." << endl;
            switch (Kind_SlopeLimit_Turb) {
              case NO_LIMITER:
                cout << "No slope-limiting method. "<< endl;
                break;
              case VENKATAKRISHNAN:
                cout << "Venkatakrishnan slope-limiting method, with constant: " << Venkat_LimiterCoeff <<". "<< endl;
                cout << "The reference element size is: " << RefElemLength <<". "<< endl;
                break;
              case VENKATAKRISHNAN_WANG:
                cout << "Venkatakrishnan-Wang slope-limiting method, with constant: " << Venkat_LimiterCoeff <<". "<< endl;
                break;
              case BARTH_JESPERSEN:
                cout << "Barth-Jespersen slope-limiting method." << endl;
                break;
              case VAN_ALBADA_EDGE:
                cout << "Van Albada slope-limiting method implemented by edges." << endl;
                break;
            }
        }
        else {
          cout << "First order integration in space." << endl;
        }
      }
    }

    if ((Kind_Solver == ADJ_EULER) || (Kind_Solver == ADJ_NAVIER_STOKES) || (Kind_Solver == ADJ_RANS)) {

      if (Kind_ConvNumScheme_AdjFlow == SPACE_CENTERED) {
        if (Kind_Centered_AdjFlow == JST) {
          cout << "Jameson-Schmidt-Turkel scheme for the adjoint inviscid terms."<< endl;
          cout << "JST viscous coefficients (1st, 2nd, & 4th): " << Kappa_1st_AdjFlow
          << ", " << Kappa_2nd_AdjFlow << ", " << Kappa_4th_AdjFlow <<"."<< endl;
          cout << "The method includes a grid stretching correction (p = 0.3)."<< endl;
          cout << "Second order integration." << endl;
        }
        if (Kind_Centered_AdjFlow == LAX) {
          cout << "Lax-Friedrich scheme for the adjoint inviscid terms."<< endl;
          cout << "First order integration." << endl;
        }
      }

      if (Kind_ConvNumScheme_AdjFlow == SPACE_UPWIND) {
        if (Kind_Upwind_AdjFlow == ROE) cout << "Roe (with entropy fix = "<< EntropyFix_Coeff <<") solver for the adjoint inviscid terms."<< endl;
        if (MUSCL_AdjFlow) {
          cout << "Second order integration with slope limiter." << endl;
            switch (Kind_SlopeLimit_AdjFlow) {
              case NO_LIMITER:
                cout << "No slope-limiting method. "<< endl;
                break;
              case VENKATAKRISHNAN:
                cout << "Venkatakrishnan slope-limiting method, with constant: " << Venkat_LimiterCoeff <<". "<< endl;
                cout << "The reference element size is: " << RefElemLength <<". "<< endl;
                break;
              case VENKATAKRISHNAN_WANG:
                cout << "Venkatakrishnan-Wang slope-limiting method, with constant: " << Venkat_LimiterCoeff <<". "<< endl;
                break;
              case BARTH_JESPERSEN:
                cout << "Barth-Jespersen slope-limiting method." << endl;
                break;
              case VAN_ALBADA_EDGE:
                cout << "Van Albada slope-limiting method implemented by edges." << endl;
                break;
              case SHARP_EDGES:
                cout << "Sharp edges slope-limiting method, with constant: " << Venkat_LimiterCoeff <<". "<< endl;
                cout << "The reference element size is: " << RefElemLength <<". "<< endl;
                cout << "The reference sharp edge distance is: " << AdjSharp_LimiterCoeff*RefElemLength*Venkat_LimiterCoeff <<". "<< endl;
                break;
              case WALL_DISTANCE:
                cout << "Wall distance slope-limiting method, with constant: " << Venkat_LimiterCoeff <<". "<< endl;
                cout << "The reference element size is: " << RefElemLength <<". "<< endl;
                cout << "The reference wall distance is: " << AdjSharp_LimiterCoeff*RefElemLength*Venkat_LimiterCoeff <<". "<< endl;
                break;
            }
        }
        else {
          cout << "First order integration." << endl;
        }
      }
      
      cout << "The reference sharp edge distance is: " << AdjSharp_LimiterCoeff*RefElemLength*Venkat_LimiterCoeff <<". "<< endl;

    }

    if ((Kind_Solver == ADJ_RANS) && (!Frozen_Visc_Cont)) {
      if (Kind_ConvNumScheme_AdjTurb == SPACE_UPWIND) {
        if (Kind_Upwind_Turb == SCALAR_UPWIND) cout << "Scalar upwind solver (first order) for the adjoint turbulence model."<< endl;
        if (MUSCL_AdjTurb) {
          cout << "Second order integration with slope limiter." << endl;
            switch (Kind_SlopeLimit_AdjTurb) {
              case NO_LIMITER:
                cout << "No slope-limiting method. "<< endl;
                break;
              case VENKATAKRISHNAN:
                cout << "Venkatakrishnan slope-limiting method, with constant: " << Venkat_LimiterCoeff <<". "<< endl;
                cout << "The reference element size is: " << RefElemLength <<". "<< endl;
                break;
              case VENKATAKRISHNAN_WANG:
                cout << "Venkatakrishnan-Wang slope-limiting method, with constant: " << Venkat_LimiterCoeff <<". "<< endl;
                break;
              case BARTH_JESPERSEN:
                cout << "Barth-Jespersen slope-limiting method." << endl;
                break;
              case VAN_ALBADA_EDGE:
                cout << "Van Albada slope-limiting method implemented by edges." << endl;
                break;
              case SHARP_EDGES:
                cout << "Sharp edges slope-limiting method, with constant: " << Venkat_LimiterCoeff <<". "<< endl;
                cout << "The reference element size is: " << RefElemLength <<". "<< endl;
                cout << "The reference sharp edge distance is: " << AdjSharp_LimiterCoeff*RefElemLength*Venkat_LimiterCoeff <<". "<< endl;
                break;
              case WALL_DISTANCE:
                cout << "Wall distance slope-limiting method, with constant: " << Venkat_LimiterCoeff <<". "<< endl;
                cout << "The reference element size is: " << RefElemLength <<". "<< endl;
                cout << "The reference wall distance is: " << AdjSharp_LimiterCoeff*RefElemLength*Venkat_LimiterCoeff <<". "<< endl;
                break;
            }
        }
        else {
          cout << "First order integration." << endl;
        }
      }
    }

    if ((Kind_Solver == NAVIER_STOKES) || (Kind_Solver == RANS) ||
        (Kind_Solver == DISC_ADJ_NAVIER_STOKES) || (Kind_Solver == DISC_ADJ_RANS)) {
        cout << "Average of gradients with correction (viscous flow terms)." << endl;
    }

    if ((Kind_Solver == ADJ_NAVIER_STOKES) || (Kind_Solver == ADJ_RANS)) {
      cout << "Average of gradients with correction (viscous adjoint terms)." << endl;
    }

    if ((Kind_Solver == RANS) || (Kind_Solver == DISC_ADJ_RANS)) {
      cout << "Average of gradients with correction (viscous turbulence terms)." << endl;
    }

    if (Kind_Solver == POISSON_EQUATION) {
      cout << "Galerkin method for viscous terms computation of the poisson potential equation." << endl;
    }

    if ((Kind_Solver == ADJ_RANS) && (!Frozen_Visc_Cont)) {
      cout << "Average of gradients with correction (2nd order) for computation of adjoint viscous turbulence terms." << endl;
      if (Kind_TimeIntScheme_AdjTurb == EULER_IMPLICIT) cout << "Euler implicit method for the turbulent adjoint equation." << endl;
    }

    if(Kind_Solver != FEM_EULER && Kind_Solver != FEM_NAVIER_STOKES &&
       Kind_Solver != FEM_RANS  && Kind_Solver != FEM_LES) {
      switch (Kind_Gradient_Method) {
        case GREEN_GAUSS: cout << "Gradient computation using Green-Gauss theorem." << endl; break;
        case WEIGHTED_LEAST_SQUARES: cout << "Gradient Computation using weighted Least-Squares method." << endl; break;
      }
    }

    if (Kind_Regime == INCOMPRESSIBLE) {
      cout << "Artificial compressibility factor: " << ArtComp_Factor << "." << endl;
    }

    if(Kind_Solver == FEM_EULER || Kind_Solver == FEM_NAVIER_STOKES ||
       Kind_Solver == FEM_RANS  || Kind_Solver == FEM_LES) {
      if(Kind_FEM_Flow == DG) {
        cout << "Discontinuous Galerkin Finite element solver" << endl;

        switch( Riemann_Solver_FEM ) {
          case ROE:           cout << "Roe (with entropy fix) solver for inviscid fluxes over the faces" << endl; break;
          case LAX_FRIEDRICH: cout << "Lax-Friedrich solver for inviscid fluxes over the faces" << endl; break;
          case AUSM:          cout << "AUSM solver inviscid fluxes over the faces" << endl; break;
          case AUSMPWPLUS:    cout << "AUSMPW+ solver inviscid fluxes over the faces" << endl; break;
          case HLLC:          cout << "HLLC solver inviscid fluxes over the faces" << endl; break;
          case VAN_LEER:      cout << "Van Leer solver inviscid fluxes over the faces" << endl; break;
        }

        if(Kind_Solver != FEM_EULER) {
          cout << "Theta symmetrizing terms interior penalty: " << Theta_Interior_Penalty_DGFEM << endl;
        }
      }

      cout << "Quadrature factor for straight elements:   " << Quadrature_Factor_Straight << endl;
      cout << "Quadrature factor for curved elements:     "   << Quadrature_Factor_Curved << endl;
    }

    cout << endl <<"---------------------- Time Numerical Integration -----------------------" << endl;

    if ((Kind_Solver != FEM_ELASTICITY) && (Kind_Solver != DISC_ADJ_FEM)) {
		switch (Unsteady_Simulation) {
		  case NO:
			cout << "Local time stepping (steady state simulation)." << endl; break;
		  case TIME_STEPPING:
			cout << "Unsteady simulation using a time stepping strategy."<< endl;
			if (Unst_CFL != 0.0) {
                          cout << "Time step computed by the code. Unsteady CFL number: " << Unst_CFL <<"."<< endl;
                          if (Delta_UnstTime != 0.0) {
                            cout << "Synchronization time provided by the user (s): "<< Delta_UnstTime << "." << endl;
                          }
                        }
			else cout << "Unsteady time step provided by the user (s): "<< Delta_UnstTime << "." << endl;
			break;
		  case DT_STEPPING_1ST: case DT_STEPPING_2ND:
			if (Unsteady_Simulation == DT_STEPPING_1ST) cout << "Unsteady simulation, dual time stepping strategy (first order in time)."<< endl;
			if (Unsteady_Simulation == DT_STEPPING_2ND) cout << "Unsteady simulation, dual time stepping strategy (second order in time)."<< endl;
			if (Unst_CFL != 0.0) cout << "Time step computed by the code. Unsteady CFL number: " << Unst_CFL <<"."<< endl;
			else cout << "Unsteady time step provided by the user (s): "<< Delta_UnstTime << "." << endl;
			cout << "Total number of internal Dual Time iterations: "<< Unst_nIntIter <<"." << endl;
			break;
		}
    }
	else {
		switch (Dynamic_Analysis) {
		  case NO:
			cout << "Static structural analysis." << endl; break;
		  case YES:
			cout << "Dynamic structural analysis."<< endl;
			cout << "Time step provided by the user for the dynamic analysis(s): "<< Delta_DynTime << "." << endl;
			break;
		}
	}

    if ((Kind_Solver == EULER) || (Kind_Solver == NAVIER_STOKES) || (Kind_Solver == RANS) ||
        (Kind_Solver == DISC_ADJ_EULER) || (Kind_Solver == DISC_ADJ_NAVIER_STOKES) || (Kind_Solver == DISC_ADJ_RANS)) {
      switch (Kind_TimeIntScheme_Flow) {
        case RUNGE_KUTTA_EXPLICIT:
          cout << "Runge-Kutta explicit method for the flow equations." << endl;
          cout << "Number of steps: " << nRKStep << endl;
          cout << "Alpha coefficients: ";
          for (unsigned short iRKStep = 0; iRKStep < nRKStep; iRKStep++) {
            cout << "\t" << RK_Alpha_Step[iRKStep];
          }
          cout << endl;
          break;
        case EULER_EXPLICIT:
          cout << "Euler explicit method for the flow equations." << endl;
          break;
        case EULER_IMPLICIT:
          cout << "Euler implicit method for the flow equations." << endl;
          switch (Kind_Linear_Solver) {
            case BCGSTAB:
              cout << "BCGSTAB is used for solving the linear system." << endl;
              switch (Kind_Linear_Solver_Prec) {
                case ILU: cout << "Using a ILU("<< Linear_Solver_ILU_n <<") preconditioning."<< endl; break;
                case LINELET: cout << "Using a linelet preconditioning."<< endl; break;
                case LU_SGS: cout << "Using a LU-SGS preconditioning."<< endl; break;
                case JACOBI: cout << "Using a Jacobi preconditioning."<< endl; break;
              }
              cout << "Convergence criteria of the linear solver: "<< Linear_Solver_Error <<"."<< endl;
              cout << "Max number of linear iterations: "<< Linear_Solver_Iter <<"."<< endl;
              break;
            case FGMRES:
            case RESTARTED_FGMRES:
              cout << "FGMRES is used for solving the linear system." << endl;
              switch (Kind_Linear_Solver_Prec) {
                case ILU: cout << "Using a ILU("<< Linear_Solver_ILU_n <<") preconditioning."<< endl; break;
                case LINELET: cout << "Using a linelet preconditioning."<< endl; break;
                case LU_SGS: cout << "Using a LU-SGS preconditioning."<< endl; break;
                case JACOBI: cout << "Using a Jacobi preconditioning."<< endl; break;
              }
              cout << "Convergence criteria of the linear solver: "<< Linear_Solver_Error <<"."<< endl;
              cout << "Max number of linear iterations: "<< Linear_Solver_Iter <<"."<< endl;
               break;
            case SMOOTHER_JACOBI:
              cout << "A Jacobi method is used for smoothing the linear system." << endl;
              break;
            case SMOOTHER_ILU:
              cout << "A ILU("<< Linear_Solver_ILU_n <<") method is used for smoothing the linear system." << endl;
              break;
            case SMOOTHER_LUSGS:
              cout << "A LU-SGS method is used for smoothing the linear system." << endl;
              break;
            case SMOOTHER_LINELET:
              cout << "A Linelet method is used for smoothing the linear system." << endl;
              break;
          }
          break;
        case CLASSICAL_RK4_EXPLICIT:
          cout << "Classical RK4 explicit method for the flow equations." << endl;
          cout << "Number of steps: " << 4 << endl;
          cout << "Time coefficients: {0.5, 0.5, 1, 1}" << endl;
          cout << "Function coefficients: {1/6, 1/3, 1/3, 1/6}" << endl;
          break;
      }
    }

    if ((Kind_Solver == FEM_ELASTICITY) || (Kind_Solver == DISC_ADJ_FEM)) {
      switch (Kind_TimeIntScheme_FEA) {
        case CD_EXPLICIT:
          cout << "Explicit time integration (NOT IMPLEMENTED YET)." << endl;
          break;
        case GENERALIZED_ALPHA:
          cout << "Generalized-alpha method." << endl;
          break;
        case NEWMARK_IMPLICIT:
          cout << "Euler implicit method for the flow equations." << endl;
          switch (Kind_Linear_Solver) {
            case BCGSTAB:
              cout << "BCGSTAB is used for solving the linear system." << endl;
              cout << "Convergence criteria of the linear solver: "<< Linear_Solver_Error <<"."<< endl;
              cout << "Max number of iterations: "<< Linear_Solver_Iter <<"."<< endl;
              break;
<<<<<<< HEAD
            case FGMRES:
            case RESTARTED_FGMRES:
=======
            case FGMRES: case RESTARTED_FGMRES:
>>>>>>> f5b0b3ab
              cout << "FGMRES is used for solving the linear system." << endl;
              cout << "Convergence criteria of the linear solver: "<< Linear_Solver_Error <<"."<< endl;
              cout << "Max number of iterations: "<< Linear_Solver_Iter <<"."<< endl;
              break;
            case CONJUGATE_GRADIENT:
              cout << "A Conjugate Gradient method is used for solving the linear system." << endl;
              cout << "Convergence criteria of the linear solver: "<< Linear_Solver_Error <<"."<< endl;
              cout << "Max number of iterations: "<< Linear_Solver_Iter <<"."<< endl;
              break;
          }
          break;
      }
    }

    if ((Kind_Solver == ADJ_EULER) || (Kind_Solver == ADJ_NAVIER_STOKES) || (Kind_Solver == ADJ_RANS)) {
      switch (Kind_TimeIntScheme_AdjFlow) {
        case RUNGE_KUTTA_EXPLICIT:
          cout << "Runge-Kutta explicit method for the adjoint equations." << endl;
          cout << "Number of steps: " << nRKStep << endl;
          cout << "Alpha coefficients: ";
          for (unsigned short iRKStep = 0; iRKStep < nRKStep; iRKStep++) {
            cout << "\t" << RK_Alpha_Step[iRKStep];
          }
          cout << endl;
          break;
        case EULER_EXPLICIT: cout << "Euler explicit method for the adjoint equations." << endl; break;
        case EULER_IMPLICIT: cout << "Euler implicit method for the adjoint equations." << endl; break;
      }
    }

    if(Kind_Solver == FEM_EULER || Kind_Solver == FEM_NAVIER_STOKES ||
       Kind_Solver == FEM_RANS  || Kind_Solver == FEM_LES) {
      switch (Kind_TimeIntScheme_FEM_Flow) {
        case RUNGE_KUTTA_EXPLICIT:
          cout << "Runge-Kutta explicit method for the flow equations." << endl;
          cout << "Number of steps: " << nRKStep << endl;
          cout << "Alpha coefficients: ";
          for (unsigned short iRKStep = 0; iRKStep < nRKStep; iRKStep++) {
            cout << "\t" << RK_Alpha_Step[iRKStep];
          }
          cout << endl;
          break;
        case CLASSICAL_RK4_EXPLICIT:
          cout << "Classical RK4 explicit method for the flow equations." << endl;
          cout << "Number of steps: " << 4 << endl;
          cout << "Time coefficients: {0.5, 0.5, 1, 1}" << endl;
          cout << "Function coefficients: {1/6, 1/3, 1/3, 1/6}" << endl;
          break;

        case ADER_DG:
          if(nLevels_TimeAccurateLTS == 1)
            cout << "ADER-DG for the flow equations with global time stepping." << endl;
          else
            cout << "ADER-DG for the flow equations with " << nLevels_TimeAccurateLTS
                 << " levels for time accurate local time stepping." << endl;

          switch( Kind_ADER_Predictor ) {
            case ADER_ALIASED_PREDICTOR:
              cout << "An aliased approach is used in the predictor step. " << endl;
              break;
            case ADER_NON_ALIASED_PREDICTOR:
              cout << "A non-aliased approach is used in the predictor step. " << endl;
              break;
          }
          cout << "Number of time DOFs ADER-DG predictor step: " << nTimeDOFsADER_DG << endl;
          cout << "Location of time DOFs ADER-DG on the interval [-1,1]: ";
          for (unsigned short iDOF=0; iDOF<nTimeDOFsADER_DG; iDOF++) {
            cout << "\t" << TimeDOFsADER_DG[iDOF];
          }
          cout << endl;
          cout << "Time quadrature factor for ADER-DG: " << Quadrature_Factor_Time_ADER_DG << endl;
          cout << "Number of time integration points ADER-DG: " << nTimeIntegrationADER_DG << endl;
          cout << "Location of time integration points ADER-DG on the interval [-1,1]: ";
          for (unsigned short iDOF=0; iDOF<nTimeIntegrationADER_DG; iDOF++) {
            cout << "\t" << TimeIntegrationADER_DG[iDOF];
          }
          cout << endl;
          cout << "Weights of time integration points ADER-DG on the interval [-1,1]: ";
          for (unsigned short iDOF=0; iDOF<nTimeIntegrationADER_DG; iDOF++) {
            cout << "\t" << WeightsIntegrationADER_DG[iDOF];
          }
          cout << endl;
          break;
      }
    }

    if (nMGLevels !=0) {

      if (nStartUpIter != 0) cout << "A total of " << nStartUpIter << " start up iterations on the fine grid."<< endl;
      if (MGCycle == V_CYCLE) cout << "V Multigrid Cycle, with " << nMGLevels << " multigrid levels."<< endl;
      if (MGCycle == W_CYCLE) cout << "W Multigrid Cycle, with " << nMGLevels << " multigrid levels."<< endl;
      if (MGCycle == FULLMG_CYCLE) cout << "Full Multigrid Cycle, with " << nMGLevels << " multigrid levels."<< endl;

      cout << "Damping factor for the residual restriction: " << Damp_Res_Restric <<"."<< endl;
      cout << "Damping factor for the correction prolongation: " << Damp_Correc_Prolong <<"."<< endl;
    }

    if ((Kind_Solver != FEM_ELASTICITY) && (Kind_Solver != DISC_ADJ_FEM)
        && (Kind_Solver != HEAT_EQUATION) && (Kind_Solver != WAVE_EQUATION)) {

      if (!CFL_Adapt) cout << "No CFL adaptation." << endl;
      else cout << "CFL adaptation. Factor down: "<< CFL_AdaptParam[0] <<", factor up: "<< CFL_AdaptParam[1]
        <<",\n                lower limit: "<< CFL_AdaptParam[2] <<", upper limit: " << CFL_AdaptParam[3] <<"."<< endl;

      if (nMGLevels !=0) {
        cout << "Multigrid Level:                  ";
        for (unsigned short iLevel = 0; iLevel < nMGLevels+1; iLevel++) {
          cout.width(6); cout << iLevel;
        }
        cout << endl;
      }

			if (Unsteady_Simulation != TIME_STEPPING) {
				cout << "Courant-Friedrichs-Lewy number:   ";
				cout.precision(3);
				cout.width(6); cout << CFL[0];
				cout << endl;
			}


      if (nMGLevels !=0) {
        cout.precision(3);
        cout << "MG PreSmooth coefficients:        ";
        for (unsigned short iMG_PreSmooth = 0; iMG_PreSmooth < nMGLevels+1; iMG_PreSmooth++) {
          cout.width(6); cout << MG_PreSmooth[iMG_PreSmooth];
        }
        cout << endl;
      }

      if (nMGLevels !=0) {
        cout.precision(3);
        cout << "MG PostSmooth coefficients:       ";
        for (unsigned short iMG_PostSmooth = 0; iMG_PostSmooth < nMGLevels+1; iMG_PostSmooth++) {
          cout.width(6); cout << MG_PostSmooth[iMG_PostSmooth];
        }
        cout << endl;
      }

      if (nMGLevels !=0) {
        cout.precision(3);
        cout << "MG CorrecSmooth coefficients:     ";
        for (unsigned short iMG_CorrecSmooth = 0; iMG_CorrecSmooth < nMGLevels+1; iMG_CorrecSmooth++) {
          cout.width(6); cout << MG_CorrecSmooth[iMG_CorrecSmooth];
        }
        cout << endl;
      }

    }

    if ((Kind_Solver == RANS) || (Kind_Solver == DISC_ADJ_RANS))
      if (Kind_TimeIntScheme_Turb == EULER_IMPLICIT)
        cout << "Euler implicit time integration for the turbulence model." << endl;
  }

  if (val_software == SU2_CFD) {

    cout << endl <<"------------------------- Convergence Criteria --------------------------" << endl;

    cout << "Maximum number of iterations: " << nExtIter <<"."<< endl;

    if (ConvCriteria == CAUCHY) {
      if (!ContinuousAdjoint && !DiscreteAdjoint)
        switch (Cauchy_Func_Flow) {
          case LIFT_COEFFICIENT: cout << "Cauchy criteria for Lift using "
            << Cauchy_Elems << " elements and epsilon " <<Cauchy_Eps<< "."<< endl; break;
          case DRAG_COEFFICIENT: cout << "Cauchy criteria for Drag using "
            << Cauchy_Elems << " elements and epsilon " <<Cauchy_Eps<< "."<< endl; break;
        }

      if (ContinuousAdjoint || DiscreteAdjoint)
        switch (Cauchy_Func_AdjFlow) {
          case SENS_GEOMETRY: cout << "Cauchy criteria for geo. sensitivity using "
            << Cauchy_Elems << " elements and epsilon " <<Cauchy_Eps<< "."<< endl; break;
          case SENS_MACH: cout << "Cauchy criteria for Mach number sensitivity using "
            << Cauchy_Elems << " elements and epsilon " <<Cauchy_Eps<< "."<< endl; break;
        }

      cout << "Start convergence criteria at iteration " << StartConv_Iter<< "."<< endl;

    }


    if (ConvCriteria == RESIDUAL) {
      if (!ContinuousAdjoint && !DiscreteAdjoint) {
        cout << "Reduce the density residual " << OrderMagResidual << " orders of magnitude."<< endl;
        cout << "The minimum bound for the density residual is 10^(" << MinLogResidual<< ")."<< endl;
        cout << "Start convergence criteria at iteration " << StartConv_Iter<< "."<< endl;
      }

      if (ContinuousAdjoint || DiscreteAdjoint) {
        cout << "Reduce the adjoint density residual " << OrderMagResidual << " orders of magnitude."<< endl;
        cout << "The minimum value for the adjoint density residual is 10^(" << MinLogResidual<< ")."<< endl;
      }

    }

  }

  if (val_software == SU2_MSH) {
    cout << endl <<"----------------------- Grid adaptation strategy ------------------------" << endl;

    switch (Kind_Adaptation) {
      case NONE: break;
      case PERIODIC: cout << "Grid modification to run periodic bc problems." << endl; break;
      case FULL: cout << "Grid adaptation using a complete refinement." << endl; break;
      case WAKE: cout << "Grid adaptation of the wake." << endl; break;
      case FULL_FLOW: cout << "Flow grid adaptation using a complete refinement." << endl; break;
      case FULL_ADJOINT: cout << "Adjoint grid adaptation using a complete refinement." << endl; break;
      case GRAD_FLOW: cout << "Grid adaptation using gradient based strategy (density)." << endl; break;
      case GRAD_ADJOINT: cout << "Grid adaptation using gradient based strategy (adjoint density)." << endl; break;
      case GRAD_FLOW_ADJ: cout << "Grid adaptation using gradient based strategy (density and adjoint density)." << endl; break;
      case COMPUTABLE: cout << "Grid adaptation using computable correction."<< endl; break;
      case REMAINING: cout << "Grid adaptation using remaining error."<< endl; break;
      case SMOOTHING: cout << "Grid smoothing using an implicit method."<< endl; break;
      case SUPERSONIC_SHOCK: cout << "Grid adaptation for a supersonic shock at Mach: " << Mach <<"."<< endl; break;
    }

    switch (Kind_Adaptation) {
      case GRAD_FLOW: case GRAD_ADJOINT: case GRAD_FLOW_ADJ: case COMPUTABLE: case REMAINING:
        cout << "Power of the dual volume in the adaptation sensor: " << DualVol_Power << endl;
        cout << "Percentage of new elements in the adaptation process: " << New_Elem_Adapt << "."<< endl;
        break;
    }

    if (Analytical_Surface != NONE)
      cout << "Use analytical definition for including points in the surfaces." << endl;

  }

  cout << endl <<"-------------------------- Output Information ---------------------------" << endl;

  if (val_software == SU2_CFD) {

    if (Low_MemoryOutput) cout << "Writing output files with low memory RAM requirements."<< endl;
    cout << "Writing a flow solution every " << Wrt_Sol_Freq <<" iterations."<< endl;
    cout << "Writing the convergence history every " << Wrt_Con_Freq <<" iterations."<< endl;
    if ((Unsteady_Simulation == DT_STEPPING_1ST) || (Unsteady_Simulation == DT_STEPPING_2ND)) {
      cout << "Writing the dual time flow solution every " << Wrt_Sol_Freq_DualTime <<" iterations."<< endl;
      cout << "Writing the dual time convergence history every " << Wrt_Con_Freq_DualTime <<" iterations."<< endl;
    }

    switch (Output_FileFormat) {
      case PARAVIEW: cout << "The output file format is Paraview ASCII (.vtk)." << endl; break;
      case TECPLOT: cout << "The output file format is Tecplot ASCII (.dat)." << endl; break;
      case TECPLOT_BINARY: cout << "The output file format is Tecplot binary (.plt)." << endl; break;
      case FIELDVIEW: cout << "The output file format is FieldView ASCII (.uns)." << endl; break;
      case FIELDVIEW_BINARY: cout << "The output file format is FieldView binary (.uns)." << endl; break;
      case CGNS_SOL: cout << "The output file format is CGNS (.cgns)." << endl; break;
    }

    cout << "Convergence history file name: " << Conv_FileName << "." << endl;

    cout << "Forces breakdown file name: " << Breakdown_FileName << "." << endl;

    if ((Kind_Solver != FEM_ELASTICITY) && (Kind_Solver != HEAT_EQUATION) && (Kind_Solver != WAVE_EQUATION)) {
      if (!ContinuousAdjoint && !DiscreteAdjoint) {
        cout << "Surface flow coefficients file name: " << SurfFlowCoeff_FileName << "." << endl;
        cout << "Flow variables file name: " << Flow_FileName << "." << endl;
        cout << "Restart flow file name: " << Restart_FlowFileName << "." << endl;
      }

      if (ContinuousAdjoint || DiscreteAdjoint) {
        cout << "Adjoint solution file name: " << Solution_AdjFileName << "." << endl;
        cout << "Restart adjoint file name: " << Restart_AdjFileName << "." << endl;
        cout << "Adjoint variables file name: " << Adj_FileName << "." << endl;
        cout << "Surface adjoint coefficients file name: " << SurfAdjCoeff_FileName << "." << endl;
      }
    }
    else {
      if (!ContinuousAdjoint && !DiscreteAdjoint) {
        cout << "Surface structure coefficients file name: " << SurfStructure_FileName << "." << endl;
        cout << "Structure variables file name: " << Structure_FileName << "." << endl;
        cout << "Restart structure file name: " << Restart_FEMFileName << "." << endl;
      }
      if (ContinuousAdjoint || DiscreteAdjoint) {
        cout << "Surface structure coefficients file name: " << AdjSurfStructure_FileName << "." << endl;
        cout << "Structure variables file name: " << AdjStructure_FileName << "." << endl;
        cout << "Restart structure file name: " << Restart_AdjFEMFileName << "." << endl;
      }
    }

  }

  if (val_software == SU2_SOL) {
    if (Low_MemoryOutput) cout << "Writing output files with low memory RAM requirements."<< endl;
    switch (Output_FileFormat) {
      case PARAVIEW: cout << "The output file format is Paraview ASCII (.vtk)." << endl; break;
      case TECPLOT: cout << "The output file format is Tecplot ASCII (.dat)." << endl; break;
      case TECPLOT_BINARY: cout << "The output file format is Tecplot binary (.plt)." << endl; break;
      case FIELDVIEW: cout << "The output file format is FieldView ASCII (.uns)." << endl; break;
      case FIELDVIEW_BINARY: cout << "The output file format is FieldView binary (.uns)." << endl; break;
      case CGNS_SOL: cout << "The output file format is CGNS (.cgns)." << endl; break;
    }
    cout << "Flow variables file name: " << Flow_FileName << "." << endl;
  }

  if (val_software == SU2_DEF) {
    cout << "Output mesh file name: " << Mesh_Out_FileName << ". " << endl;
    if (Visualize_Deformation) cout << "A file will be created to visualize the deformation." << endl;
    else cout << "No file for visualizing the deformation." << endl;
    switch (GetDeform_Stiffness_Type()) {
      case INVERSE_VOLUME:
        cout << "Cell stiffness scaled by inverse of the cell volume." << endl;
        break;
      case SOLID_WALL_DISTANCE:
        cout << "Cell stiffness scaled by distance to nearest solid surface." << endl;
        break;
      case CONSTANT_STIFFNESS:
        cout << "Imposing constant cell stiffness." << endl;
        break;
    }
  }

  if (val_software == SU2_MSH) {
    cout << "Output mesh file name: " << Mesh_Out_FileName << ". " << endl;
  }

  if (val_software == SU2_DOT) {
    if (DiscreteAdjoint) {
      cout << "Output Volume Sensitivity file name: " << VolSens_FileName << ". " << endl;
      cout << "Output Surface Sensitivity file name: " << SurfSens_FileName << ". " << endl;
    }
    cout << "Output gradient file name: " << ObjFunc_Grad_FileName << ". " << endl;
  }

  if (val_software == SU2_MSH) {
    cout << "Output mesh file name: " << Mesh_Out_FileName << ". " << endl;
    cout << "Restart flow file name: " << Restart_FlowFileName << "." << endl;
    if ((Kind_Adaptation == FULL_ADJOINT) || (Kind_Adaptation == GRAD_ADJOINT) || (Kind_Adaptation == GRAD_FLOW_ADJ) ||
        (Kind_Adaptation == COMPUTABLE) || (Kind_Adaptation == REMAINING)) {
      if (Kind_ObjFunc[0] == DRAG_COEFFICIENT) cout << "Restart adjoint file name: " << Restart_AdjFileName << "." << endl;
      if (Kind_ObjFunc[0] == EQUIVALENT_AREA) cout << "Restart adjoint file name: " << Restart_AdjFileName << "." << endl;
      if (Kind_ObjFunc[0] == NEARFIELD_PRESSURE) cout << "Restart adjoint file name: " << Restart_AdjFileName << "." << endl;
      if (Kind_ObjFunc[0] == LIFT_COEFFICIENT) cout << "Restart adjoint file name: " << Restart_AdjFileName << "." << endl;
    }
  }

  cout << endl <<"------------------- Config File Boundary Information --------------------" << endl;

  if (nMarker_Euler != 0) {
    cout << "Euler wall boundary marker(s): ";
    for (iMarker_Euler = 0; iMarker_Euler < nMarker_Euler; iMarker_Euler++) {
      cout << Marker_Euler[iMarker_Euler];
      if (iMarker_Euler < nMarker_Euler-1) cout << ", ";
      else cout <<"."<< endl;
    }
  }

  if (nMarker_FarField != 0) {
    cout << "Far-field boundary marker(s): ";
    for (iMarker_FarField = 0; iMarker_FarField < nMarker_FarField; iMarker_FarField++) {
      cout << Marker_FarField[iMarker_FarField];
      if (iMarker_FarField < nMarker_FarField-1) cout << ", ";
      else cout <<"."<< endl;
    }
  }

  if (nMarker_SymWall != 0) {
    cout << "Symmetry plane boundary marker(s): ";
    for (iMarker_SymWall = 0; iMarker_SymWall < nMarker_SymWall; iMarker_SymWall++) {
      cout << Marker_SymWall[iMarker_SymWall];
      if (iMarker_SymWall < nMarker_SymWall-1) cout << ", ";
      else cout <<"."<< endl;
    }
  }

  if (nMarker_Pressure != 0) {
    cout << "Pressure boundary marker(s): ";
    for (iMarker_Pressure = 0; iMarker_Pressure < nMarker_Pressure; iMarker_Pressure++) {
      cout << Marker_Pressure[iMarker_Pressure];
      if (iMarker_Pressure < nMarker_Pressure-1) cout << ", ";
      else cout <<"."<< endl;
    }
  }

  if (nMarker_PerBound != 0) {
    cout << "Periodic boundary marker(s): ";
    for (iMarker_PerBound = 0; iMarker_PerBound < nMarker_PerBound; iMarker_PerBound++) {
      cout << Marker_PerBound[iMarker_PerBound];
      if (iMarker_PerBound < nMarker_PerBound-1) cout << ", ";
      else cout <<"."<< endl;
    }
  }

  if (nMarker_NearFieldBound != 0) {
    cout << "Near-field boundary marker(s): ";
    for (iMarker_NearFieldBound = 0; iMarker_NearFieldBound < nMarker_NearFieldBound; iMarker_NearFieldBound++) {
      cout << Marker_NearFieldBound[iMarker_NearFieldBound];
      if (iMarker_NearFieldBound < nMarker_NearFieldBound-1) cout << ", ";
      else cout <<"."<< endl;
    }
  }

  if (nMarker_InterfaceBound != 0) {
    cout << "Interface boundary marker(s): ";
    for (iMarker_InterfaceBound = 0; iMarker_InterfaceBound < nMarker_InterfaceBound; iMarker_InterfaceBound++) {
      cout << Marker_InterfaceBound[iMarker_InterfaceBound];
      if (iMarker_InterfaceBound < nMarker_InterfaceBound-1) cout << ", ";
      else cout <<"."<< endl;
    }
  }

  if (nMarker_Fluid_InterfaceBound != 0) {
    cout << "Fluid interface boundary marker(s): ";
    for (iMarker_Fluid_InterfaceBound = 0; iMarker_Fluid_InterfaceBound < nMarker_Fluid_InterfaceBound; iMarker_Fluid_InterfaceBound++) {
      cout << Marker_Fluid_InterfaceBound[iMarker_Fluid_InterfaceBound];
      if (iMarker_Fluid_InterfaceBound < nMarker_Fluid_InterfaceBound-1) cout << ", ";
      else cout <<"."<< endl;
    }
  }

  if (nMarker_Dirichlet != 0) {
    cout << "Dirichlet boundary marker(s): ";
    for (iMarker_Dirichlet = 0; iMarker_Dirichlet < nMarker_Dirichlet; iMarker_Dirichlet++) {
      cout << Marker_Dirichlet[iMarker_Dirichlet];
      if (iMarker_Dirichlet < nMarker_Dirichlet-1) cout << ", ";
      else cout <<"."<< endl;
    }
  }

  if (nMarker_FlowLoad != 0) {
    cout << "Flow Load boundary marker(s): ";
    for (iMarker_FlowLoad = 0; iMarker_FlowLoad < nMarker_FlowLoad; iMarker_FlowLoad++) {
      cout << Marker_FlowLoad[iMarker_FlowLoad];
      if (iMarker_FlowLoad < nMarker_FlowLoad-1) cout << ", ";
      else cout <<"."<< endl;
    }
  }

  if (nMarker_Internal != 0) {
    cout << "Internal boundary marker(s): ";
    for (iMarker_Internal = 0; iMarker_Internal < nMarker_Internal; iMarker_Internal++) {
      cout << Marker_Internal[iMarker_Internal];
      if (iMarker_Internal < nMarker_Internal-1) cout << ", ";
      else cout <<"."<< endl;
    }
  }

  if (nMarker_Inlet != 0) {
    cout << "Inlet boundary marker(s): ";
    for (iMarker_Inlet = 0; iMarker_Inlet < nMarker_Inlet; iMarker_Inlet++) {
      cout << Marker_Inlet[iMarker_Inlet];
      if (iMarker_Inlet < nMarker_Inlet-1) cout << ", ";
      else cout <<"."<< endl;
    }
  }

  if (nMarker_Riemann != 0) {
      cout << "Riemann boundary marker(s): ";
      for (iMarker_Riemann = 0; iMarker_Riemann < nMarker_Riemann; iMarker_Riemann++) {
        cout << Marker_Riemann[iMarker_Riemann];
        if (iMarker_Riemann < nMarker_Riemann-1) cout << ", ";
        else cout <<"."<< endl;
    }
  }

  if (nMarker_Giles != 0) {
      cout << "Giles boundary marker(s): ";
      for (iMarker_Giles = 0; iMarker_Giles < nMarker_Giles; iMarker_Giles++) {
        cout << Marker_Giles[iMarker_Giles];
        if (iMarker_Giles < nMarker_Giles-1) cout << ", ";
        else cout <<"."<< endl;
    }
  }

  if (nMarker_MixingPlaneInterface != 0) {
      cout << "MixingPlane boundary marker(s): ";
      for (iMarker_MixingPlaneInterface = 0; iMarker_MixingPlaneInterface < nMarker_MixingPlaneInterface; iMarker_MixingPlaneInterface++) {
        cout << Marker_MixingPlaneInterface[iMarker_MixingPlaneInterface];
        if (iMarker_MixingPlaneInterface < nMarker_MixingPlaneInterface-1) cout << ", ";
        else cout <<"."<< endl;
    }
  }

  if (nMarker_EngineInflow != 0) {
    cout << "Engine inflow boundary marker(s): ";
    for (iMarker_EngineInflow = 0; iMarker_EngineInflow < nMarker_EngineInflow; iMarker_EngineInflow++) {
      cout << Marker_EngineInflow[iMarker_EngineInflow];
      if (iMarker_EngineInflow < nMarker_EngineInflow-1) cout << ", ";
      else cout <<"."<< endl;
    }
  }

  if (nMarker_EngineExhaust != 0) {
    cout << "Engine exhaust boundary marker(s): ";
    for (iMarker_EngineExhaust = 0; iMarker_EngineExhaust < nMarker_EngineExhaust; iMarker_EngineExhaust++) {
      cout << Marker_EngineExhaust[iMarker_EngineExhaust];
      if (iMarker_EngineExhaust < nMarker_EngineExhaust-1) cout << ", ";
      else cout <<"."<< endl;
    }
  }

  if (nMarker_Supersonic_Inlet != 0) {
    cout << "Supersonic inlet boundary marker(s): ";
    for (iMarker_Supersonic_Inlet = 0; iMarker_Supersonic_Inlet < nMarker_Supersonic_Inlet; iMarker_Supersonic_Inlet++) {
      cout << Marker_Supersonic_Inlet[iMarker_Supersonic_Inlet];
      if (iMarker_Supersonic_Inlet < nMarker_Supersonic_Inlet-1) cout << ", ";
      else cout <<"."<< endl;
    }
  }

  if (nMarker_Supersonic_Outlet != 0) {
    cout << "Supersonic outlet boundary marker(s): ";
    for (iMarker_Supersonic_Outlet = 0; iMarker_Supersonic_Outlet < nMarker_Supersonic_Outlet; iMarker_Supersonic_Outlet++) {
      cout << Marker_Supersonic_Outlet[iMarker_Supersonic_Outlet];
      if (iMarker_Supersonic_Outlet < nMarker_Supersonic_Outlet-1) cout << ", ";
      else cout <<"."<< endl;
    }
  }

  if (nMarker_Outlet != 0) {
    cout << "Outlet boundary marker(s): ";
    for (iMarker_Outlet = 0; iMarker_Outlet < nMarker_Outlet; iMarker_Outlet++) {
      cout << Marker_Outlet[iMarker_Outlet];
      if (iMarker_Outlet < nMarker_Outlet-1) cout << ", ";
      else cout <<"."<< endl;
    }
  }

  if (nMarker_Isothermal != 0) {
    cout << "Isothermal wall boundary marker(s): ";
    for (iMarker_Isothermal = 0; iMarker_Isothermal < nMarker_Isothermal; iMarker_Isothermal++) {
      cout << Marker_Isothermal[iMarker_Isothermal];
      if (iMarker_Isothermal < nMarker_Isothermal-1) cout << ", ";
      else cout <<"."<< endl;
    }
  }

  if (nMarker_HeatFlux != 0) {
    cout << "Constant heat flux wall boundary marker(s): ";
    for (iMarker_HeatFlux = 0; iMarker_HeatFlux < nMarker_HeatFlux; iMarker_HeatFlux++) {
      cout << Marker_HeatFlux[iMarker_HeatFlux];
      if (iMarker_HeatFlux < nMarker_HeatFlux-1) cout << ", ";
      else cout <<"."<< endl;
    }
  }

  if (nMarker_Clamped != 0) {
    cout << "Clamped boundary marker(s): ";
    for (iMarker_Clamped = 0; iMarker_Clamped < nMarker_Clamped; iMarker_Clamped++) {
      cout << Marker_Clamped[iMarker_Clamped];
      if (iMarker_Clamped < nMarker_Clamped-1) cout << ", ";
      else cout <<"."<<endl;
    }
  }

  if (nMarker_Displacement != 0) {
    cout << "Displacement boundary marker(s): ";
    for (iMarker_Displacement = 0; iMarker_Displacement < nMarker_Displacement; iMarker_Displacement++) {
      cout << Marker_Displacement[iMarker_Displacement];
      if (iMarker_Displacement < nMarker_Displacement-1) cout << ", ";
      else cout <<"."<< endl;
    }
  }

  if (nMarker_Load != 0) {
    cout << "Normal load boundary marker(s): ";
    for (iMarker_Load = 0; iMarker_Load < nMarker_Load; iMarker_Load++) {
      cout << Marker_Load[iMarker_Load];
      if (iMarker_Load < nMarker_Load-1) cout << ", ";
      else cout <<"."<< endl;
    }
  }

  if (nMarker_Damper != 0) {
    cout << "Damper boundary marker(s): ";
    for (iMarker_Damper = 0; iMarker_Damper < nMarker_Damper; iMarker_Damper++) {
      cout << Marker_Damper[iMarker_Damper];
      if (iMarker_Damper < nMarker_Damper-1) cout << ", ";
      else cout <<"."<< endl;
    }
  }


  if (nMarker_Load_Dir != 0) {
    cout << "Load boundary marker(s) in cartesian coordinates: ";
    for (iMarker_Load_Dir = 0; iMarker_Load_Dir < nMarker_Load_Dir; iMarker_Load_Dir++) {
      cout << Marker_Load_Dir[iMarker_Load_Dir];
      if (iMarker_Load_Dir < nMarker_Load_Dir-1) cout << ", ";
      else cout <<"."<<endl;
    }
  }

  if (nMarker_Disp_Dir != 0) {
    cout << "Disp boundary marker(s) in cartesian coordinates: ";
    for (iMarker_Disp_Dir = 0; iMarker_Disp_Dir < nMarker_Disp_Dir; iMarker_Disp_Dir++) {
      cout << Marker_Disp_Dir[iMarker_Disp_Dir];
      if (iMarker_Disp_Dir < nMarker_Disp_Dir-1) cout << ", ";
      else cout <<"."<<endl;
    }
  }

  if (nMarker_Load_Sine != 0) {
    cout << "Sine-Wave Load boundary marker(s): ";
    for (iMarker_Load_Sine = 0; iMarker_Load_Sine < nMarker_Load_Sine; iMarker_Load_Sine++) {
      cout << Marker_Load_Sine[iMarker_Load_Sine];
      if (iMarker_Load_Sine < nMarker_Load_Sine-1) cout << ", ";
      else cout <<"."<<endl;
    }
  }

  if (nMarker_Neumann != 0) {
    cout << "Neumann boundary marker(s): ";
    for (iMarker_Neumann = 0; iMarker_Neumann < nMarker_Neumann; iMarker_Neumann++) {
      cout << Marker_Neumann[iMarker_Neumann];
      if (iMarker_Neumann < nMarker_Neumann-1) cout << ", ";
      else cout <<"."<< endl;
    }
  }

  if (nMarker_Custom != 0) {
    cout << "Custom boundary marker(s): ";
    for (iMarker_Custom = 0; iMarker_Custom < nMarker_Custom; iMarker_Custom++) {
      cout << Marker_Custom[iMarker_Custom];
      if (iMarker_Custom < nMarker_Custom-1) cout << ", ";
      else cout <<"."<< endl;
    }
  }

  if (nMarker_ActDiskInlet != 0) {
    cout << "Actuator disk (inlet) boundary marker(s): ";
    for (iMarker_ActDiskInlet = 0; iMarker_ActDiskInlet < nMarker_ActDiskInlet; iMarker_ActDiskInlet++) {
      cout << Marker_ActDiskInlet[iMarker_ActDiskInlet];
      if (iMarker_ActDiskInlet < nMarker_ActDiskInlet-1) cout << ", ";
      else cout <<"."<< endl;
    }
  }

  if (nMarker_ActDiskOutlet != 0) {
    cout << "Actuator disk (outlet) boundary marker(s): ";
    for (iMarker_ActDiskOutlet = 0; iMarker_ActDiskOutlet < nMarker_ActDiskOutlet; iMarker_ActDiskOutlet++) {
      cout << Marker_ActDiskOutlet[iMarker_ActDiskOutlet];
      if (iMarker_ActDiskOutlet < nMarker_ActDiskOutlet-1) cout << ", ";
      else cout <<"."<< endl;
    }
  }

}

bool CConfig::TokenizeString(string & str, string & option_name,
                             vector<string> & option_value) {
  const string delimiters(" ()[]{}:,\t\n\v\f\r");
  // check for comments or empty string
  string::size_type pos, last_pos;
  pos = str.find_first_of("%");
  if ( (str.length() == 0) || (pos == 0) ) {
    // str is empty or a comment line, so no option here
    return false;
  }
  if (pos != string::npos) {
    // remove comment at end if necessary
    str.erase(pos);
  }

  // look for line composed on only delimiters (usually whitespace)
  pos = str.find_first_not_of(delimiters);
  if (pos == string::npos) {
    return false;
  }

  // find the equals sign and split string
  string name_part, value_part;
  pos = str.find("=");
  if (pos == string::npos) {
    cerr << "Error in TokenizeString(): "
    << "line in the configuration file with no \"=\" sign."
    << endl;
    cout << "Look for: " << str << endl;
    cout << "str.length() = " << str.length() << endl;
    throw(-1);
  }
  name_part = str.substr(0, pos);
  value_part = str.substr(pos+1, string::npos);
  //cout << "name_part  = |" << name_part  << "|" << endl;
  //cout << "value_part = |" << value_part << "|" << endl;

  // the first_part should consist of one string with no interior delimiters
  last_pos = name_part.find_first_not_of(delimiters, 0);
  pos = name_part.find_first_of(delimiters, last_pos);
  if ( (name_part.length() == 0) || (last_pos == string::npos) ) {
    cerr << "Error in CConfig::TokenizeString(): "
    << "line in the configuration file with no name before the \"=\" sign."
    << endl;
    throw(-1);
  }
  if (pos == string::npos) pos = name_part.length();
  option_name = name_part.substr(last_pos, pos - last_pos);
  last_pos = name_part.find_first_not_of(delimiters, pos);
  if (last_pos != string::npos) {
    cerr << "Error in TokenizeString(): "
    << "two or more options before an \"=\" sign in the configuration file."
    << endl;
    throw(-1);
  }
  StringToUpperCase(option_name);

  //cout << "option_name = |" << option_name << "|" << endl;
  //cout << "pos = " << pos << ": last_pos = " << last_pos << endl;

  // now fill the option value vector
  option_value.clear();
  last_pos = value_part.find_first_not_of(delimiters, 0);
  pos = value_part.find_first_of(delimiters, last_pos);
  while (string::npos != pos || string::npos != last_pos) {
    // add token to the vector<string>
    option_value.push_back(value_part.substr(last_pos, pos - last_pos));
    // skip delimiters
    last_pos = value_part.find_first_not_of(delimiters, pos);
    // find next "non-delimiter"
    pos = value_part.find_first_of(delimiters, last_pos);
  }
  if (option_value.size() == 0) {
    cerr << "Error in TokenizeString(): "
    << "option " << option_name << " in configuration file with no value assigned."
    << endl;
    throw(-1);
  }

#if 0
  cout << "option value(s) = ";
  for (unsigned int i = 0; i < option_value.size(); i++)
    cout << option_value[i] << " ";
  cout << endl;
#endif

  // look for ';' DV delimiters attached to values
  vector<string>::iterator it;
  it = option_value.begin();
  while (it != option_value.end()) {
    if (it->compare(";") == 0) {
      it++;
      continue;
    }

    pos = it->find(';');
    if (pos != string::npos) {
      string before_semi = it->substr(0, pos);
      string after_semi= it->substr(pos+1, string::npos);
      if (before_semi.empty()) {
        *it = ";";
        it++;
        option_value.insert(it, after_semi);
      } else {
        *it = before_semi;
        it++;
        vector<string> to_insert;
        to_insert.push_back(";");
        if (!after_semi.empty())
          to_insert.push_back(after_semi);
        option_value.insert(it, to_insert.begin(), to_insert.end());
      }
      it = option_value.begin(); // go back to beginning; not efficient
      continue;
    } else {
      it++;
    }
  }
#if 0
  cout << "option value(s) = ";
  for (unsigned int i = 0; i < option_value.size(); i++)
    cout << option_value[i] << " ";
  cout << endl;
#endif
  // remove any consecutive ";"
  it = option_value.begin();
  bool semi_at_prev = false;
  while (it != option_value.end()) {
    if (semi_at_prev) {
      if (it->compare(";") == 0) {
        option_value.erase(it);
        it = option_value.begin();
        semi_at_prev = false;
        continue;
      }
    }
    if (it->compare(";") == 0) {
      semi_at_prev = true;
    } else {
      semi_at_prev = false;
    }
    it++;
  }

#if 0
  cout << "option value(s) = ";
  for (unsigned int i = 0; i < option_value.size(); i++)
    cout << option_value[i] << " ";
  cout << endl;
#endif
  return true;
}

unsigned short CConfig::GetMarker_CfgFile_TagBound(string val_marker) {

  unsigned short iMarker_CfgFile;

  for (iMarker_CfgFile = 0; iMarker_CfgFile < nMarker_CfgFile; iMarker_CfgFile++)
    if (Marker_CfgFile_TagBound[iMarker_CfgFile] == val_marker)
      return iMarker_CfgFile;

<<<<<<< HEAD
  cout <<"The configuration file doesn't have any definition for marker "<< val_marker <<"!!" << endl;
  exit(EXIT_FAILURE);

=======
  SU2_MPI::Error(string("The configuration file doesn't have any definition for marker ") + val_marker, CURRENT_FUNCTION);
  return 0;
>>>>>>> f5b0b3ab
}

string CConfig::GetMarker_CfgFile_TagBound(unsigned short val_marker) {
  return Marker_CfgFile_TagBound[val_marker];
}

unsigned short CConfig::GetMarker_CfgFile_KindBC(string val_marker) {
  unsigned short iMarker_CfgFile;
  for (iMarker_CfgFile = 0; iMarker_CfgFile < nMarker_CfgFile; iMarker_CfgFile++)
    if (Marker_CfgFile_TagBound[iMarker_CfgFile] == val_marker) break;
  return Marker_CfgFile_KindBC[iMarker_CfgFile];
}

unsigned short CConfig::GetMarker_CfgFile_Monitoring(string val_marker) {
  unsigned short iMarker_CfgFile;
  for (iMarker_CfgFile = 0; iMarker_CfgFile < nMarker_CfgFile; iMarker_CfgFile++)
    if (Marker_CfgFile_TagBound[iMarker_CfgFile] == val_marker) break;
  return Marker_CfgFile_Monitoring[iMarker_CfgFile];
}

unsigned short CConfig::GetMarker_CfgFile_GeoEval(string val_marker) {
  unsigned short iMarker_CfgFile;
  for (iMarker_CfgFile = 0; iMarker_CfgFile < nMarker_CfgFile; iMarker_CfgFile++)
    if (Marker_CfgFile_TagBound[iMarker_CfgFile] == val_marker) break;
  return Marker_CfgFile_GeoEval[iMarker_CfgFile];
}

unsigned short CConfig::GetMarker_CfgFile_Designing(string val_marker) {
  unsigned short iMarker_CfgFile;
  for (iMarker_CfgFile = 0; iMarker_CfgFile < nMarker_CfgFile; iMarker_CfgFile++)
    if (Marker_CfgFile_TagBound[iMarker_CfgFile] == val_marker) break;
  return Marker_CfgFile_Designing[iMarker_CfgFile];
}

unsigned short CConfig::GetMarker_CfgFile_Plotting(string val_marker) {
  unsigned short iMarker_CfgFile;
  for (iMarker_CfgFile = 0; iMarker_CfgFile < nMarker_CfgFile; iMarker_CfgFile++)
    if (Marker_CfgFile_TagBound[iMarker_CfgFile] == val_marker) break;
  return Marker_CfgFile_Plotting[iMarker_CfgFile];
}

unsigned short CConfig::GetMarker_CfgFile_Analyze(string val_marker) {
  unsigned short iMarker_CfgFile;
  for (iMarker_CfgFile = 0; iMarker_CfgFile < nMarker_CfgFile; iMarker_CfgFile++)
    if (Marker_CfgFile_TagBound[iMarker_CfgFile] == val_marker) break;
  return Marker_CfgFile_Analyze[iMarker_CfgFile];
}


unsigned short CConfig::GetMarker_CfgFile_ZoneInterface(string val_marker) {
  unsigned short iMarker_CfgFile;
  for (iMarker_CfgFile = 0; iMarker_CfgFile < nMarker_CfgFile; iMarker_CfgFile++)
    if (Marker_CfgFile_TagBound[iMarker_CfgFile] == val_marker) break;
  return Marker_CfgFile_ZoneInterface[iMarker_CfgFile];
}

unsigned short CConfig::GetMarker_CfgFile_Turbomachinery(string val_marker) {
  unsigned short iMarker_CfgFile;
  for (iMarker_CfgFile = 0; iMarker_CfgFile < nMarker_CfgFile; iMarker_CfgFile++)
    if (Marker_CfgFile_TagBound[iMarker_CfgFile] == val_marker) break;
  return Marker_CfgFile_Turbomachinery[iMarker_CfgFile];
}

unsigned short CConfig::GetMarker_CfgFile_TurbomachineryFlag(string val_marker) {
  unsigned short iMarker_CfgFile;
  for (iMarker_CfgFile = 0; iMarker_CfgFile < nMarker_CfgFile; iMarker_CfgFile++)
    if (Marker_CfgFile_TagBound[iMarker_CfgFile] == val_marker) break;
  return Marker_CfgFile_TurbomachineryFlag[iMarker_CfgFile];
}

unsigned short CConfig::GetMarker_CfgFile_MixingPlaneInterface(string val_marker) {
  unsigned short iMarker_CfgFile;
  for (iMarker_CfgFile = 0; iMarker_CfgFile < nMarker_CfgFile; iMarker_CfgFile++)
    if (Marker_CfgFile_TagBound[iMarker_CfgFile] == val_marker) break;
  return Marker_CfgFile_MixingPlaneInterface[iMarker_CfgFile];
}

unsigned short CConfig::GetMarker_CfgFile_DV(string val_marker) {
  unsigned short iMarker_CfgFile;
  for (iMarker_CfgFile = 0; iMarker_CfgFile < nMarker_CfgFile; iMarker_CfgFile++)
    if (Marker_CfgFile_TagBound[iMarker_CfgFile] == val_marker) break;
  return Marker_CfgFile_DV[iMarker_CfgFile];
}

unsigned short CConfig::GetMarker_CfgFile_Moving(string val_marker) {
  unsigned short iMarker_CfgFile;
  for (iMarker_CfgFile = 0; iMarker_CfgFile < nMarker_CfgFile; iMarker_CfgFile++)
    if (Marker_CfgFile_TagBound[iMarker_CfgFile] == val_marker) break;
  return Marker_CfgFile_Moving[iMarker_CfgFile];
}

unsigned short CConfig::GetMarker_CfgFile_PerBound(string val_marker) {
  unsigned short iMarker_CfgFile;
  for (iMarker_CfgFile = 0; iMarker_CfgFile < nMarker_CfgFile; iMarker_CfgFile++)
    if (Marker_CfgFile_TagBound[iMarker_CfgFile] == val_marker) break;
  return Marker_CfgFile_PerBound[iMarker_CfgFile];
}

int CConfig::GetMarker_ZoneInterface(string val_marker) {
	  unsigned short iMarker_CfgFile;
	  for (iMarker_CfgFile = 0; iMarker_CfgFile < nMarker_CfgFile; iMarker_CfgFile++)

		  if (Marker_CfgFile_TagBound[iMarker_CfgFile] == val_marker)
				return  Marker_CfgFile_ZoneInterface[iMarker_CfgFile];
    return 0;
}


CConfig::~CConfig(void) {

  unsigned long iDV, iMarker, iPeriodic, iFFD;

  /*--- Delete all of the option objects in the global option map ---*/

  for(map<string, COptionBase*>::iterator itr = option_map.begin(); itr != option_map.end(); itr++) {
    delete itr->second;
  }

  if (TimeDOFsADER_DG           != NULL) delete [] TimeDOFsADER_DG;
  if (TimeIntegrationADER_DG    != NULL) delete [] TimeIntegrationADER_DG;
  if (WeightsIntegrationADER_DG != NULL) delete [] WeightsIntegrationADER_DG;
  if (RK_Alpha_Step             != NULL) delete [] RK_Alpha_Step;
  if (MG_PreSmooth              != NULL) delete [] MG_PreSmooth;
  if (MG_PostSmooth             != NULL) delete [] MG_PostSmooth;

  /*--- Free memory for Aeroelastic problems. ---*/

  if (Grid_Movement && Aeroelastic_Simulation) {
    if (Aeroelastic_pitch  != NULL) delete[] Aeroelastic_pitch;
    if (Aeroelastic_plunge != NULL) delete[] Aeroelastic_plunge;
  }

  /*--- Free memory for unspecified grid motion parameters ---*/

 if (Kind_GridMovement != NULL) delete [] Kind_GridMovement;

 /*--- Free memory for airfoil sections ---*/

 if (LocationStations   != NULL) delete [] LocationStations;

  /*--- motion origin: ---*/

  if (Motion_Origin_X   != NULL) delete [] Motion_Origin_X;
  if (Motion_Origin_Y   != NULL) delete [] Motion_Origin_Y;
  if (Motion_Origin_Z   != NULL) delete [] Motion_Origin_Z;
  if (MoveMotion_Origin != NULL) delete [] MoveMotion_Origin;

  /*--- translation: ---*/

  if (Translation_Rate_X != NULL) delete [] Translation_Rate_X;
  if (Translation_Rate_Y != NULL) delete [] Translation_Rate_Y;
  if (Translation_Rate_Z != NULL) delete [] Translation_Rate_Z;

  /*--- rotation: ---*/

  if (Rotation_Rate_X != NULL) delete [] Rotation_Rate_X;
  if (Rotation_Rate_Y != NULL) delete [] Rotation_Rate_Y;
  if (Rotation_Rate_Z != NULL) delete [] Rotation_Rate_Z;

  /*--- pitching: ---*/

  if (Pitching_Omega_X != NULL) delete [] Pitching_Omega_X;
  if (Pitching_Omega_Y != NULL) delete [] Pitching_Omega_Y;
  if (Pitching_Omega_Z != NULL) delete [] Pitching_Omega_Z;

  /*--- pitching amplitude: ---*/

  if (Pitching_Ampl_X != NULL) delete [] Pitching_Ampl_X;
  if (Pitching_Ampl_Y != NULL) delete [] Pitching_Ampl_Y;
  if (Pitching_Ampl_Z != NULL) delete [] Pitching_Ampl_Z;

  /*--- pitching phase: ---*/

  if (Pitching_Phase_X != NULL) delete [] Pitching_Phase_X;
  if (Pitching_Phase_Y != NULL) delete [] Pitching_Phase_Y;
  if (Pitching_Phase_Z != NULL) delete [] Pitching_Phase_Z;

  /*--- plunging: ---*/

  if (Plunging_Omega_X != NULL) delete [] Plunging_Omega_X;
  if (Plunging_Omega_Y != NULL) delete [] Plunging_Omega_Y;
  if (Plunging_Omega_Z != NULL) delete [] Plunging_Omega_Z;

  /*--- plunging amplitude: ---*/

  if (Plunging_Ampl_X != NULL) delete [] Plunging_Ampl_X;
  if (Plunging_Ampl_Y != NULL) delete [] Plunging_Ampl_Y;
  if (Plunging_Ampl_Z != NULL) delete [] Plunging_Ampl_Z;

  /*--- reference origin for moments ---*/

  if (RefOriginMoment   != NULL) delete [] RefOriginMoment;
  if (RefOriginMoment_X != NULL) delete [] RefOriginMoment_X;
  if (RefOriginMoment_Y != NULL) delete [] RefOriginMoment_Y;
  if (RefOriginMoment_Z != NULL) delete [] RefOriginMoment_Z;

  /*--- Free memory for Harmonic Blance Frequency  pointer ---*/

  if (Omega_HB != NULL) delete [] Omega_HB;

  /*--- Marker pointers ---*/
  
  if (Marker_CfgFile_GeoEval != NULL) delete[] Marker_CfgFile_GeoEval;
  if (Marker_All_GeoEval     != NULL) delete[] Marker_All_GeoEval;

  if (Marker_CfgFile_TagBound != NULL) delete[] Marker_CfgFile_TagBound;
  if (Marker_All_TagBound     != NULL) delete[] Marker_All_TagBound;

  if (Marker_CfgFile_KindBC != NULL) delete[] Marker_CfgFile_KindBC;
  if (Marker_All_KindBC     != NULL) delete[] Marker_All_KindBC;

  if (Marker_CfgFile_Monitoring != NULL) delete[] Marker_CfgFile_Monitoring;
  if (Marker_All_Monitoring     != NULL) delete[] Marker_All_Monitoring;

  if (Marker_CfgFile_Designing != NULL) delete[] Marker_CfgFile_Designing;
  if (Marker_All_Designing     != NULL) delete[] Marker_All_Designing;

  if (Marker_CfgFile_Plotting != NULL) delete[] Marker_CfgFile_Plotting;
  if (Marker_All_Plotting     != NULL) delete[] Marker_All_Plotting;

  if (Marker_CfgFile_Analyze != NULL) delete[] Marker_CfgFile_Analyze;
  if (Marker_All_Analyze  != NULL) delete[] Marker_All_Analyze;

  if (Marker_CfgFile_ZoneInterface != NULL) delete[] Marker_CfgFile_ZoneInterface;
  if (Marker_All_ZoneInterface     != NULL) delete[] Marker_All_ZoneInterface;

  if (Marker_CfgFile_DV != NULL) delete[] Marker_CfgFile_DV;
  if (Marker_All_DV     != NULL) delete[] Marker_All_DV;

  if (Marker_CfgFile_Moving != NULL) delete[] Marker_CfgFile_Moving;
  if (Marker_All_Moving     != NULL) delete[] Marker_All_Moving;

  if (Marker_CfgFile_PerBound != NULL) delete[] Marker_CfgFile_PerBound;
  if (Marker_All_PerBound     != NULL) delete[] Marker_All_PerBound;

  if (Marker_DV!= NULL)               delete[] Marker_DV;
  if (Marker_Moving != NULL)           delete[] Marker_Moving;
  if (Marker_Monitoring != NULL)      delete[] Marker_Monitoring;
  if (Marker_Designing != NULL)       delete[] Marker_Designing;
  if (Marker_GeoEval != NULL)         delete[] Marker_GeoEval;
  if (Marker_Plotting != NULL)        delete[] Marker_Plotting;
  if (Marker_Analyze != NULL)        delete[] Marker_Analyze;
  if (Marker_WallFunctions != NULL)  delete[] Marker_WallFunctions;
  if (Marker_ZoneInterface != NULL)        delete[] Marker_ZoneInterface;
  if (Marker_All_SendRecv != NULL)    delete[] Marker_All_SendRecv;

  if (Kind_WallFunctions != NULL) delete[] Kind_WallFunctions;

  if (IntInfo_WallFunctions != NULL) {
    for (iMarker = 0; iMarker < nMarker_WallFunctions; ++iMarker) {
      if (IntInfo_WallFunctions[iMarker] != NULL)
        delete[] IntInfo_WallFunctions[iMarker];
    }
    delete[] IntInfo_WallFunctions;
  }

  if (DoubleInfo_WallFunctions != NULL) {
    for (iMarker = 0; iMarker < nMarker_WallFunctions; ++iMarker) {
      if (DoubleInfo_WallFunctions[iMarker] != NULL) 
        delete[] DoubleInfo_WallFunctions[iMarker];
    }
    delete[] DoubleInfo_WallFunctions;
  }

  if (Kind_ObjFunc != NULL)      delete[] Kind_ObjFunc;
  if (Weight_ObjFunc != NULL)      delete[] Weight_ObjFunc;

  if (DV_Value != NULL) {
    for (iDV = 0; iDV < nDV; iDV++) delete[] DV_Value[iDV];
    delete [] DV_Value;
  }

  if (ParamDV != NULL) {
    for (iDV = 0; iDV < nDV; iDV++) delete[] ParamDV[iDV];
    delete [] ParamDV;
  }

  if (CoordFFDBox != NULL) {
    for (iFFD = 0; iFFD < nFFDBox; iFFD++) delete[] CoordFFDBox[iFFD];
    delete [] CoordFFDBox;
  }

  if (DegreeFFDBox != NULL) {
    for (iFFD = 0; iFFD < nFFDBox; iFFD++) delete[] DegreeFFDBox[iFFD];
    delete [] DegreeFFDBox;
  }

  if (Design_Variable != NULL)    delete[] Design_Variable;
  if (Dirichlet_Value != NULL)    delete[] Dirichlet_Value;

  if (Exhaust_Temperature_Target != NULL)    delete[]  Exhaust_Temperature_Target;
  if (Exhaust_Pressure_Target != NULL)    delete[]  Exhaust_Pressure_Target;
  if (Exhaust_Pressure != NULL)    delete[] Exhaust_Pressure;
  if (Exhaust_Temperature != NULL)    delete[] Exhaust_Temperature;
  if (Exhaust_MassFlow != NULL)    delete[] Exhaust_MassFlow;
  if (Exhaust_TotalPressure != NULL)    delete[] Exhaust_TotalPressure;
  if (Exhaust_TotalTemperature != NULL)    delete[] Exhaust_TotalTemperature;
  if (Exhaust_GrossThrust != NULL)    delete[] Exhaust_GrossThrust;
  if (Exhaust_Force != NULL)    delete[] Exhaust_Force;
  if (Exhaust_Power != NULL)    delete[] Exhaust_Power;

  if (Inflow_Mach != NULL)    delete[]  Inflow_Mach;
  if (Inflow_Pressure != NULL)    delete[] Inflow_Pressure;
  if (Inflow_MassFlow != NULL)    delete[] Inflow_MassFlow;
  if (Inflow_ReverseMassFlow != NULL)    delete[] Inflow_ReverseMassFlow;
  if (Inflow_TotalPressure != NULL)    delete[] Inflow_TotalPressure;
  if (Inflow_Temperature != NULL)    delete[] Inflow_Temperature;
  if (Inflow_TotalTemperature != NULL)    delete[] Inflow_TotalTemperature;
  if (Inflow_RamDrag != NULL)    delete[] Inflow_RamDrag;
  if (Inflow_Force != NULL)    delete[]  Inflow_Force;
  if (Inflow_Power != NULL)    delete[] Inflow_Power;

  if (Engine_Power != NULL)    delete[]  Engine_Power;
  if (Engine_Mach != NULL)    delete[]  Engine_Mach;
  if (Engine_Force != NULL)    delete[]  Engine_Force;
  if (Engine_NetThrust != NULL)    delete[]  Engine_NetThrust;
  if (Engine_GrossThrust != NULL)    delete[]  Engine_GrossThrust;
  if (Engine_Area != NULL)    delete[]  Engine_Area;
  if (EngineInflow_Target != NULL)    delete[] EngineInflow_Target;

  if (ActDiskInlet_MassFlow != NULL)    delete[]  ActDiskInlet_MassFlow;
  if (ActDiskInlet_Temperature != NULL)    delete[]  ActDiskInlet_Temperature;
  if (ActDiskInlet_TotalTemperature != NULL)    delete[]  ActDiskInlet_TotalTemperature;
  if (ActDiskInlet_Pressure != NULL)    delete[]  ActDiskInlet_Pressure;
  if (ActDiskInlet_TotalPressure != NULL)    delete[]  ActDiskInlet_TotalPressure;
  if (ActDiskInlet_RamDrag != NULL)    delete[]  ActDiskInlet_RamDrag;
  if (ActDiskInlet_Force != NULL)    delete[]  ActDiskInlet_Force;
  if (ActDiskInlet_Power != NULL)    delete[]  ActDiskInlet_Power;

  if (ActDiskOutlet_MassFlow != NULL)    delete[]  ActDiskOutlet_MassFlow;
  if (ActDiskOutlet_Temperature != NULL)    delete[]  ActDiskOutlet_Temperature;
  if (ActDiskOutlet_TotalTemperature != NULL)    delete[]  ActDiskOutlet_TotalTemperature;
  if (ActDiskOutlet_Pressure != NULL)    delete[]  ActDiskOutlet_Pressure;
  if (ActDiskOutlet_TotalPressure != NULL)    delete[]  ActDiskOutlet_TotalPressure;
  if (ActDiskOutlet_GrossThrust != NULL)    delete[]  ActDiskOutlet_GrossThrust;
  if (ActDiskOutlet_Force != NULL)    delete[]  ActDiskOutlet_Force;
  if (ActDiskOutlet_Power != NULL)    delete[]  ActDiskOutlet_Power;

  if (ActDisk_DeltaPress != NULL)    delete[]  ActDisk_DeltaPress;
  if (ActDisk_DeltaTemp != NULL)    delete[]  ActDisk_DeltaTemp;
  if (ActDisk_TotalPressRatio != NULL)    delete[]  ActDisk_TotalPressRatio;
  if (ActDisk_TotalTempRatio != NULL)    delete[]  ActDisk_TotalTempRatio;
  if (ActDisk_StaticPressRatio != NULL)    delete[]  ActDisk_StaticPressRatio;
  if (ActDisk_StaticTempRatio != NULL)    delete[]  ActDisk_StaticTempRatio;
  if (ActDisk_Power != NULL)    delete[]  ActDisk_Power;
  if (ActDisk_MassFlow != NULL)    delete[]  ActDisk_MassFlow;
  if (ActDisk_Mach != NULL)    delete[]  ActDisk_Mach;
  if (ActDisk_Force != NULL)    delete[]  ActDisk_Force;
  if (ActDisk_NetThrust != NULL)    delete[]  ActDisk_NetThrust;
  if (ActDisk_BCThrust != NULL)    delete[]  ActDisk_BCThrust;
  if (ActDisk_BCThrust_Old != NULL)    delete[]  ActDisk_BCThrust_Old;
  if (ActDisk_GrossThrust != NULL)    delete[]  ActDisk_GrossThrust;
  if (ActDisk_Area != NULL)    delete[]  ActDisk_Area;
  if (ActDisk_ReverseMassFlow != NULL)    delete[]  ActDisk_ReverseMassFlow;

  if (Surface_MassFlow != NULL)    delete[]  Surface_MassFlow;
  if (Surface_Mach != NULL)    delete[]  Surface_Mach;
  if (Surface_Temperature != NULL)    delete[]  Surface_Temperature;
  if (Surface_Pressure != NULL)    delete[]  Surface_Pressure;
  if (Surface_Density != NULL)    delete[]  Surface_Density;
  if (Surface_Enthalpy != NULL)    delete[]  Surface_Enthalpy;
  if (Surface_NormalVelocity != NULL)    delete[]  Surface_NormalVelocity;
  if (Surface_TotalTemperature != NULL)    delete[]  Surface_TotalTemperature;
  if (Surface_TotalPressure!= NULL)    delete[]  Surface_TotalPressure;
  if (Surface_DC60 != NULL)    delete[]  Surface_DC60;
  if (Surface_IDC != NULL)    delete[]  Surface_IDC;
  if (Surface_IDC_Mach != NULL)    delete[]  Surface_IDC_Mach;
  if (Surface_IDR != NULL)    delete[]  Surface_IDR;

  if (Inlet_Ttotal != NULL) delete[]  Inlet_Ttotal;
  if (Inlet_Ptotal != NULL) delete[]  Inlet_Ptotal;
  if (Inlet_FlowDir != NULL) {
    for (iMarker = 0; iMarker < nMarker_Inlet; iMarker++)
      delete [] Inlet_FlowDir[iMarker];
    delete [] Inlet_FlowDir;
  }

  if (Inlet_Velocity != NULL) {
    for (iMarker = 0; iMarker < nMarker_Supersonic_Inlet; iMarker++)
      delete [] Inlet_Velocity[iMarker];
    delete [] Inlet_Velocity;
  }

  if (Riemann_FlowDir != NULL) {
    for (iMarker = 0; iMarker < nMarker_Riemann; iMarker++)
      delete [] Riemann_FlowDir[iMarker];
    delete [] Riemann_FlowDir;
  }

  if (Giles_FlowDir != NULL) {
    for (iMarker = 0; iMarker < nMarker_Giles; iMarker++)
      delete [] Giles_FlowDir[iMarker];
    delete [] Giles_FlowDir;
  }

  if (Load_Sine_Dir != NULL) {
    for (iMarker = 0; iMarker < nMarker_Load_Sine; iMarker++)
      delete [] Load_Sine_Dir[iMarker];
    delete [] Load_Sine_Dir;
  }

  if (Load_Dir != NULL) {
    for (iMarker = 0; iMarker < nMarker_Load_Dir; iMarker++)
      delete [] Load_Dir[iMarker];
    delete [] Load_Dir;
  }

  if (Inlet_Temperature != NULL)    delete[] Inlet_Temperature;
  if (Inlet_Pressure != NULL)    delete[] Inlet_Pressure;
  if (Outlet_Pressure != NULL)    delete[] Outlet_Pressure;
  if (Isothermal_Temperature != NULL)    delete[] Isothermal_Temperature;
  if (Heat_Flux != NULL)    delete[] Heat_Flux;
  if (Displ_Value != NULL)    delete[] Displ_Value;
  if (Load_Value != NULL)    delete[] Load_Value;
  if (Damper_Constant != NULL)    delete[] Damper_Constant;
  if (Load_Dir_Multiplier != NULL)    delete[] Load_Dir_Multiplier;
  if (Load_Dir_Value != NULL)    delete[] Load_Dir_Value;
  if (Disp_Dir != NULL)    delete[] Disp_Dir;
  if (Disp_Dir_Multiplier != NULL)    delete[] Disp_Dir_Multiplier;
  if (Disp_Dir_Value != NULL)    delete[] Disp_Dir_Value;
  if (Load_Sine_Amplitude != NULL)    delete[] Load_Sine_Amplitude;
  if (Load_Sine_Frequency != NULL)    delete[] Load_Sine_Frequency;
  if (FlowLoad_Value != NULL)    delete[] FlowLoad_Value;

  /*--- related to periodic boundary conditions ---*/

  for (iMarker = 0; iMarker < nMarker_PerBound; iMarker++) {
    if (Periodic_RotCenter   != NULL) delete [] Periodic_RotCenter[iMarker];
    if (Periodic_RotAngles   != NULL) delete [] Periodic_RotAngles[iMarker];
    if (Periodic_Translation != NULL) delete [] Periodic_Translation[iMarker];
  }
  if (Periodic_RotCenter   != NULL) delete[] Periodic_RotCenter;
  if (Periodic_RotAngles   != NULL) delete[] Periodic_RotAngles;
  if (Periodic_Translation != NULL) delete[] Periodic_Translation;

  for (iPeriodic = 0; iPeriodic < nPeriodic_Index; iPeriodic++) {
    if (Periodic_Center    != NULL) delete [] Periodic_Center[iPeriodic];
    if (Periodic_Rotation  != NULL) delete [] Periodic_Rotation[iPeriodic];
    if (Periodic_Translate != NULL) delete [] Periodic_Translate[iPeriodic];
  }
  if (Periodic_Center      != NULL) delete[] Periodic_Center;
  if (Periodic_Rotation    != NULL) delete[] Periodic_Rotation;
  if (Periodic_Translate   != NULL) delete[] Periodic_Translate;

  if (MG_CorrecSmooth != NULL) delete[] MG_CorrecSmooth;
  if (PlaneTag != NULL)        delete[] PlaneTag;
  if (CFL != NULL)             delete[] CFL;

  /*--- String markers ---*/

  if (Marker_Euler != NULL )              delete[] Marker_Euler;
  if (Marker_FarField != NULL )           delete[] Marker_FarField;
  if (Marker_Custom != NULL )             delete[] Marker_Custom;
  if (Marker_SymWall != NULL )            delete[] Marker_SymWall;
  if (Marker_Pressure != NULL )           delete[] Marker_Pressure;
  if (Marker_PerBound != NULL )           delete[] Marker_PerBound;
  if (Marker_PerDonor != NULL )           delete[] Marker_PerDonor;
  if (Marker_NearFieldBound != NULL )     delete[] Marker_NearFieldBound;
  if (Marker_InterfaceBound != NULL )     delete[] Marker_InterfaceBound;
  if (Marker_Fluid_InterfaceBound != NULL )     delete[] Marker_Fluid_InterfaceBound;
  if (Marker_Dirichlet != NULL )          delete[] Marker_Dirichlet;
  if (Marker_Inlet != NULL )              delete[] Marker_Inlet;
  if (Marker_Supersonic_Inlet != NULL )   delete[] Marker_Supersonic_Inlet;
  if (Marker_Supersonic_Outlet != NULL )   delete[] Marker_Supersonic_Outlet;
  if (Marker_Outlet != NULL )             delete[] Marker_Outlet;
  if (Marker_Isothermal != NULL )         delete[] Marker_Isothermal;
  if (Marker_EngineInflow != NULL )      delete[] Marker_EngineInflow;
  if (Marker_EngineExhaust != NULL )     delete[] Marker_EngineExhaust;
  if (Marker_Displacement != NULL )       delete[] Marker_Displacement;
  if (Marker_Load != NULL )               delete[] Marker_Load;
  if (Marker_Damper != NULL )               delete[] Marker_Damper;
  if (Marker_Load_Dir != NULL )               delete[] Marker_Load_Dir;
  if (Marker_Disp_Dir != NULL )               delete[] Marker_Disp_Dir;
  if (Marker_Load_Sine != NULL )               delete[] Marker_Load_Sine;
  if (Marker_FlowLoad != NULL )           delete[] Marker_FlowLoad;
  if (Marker_Neumann != NULL )            delete[] Marker_Neumann;
  if (Marker_Internal != NULL )            delete[] Marker_Internal;
  if (Marker_HeatFlux != NULL )               delete[] Marker_HeatFlux;

  if (Int_Coeffs != NULL) delete [] Int_Coeffs;
  
  if (ElasticityMod        != NULL) delete [] ElasticityMod;
  if (PoissonRatio         != NULL) delete [] PoissonRatio;
  if (MaterialDensity      != NULL) delete [] MaterialDensity;
  if (Electric_Constant    != NULL) delete [] Electric_Constant;
  if (Electric_Field_Mod   != NULL) delete [] Electric_Field_Mod;
  if (RefNode_Displacement != NULL) delete [] RefNode_Displacement;
  if (Electric_Field_Dir   != NULL) delete [] Electric_Field_Dir;

  /*--- Delete some arrays needed just for initializing options. ---*/

  if (default_vel_inf       != NULL) delete [] default_vel_inf;
  if (default_ffd_axis      != NULL) delete [] default_ffd_axis;
  if (default_eng_cyl       != NULL) delete [] default_eng_cyl;
  if (default_eng_val       != NULL) delete [] default_eng_val;
  if (default_cfl_adapt     != NULL) delete [] default_cfl_adapt;
  if (default_jst_coeff != NULL) delete [] default_jst_coeff;
  if (default_ffd_coeff != NULL) delete [] default_ffd_coeff;
  if (default_mixedout_coeff!= NULL) delete [] default_mixedout_coeff;
  if (default_extrarelfac!= NULL) delete [] default_extrarelfac;
  if (default_rampRotFrame_coeff!= NULL) delete [] default_rampRotFrame_coeff;
  if (default_rampOutPres_coeff!= NULL) delete[] default_rampOutPres_coeff;
  if (default_jst_adj_coeff  != NULL) delete [] default_jst_adj_coeff;
  if (default_obj_coeff     != NULL) delete [] default_obj_coeff;
  if (default_geo_loc       != NULL) delete [] default_geo_loc;
  if (default_distortion    != NULL) delete [] default_distortion;
  if (default_ea_lim        != NULL) delete [] default_ea_lim;
  if (default_grid_fix      != NULL) delete [] default_grid_fix;
  if (default_inc_crit      != NULL) delete [] default_inc_crit;
  if (default_htp_axis      != NULL) delete [] default_htp_axis;
  if (default_body_force    != NULL) delete [] default_body_force;
  if (default_nacelle_location    != NULL) delete [] default_nacelle_location;

  if (FFDTag != NULL) delete [] FFDTag;
  if (nDV_Value != NULL) delete [] nDV_Value;
  if (TagFFDBox != NULL) delete [] TagFFDBox;

  if (Kind_Data_Riemann != NULL) delete [] Kind_Data_Riemann;
  if (Riemann_Var1 != NULL) delete [] Riemann_Var1;
  if (Riemann_Var2 != NULL) delete [] Riemann_Var2;
  if (Kind_Data_Giles != NULL) delete [] Kind_Data_Giles;
  if (Giles_Var1 != NULL) delete [] Giles_Var1;
  if (Giles_Var2 != NULL) delete [] Giles_Var2;
  if (RelaxFactorAverage != NULL) delete [] RelaxFactorAverage;
  if (RelaxFactorFourier != NULL) delete [] RelaxFactorFourier;
  if (nSpan_iZones != NULL) delete [] nSpan_iZones;
  if (Kind_TurboMachinery != NULL) delete [] Kind_TurboMachinery;

  if (Marker_MixingPlaneInterface !=NULL) delete [] Marker_MixingPlaneInterface;
  if (Marker_TurboBoundIn != NULL) delete [] Marker_TurboBoundIn;
  if (Marker_TurboBoundOut != NULL) delete [] Marker_TurboBoundOut;
  if (Marker_Riemann != NULL) delete [] Marker_Riemann;
  if (Marker_Giles != NULL) delete [] Marker_Giles;
  if (Marker_Shroud != NULL) delete [] Marker_Shroud;

  if (nBlades != NULL) delete [] nBlades;
  if (FreeStreamTurboNormal != NULL) delete [] FreeStreamTurboNormal;


}

string CConfig::GetUnsteady_FileName(string val_filename, int val_iter) {

  string UnstExt, UnstFilename = val_filename;
  char buffer[50];

  /*--- Check that a positive value iteration is requested (for now). ---*/

  if (val_iter < 0) {
    SU2_MPI::Error("Requesting a negative iteration number for the restart file!!", CURRENT_FUNCTION);
  }

  /*--- Append iteration number for unsteady cases ---*/

  if ((Wrt_Unsteady) || (Wrt_Dynamic)) {
    unsigned short lastindex = UnstFilename.find_last_of(".");
    UnstFilename = UnstFilename.substr(0, lastindex);
    if ((val_iter >= 0)    && (val_iter < 10))    SPRINTF (buffer, "_0000%d.dat", val_iter);
    if ((val_iter >= 10)   && (val_iter < 100))   SPRINTF (buffer, "_000%d.dat",  val_iter);
    if ((val_iter >= 100)  && (val_iter < 1000))  SPRINTF (buffer, "_00%d.dat",   val_iter);
    if ((val_iter >= 1000) && (val_iter < 10000)) SPRINTF (buffer, "_0%d.dat",    val_iter);
    if (val_iter >= 10000) SPRINTF (buffer, "_%d.dat", val_iter);
    string UnstExt = string(buffer);
    UnstFilename.append(UnstExt);
  }

  return UnstFilename;
}

string CConfig::GetMultizone_FileName(string val_filename, int val_iZone) {

    string multizone_filename = val_filename;
    char buffer[50];

    if (GetnZone() > 1 ) {
        unsigned short lastindex = multizone_filename.find_last_of(".");
        multizone_filename = multizone_filename.substr(0, lastindex);
        SPRINTF (buffer, "_%d.dat", SU2_TYPE::Int(val_iZone));
        multizone_filename.append(string(buffer));
    }
    return multizone_filename;
}

string CConfig::GetMultizone_HistoryFileName(string val_filename, int val_iZone) {

    string multizone_filename = val_filename;
    char buffer[50];

    if (GetnZone() > 1 ) {
        unsigned short lastindex = multizone_filename.find_last_of(".");
        multizone_filename = multizone_filename.substr(0, lastindex);
        SPRINTF (buffer, "_%d", SU2_TYPE::Int(val_iZone));
        multizone_filename.append(string(buffer));
    }
    return multizone_filename;
}

string CConfig::GetObjFunc_Extension(string val_filename) {

  string AdjExt, Filename = val_filename;

  if (ContinuousAdjoint || DiscreteAdjoint) {

    /*--- Remove filename extension (.dat) ---*/
    unsigned short lastindex = Filename.find_last_of(".");
    Filename = Filename.substr(0, lastindex);
    if (nObj==1) {
      switch (Kind_ObjFunc[0]) {
      case DRAG_COEFFICIENT:        AdjExt = "_cd";       break;
      case LIFT_COEFFICIENT:        AdjExt = "_cl";       break;
      case SIDEFORCE_COEFFICIENT:   AdjExt = "_csf";      break;
      case INVERSE_DESIGN_PRESSURE: AdjExt = "_invpress"; break;
      case INVERSE_DESIGN_HEATFLUX: AdjExt = "_invheat";  break;
      case MOMENT_X_COEFFICIENT:    AdjExt = "_cmx";      break;
      case MOMENT_Y_COEFFICIENT:    AdjExt = "_cmy";      break;
      case MOMENT_Z_COEFFICIENT:    AdjExt = "_cmz";      break;
      case EFFICIENCY:              AdjExt = "_eff";      break;
      case EQUIVALENT_AREA:         AdjExt = "_ea";       break;
      case NEARFIELD_PRESSURE:      AdjExt = "_nfp";      break;
      case FORCE_X_COEFFICIENT:     AdjExt = "_cfx";      break;
      case FORCE_Y_COEFFICIENT:     AdjExt = "_cfy";      break;
      case FORCE_Z_COEFFICIENT:     AdjExt = "_cfz";      break;
      case THRUST_COEFFICIENT:      AdjExt = "_ct";       break;
      case TORQUE_COEFFICIENT:      AdjExt = "_cq";       break;
      case TOTAL_HEATFLUX:          AdjExt = "_totheat";  break;
      case MAXIMUM_HEATFLUX:        AdjExt = "_maxheat";  break;
      case FIGURE_OF_MERIT:         AdjExt = "_merit";    break;
      case SURFACE_TOTAL_PRESSURE:  AdjExt = "_pt";       break;
      case SURFACE_STATIC_PRESSURE: AdjExt = "_pe";       break;
      case SURFACE_MASSFLOW:        AdjExt = "_mfr";      break;
      case SURFACE_MACH:            AdjExt = "_mach";     break;
      case CUSTOM_OBJFUNC:        		AdjExt = "_custom";   break;
      case KINETIC_ENERGY_LOSS:     AdjExt = "_ke";        break;
      case TOTAL_PRESSURE_LOSS:     AdjExt = "_pl";        break;
      case FLOW_ANGLE_OUT:          AdjExt = "_fao";       break;
      case FLOW_ANGLE_IN:           AdjExt = "_fai";       break;
      case TOTAL_EFFICIENCY:        AdjExt = "_teff";      break;
      case TOTAL_STATIC_EFFICIENCY: AdjExt = "_tseff";     break;
      case EULERIAN_WORK:           AdjExt = "_ew";        break;
      case MASS_FLOW_IN:            AdjExt = "_mfi";       break;
      case MASS_FLOW_OUT:           AdjExt = "_mfo";       break;
      case ENTROPY_GENERATION:      AdjExt = "_entg";      break;
      case REFERENCE_GEOMETRY:      AdjExt = "_refgeom";       break;
      case REFERENCE_NODE:          AdjExt = "_refnode";       break;
      }
    }
    else{
      AdjExt = "_combo";
    }
    Filename.append(AdjExt);

    /*--- Lastly, add the .dat extension ---*/
    Filename.append(".dat");

  }

  return Filename;
}

unsigned short CConfig::GetContainerPosition(unsigned short val_eqsystem) {

  switch (val_eqsystem) {
    case RUNTIME_FLOW_SYS:      return FLOW_SOL;
    case RUNTIME_TURB_SYS:      return TURB_SOL;
    case RUNTIME_TRANS_SYS:     return TRANS_SOL;
    case RUNTIME_POISSON_SYS:   return POISSON_SOL;
    case RUNTIME_WAVE_SYS:      return WAVE_SOL;
    case RUNTIME_HEAT_SYS:      return HEAT_SOL;
    case RUNTIME_FEA_SYS:       return FEA_SOL;
    case RUNTIME_ADJPOT_SYS:    return ADJFLOW_SOL;
    case RUNTIME_ADJFLOW_SYS:   return ADJFLOW_SOL;
    case RUNTIME_ADJTURB_SYS:   return ADJTURB_SOL;
    case RUNTIME_ADJFEA_SYS:    return ADJFEA_SOL;
    case RUNTIME_MULTIGRID_SYS: return 0;
  }
  return 0;
}

void CConfig::SetKind_ConvNumScheme(unsigned short val_kind_convnumscheme,
                                    unsigned short val_kind_centered, unsigned short val_kind_upwind,
                                    unsigned short val_kind_slopelimit, bool val_muscl,
                                    unsigned short val_kind_fem) {

  Kind_ConvNumScheme = val_kind_convnumscheme;
  Kind_Centered = val_kind_centered;
  Kind_Upwind = val_kind_upwind;
  Kind_FEM = val_kind_fem;
  Kind_SlopeLimit = val_kind_slopelimit;
  MUSCL = val_muscl;

}

void CConfig::SetGlobalParam(unsigned short val_solver,
                             unsigned short val_system,
                             unsigned long val_extiter) {

  /*--- Set the simulation global time ---*/
  
  Current_UnstTime = static_cast<su2double>(val_extiter)*Delta_UnstTime;
  Current_UnstTimeND = static_cast<su2double>(val_extiter)*Delta_UnstTimeND;

  /*--- Set the solver methods ---*/
  
  switch (val_solver) {
    case EULER:
      if (val_system == RUNTIME_FLOW_SYS) {
        SetKind_ConvNumScheme(Kind_ConvNumScheme_Flow, Kind_Centered_Flow,
                              Kind_Upwind_Flow, Kind_SlopeLimit_Flow,
                              MUSCL_Flow, NONE);
        SetKind_TimeIntScheme(Kind_TimeIntScheme_Flow);
      }
      break;
    case NAVIER_STOKES:
      if (val_system == RUNTIME_FLOW_SYS) {
        SetKind_ConvNumScheme(Kind_ConvNumScheme_Flow, Kind_Centered_Flow,
                              Kind_Upwind_Flow, Kind_SlopeLimit_Flow,
                              MUSCL_Flow, NONE);
        SetKind_TimeIntScheme(Kind_TimeIntScheme_Flow);
      }
      break;
    case RANS:
      if (val_system == RUNTIME_FLOW_SYS) {
        SetKind_ConvNumScheme(Kind_ConvNumScheme_Flow, Kind_Centered_Flow,
                              Kind_Upwind_Flow, Kind_SlopeLimit_Flow,
                              MUSCL_Flow, NONE);
        SetKind_TimeIntScheme(Kind_TimeIntScheme_Flow);
      }
      if (val_system == RUNTIME_TURB_SYS) {
        SetKind_ConvNumScheme(Kind_ConvNumScheme_Turb, Kind_Centered_Turb,
                              Kind_Upwind_Turb, Kind_SlopeLimit_Turb,
                              MUSCL_Turb, NONE);
        SetKind_TimeIntScheme(Kind_TimeIntScheme_Turb);
      }
      if (val_system == RUNTIME_TRANS_SYS) {
        SetKind_ConvNumScheme(Kind_ConvNumScheme_Turb, Kind_Centered_Turb,
                              Kind_Upwind_Turb, Kind_SlopeLimit_Turb,
                              MUSCL_Turb, NONE);
        SetKind_TimeIntScheme(Kind_TimeIntScheme_Turb);
      }
      break;
    case FEM_EULER:
      if (val_system == RUNTIME_FLOW_SYS) {
        SetKind_ConvNumScheme(Kind_ConvNumScheme_FEM_Flow, Kind_Centered_Flow,
                              Kind_Upwind_Flow, Kind_SlopeLimit_Flow,
                              MUSCL_Flow, Kind_FEM_Flow);
        SetKind_TimeIntScheme(Kind_TimeIntScheme_FEM_Flow);
      }
      break;
    case FEM_NAVIER_STOKES:
      if (val_system == RUNTIME_FLOW_SYS) {
        SetKind_ConvNumScheme(Kind_ConvNumScheme_Flow, Kind_Centered_Flow,
                              Kind_Upwind_Flow, Kind_SlopeLimit_Flow,
                              MUSCL_Flow, Kind_FEM_Flow);
        SetKind_TimeIntScheme(Kind_TimeIntScheme_FEM_Flow);
      }
      break;
    case FEM_LES:
      if (val_system == RUNTIME_FLOW_SYS) {
        SetKind_ConvNumScheme(Kind_ConvNumScheme_Flow, Kind_Centered_Flow,
                              Kind_Upwind_Flow, Kind_SlopeLimit_Flow,
                              MUSCL_Flow, Kind_FEM_Flow);
        SetKind_TimeIntScheme(Kind_TimeIntScheme_FEM_Flow);
      }
      break;
    case ADJ_EULER:
      if (val_system == RUNTIME_FLOW_SYS) {
        SetKind_ConvNumScheme(Kind_ConvNumScheme_Flow, Kind_Centered_Flow,
                              Kind_Upwind_Flow, Kind_SlopeLimit_Flow,
                              MUSCL_Flow, NONE);
        SetKind_TimeIntScheme(Kind_TimeIntScheme_Flow);
      }
      if (val_system == RUNTIME_ADJFLOW_SYS) {
        SetKind_ConvNumScheme(Kind_ConvNumScheme_AdjFlow, Kind_Centered_AdjFlow,
                              Kind_Upwind_AdjFlow, Kind_SlopeLimit_AdjFlow,
                              MUSCL_AdjFlow, NONE);
        SetKind_TimeIntScheme(Kind_TimeIntScheme_AdjFlow);
      }
      break;
    case ADJ_NAVIER_STOKES:
      if (val_system == RUNTIME_FLOW_SYS) {
        SetKind_ConvNumScheme(Kind_ConvNumScheme_Flow, Kind_Centered_Flow,
                              Kind_Upwind_Flow, Kind_SlopeLimit_Flow,
                              MUSCL_Flow, NONE);
        SetKind_TimeIntScheme(Kind_TimeIntScheme_Flow);
      }
      if (val_system == RUNTIME_ADJFLOW_SYS) {
        SetKind_ConvNumScheme(Kind_ConvNumScheme_AdjFlow, Kind_Centered_AdjFlow,
                              Kind_Upwind_AdjFlow, Kind_SlopeLimit_AdjFlow,
                              MUSCL_AdjFlow, NONE);
        SetKind_TimeIntScheme(Kind_TimeIntScheme_AdjFlow);
      }
      break;
    case ADJ_RANS:
      if (val_system == RUNTIME_FLOW_SYS) {
        SetKind_ConvNumScheme(Kind_ConvNumScheme_Flow, Kind_Centered_Flow,
                              Kind_Upwind_Flow, Kind_SlopeLimit_Flow,
                              MUSCL_Flow, NONE);
        SetKind_TimeIntScheme(Kind_TimeIntScheme_Flow);
      }
      if (val_system == RUNTIME_ADJFLOW_SYS) {
        SetKind_ConvNumScheme(Kind_ConvNumScheme_AdjFlow, Kind_Centered_AdjFlow,
                              Kind_Upwind_AdjFlow, Kind_SlopeLimit_AdjFlow,
                              MUSCL_AdjFlow, NONE);
        SetKind_TimeIntScheme(Kind_TimeIntScheme_AdjFlow);
      }
      if (val_system == RUNTIME_TURB_SYS) {
        SetKind_ConvNumScheme(Kind_ConvNumScheme_Turb, Kind_Centered_Turb,
                              Kind_Upwind_Turb, Kind_SlopeLimit_Turb,
                              MUSCL_Turb, NONE);
        SetKind_TimeIntScheme(Kind_TimeIntScheme_Turb);
      }
      if (val_system == RUNTIME_ADJTURB_SYS) {
        SetKind_ConvNumScheme(Kind_ConvNumScheme_AdjTurb, Kind_Centered_AdjTurb,
                              Kind_Upwind_AdjTurb, Kind_SlopeLimit_AdjTurb,
                              MUSCL_AdjTurb, NONE);
        SetKind_TimeIntScheme(Kind_TimeIntScheme_AdjTurb);
      }
      break;
    case POISSON_EQUATION:
      if (val_system == RUNTIME_POISSON_SYS) {
        SetKind_ConvNumScheme(NONE, NONE, NONE, NONE, NONE, NONE);
        SetKind_TimeIntScheme(Kind_TimeIntScheme_Poisson);
      }
      break;
    case WAVE_EQUATION:
      if (val_system == RUNTIME_WAVE_SYS) {
        SetKind_ConvNumScheme(NONE, NONE, NONE, NONE, NONE, NONE);
        SetKind_TimeIntScheme(Kind_TimeIntScheme_Wave);
      }
      break;
    case HEAT_EQUATION:
      if (val_system == RUNTIME_HEAT_SYS) {
        SetKind_ConvNumScheme(NONE, NONE, NONE, NONE, NONE, NONE);
        SetKind_TimeIntScheme(Kind_TimeIntScheme_Heat);
      }
      break;
    case FEM_ELASTICITY:

      Current_DynTime = static_cast<su2double>(val_extiter)*Delta_DynTime;

      if (val_system == RUNTIME_FEA_SYS) {
        SetKind_ConvNumScheme(NONE, NONE, NONE, NONE, NONE, NONE);
        SetKind_TimeIntScheme(Kind_TimeIntScheme_FEA);
      }
      break;
  }
}

su2double* CConfig::GetPeriodicRotCenter(string val_marker) {
  unsigned short iMarker_PerBound;
  for (iMarker_PerBound = 0; iMarker_PerBound < nMarker_PerBound; iMarker_PerBound++)
    if (Marker_PerBound[iMarker_PerBound] == val_marker) break;
  return Periodic_RotCenter[iMarker_PerBound];
}

su2double* CConfig::GetPeriodicRotAngles(string val_marker) {
  unsigned short iMarker_PerBound;
  for (iMarker_PerBound = 0; iMarker_PerBound < nMarker_PerBound; iMarker_PerBound++)
    if (Marker_PerBound[iMarker_PerBound] == val_marker) break;
  return Periodic_RotAngles[iMarker_PerBound];
}

su2double* CConfig::GetPeriodicTranslation(string val_marker) {
  unsigned short iMarker_PerBound;
  for (iMarker_PerBound = 0; iMarker_PerBound < nMarker_PerBound; iMarker_PerBound++)
    if (Marker_PerBound[iMarker_PerBound] == val_marker) break;
  return Periodic_Translation[iMarker_PerBound];
}

unsigned short CConfig::GetMarker_Periodic_Donor(string val_marker) {
  unsigned short iMarker_PerBound, jMarker_PerBound, kMarker_All;

  /*--- Find the marker for this periodic boundary. ---*/
  for (iMarker_PerBound = 0; iMarker_PerBound < nMarker_PerBound; iMarker_PerBound++)
    if (Marker_PerBound[iMarker_PerBound] == val_marker) break;

  /*--- Find corresponding donor. ---*/
  for (jMarker_PerBound = 0; jMarker_PerBound < nMarker_PerBound; jMarker_PerBound++)
    if (Marker_PerBound[jMarker_PerBound] == Marker_PerDonor[iMarker_PerBound]) break;

  /*--- Find and return global marker index for donor boundary. ---*/
  for (kMarker_All = 0; kMarker_All < nMarker_CfgFile; kMarker_All++)
    if (Marker_PerBound[jMarker_PerBound] == Marker_All_TagBound[kMarker_All]) break;

  return kMarker_All;
}

su2double CConfig::GetActDisk_NetThrust(string val_marker) {
  unsigned short iMarker_ActDisk;
  for (iMarker_ActDisk = 0; iMarker_ActDisk < nMarker_ActDiskInlet; iMarker_ActDisk++)
    if ((Marker_ActDiskInlet[iMarker_ActDisk] == val_marker) ||
        (Marker_ActDiskOutlet[iMarker_ActDisk] == val_marker)) break;
  return ActDisk_NetThrust[iMarker_ActDisk];
}

su2double CConfig::GetActDisk_Power(string val_marker) {
  unsigned short iMarker_ActDisk;
  for (iMarker_ActDisk = 0; iMarker_ActDisk < nMarker_ActDiskInlet; iMarker_ActDisk++)
    if ((Marker_ActDiskInlet[iMarker_ActDisk] == val_marker) ||
        (Marker_ActDiskOutlet[iMarker_ActDisk] == val_marker)) break;
  return ActDisk_Power[iMarker_ActDisk];
}

su2double CConfig::GetActDisk_MassFlow(string val_marker) {
  unsigned short iMarker_ActDisk;
  for (iMarker_ActDisk = 0; iMarker_ActDisk < nMarker_ActDiskInlet; iMarker_ActDisk++)
    if ((Marker_ActDiskInlet[iMarker_ActDisk] == val_marker) ||
        (Marker_ActDiskOutlet[iMarker_ActDisk] == val_marker)) break;
  return ActDisk_MassFlow[iMarker_ActDisk];
}

su2double CConfig::GetActDisk_Mach(string val_marker) {
  unsigned short iMarker_ActDisk;
  for (iMarker_ActDisk = 0; iMarker_ActDisk < nMarker_ActDiskInlet; iMarker_ActDisk++)
    if ((Marker_ActDiskInlet[iMarker_ActDisk] == val_marker) ||
        (Marker_ActDiskOutlet[iMarker_ActDisk] == val_marker)) break;
  return ActDisk_Mach[iMarker_ActDisk];
}

su2double CConfig::GetActDisk_Force(string val_marker) {
  unsigned short iMarker_ActDisk;
  for (iMarker_ActDisk = 0; iMarker_ActDisk < nMarker_ActDiskInlet; iMarker_ActDisk++)
    if ((Marker_ActDiskInlet[iMarker_ActDisk] == val_marker) ||
        (Marker_ActDiskOutlet[iMarker_ActDisk] == val_marker)) break;
  return ActDisk_Force[iMarker_ActDisk];
}

su2double CConfig::GetActDisk_BCThrust(string val_marker) {
  unsigned short iMarker_ActDisk;
  for (iMarker_ActDisk = 0; iMarker_ActDisk < nMarker_ActDiskInlet; iMarker_ActDisk++)
    if ((Marker_ActDiskInlet[iMarker_ActDisk] == val_marker) ||
        (Marker_ActDiskOutlet[iMarker_ActDisk] == val_marker)) break;
  return ActDisk_BCThrust[iMarker_ActDisk];
}

su2double CConfig::GetActDisk_BCThrust_Old(string val_marker) {
  unsigned short iMarker_ActDisk;
  for (iMarker_ActDisk = 0; iMarker_ActDisk < nMarker_ActDiskInlet; iMarker_ActDisk++)
    if ((Marker_ActDiskInlet[iMarker_ActDisk] == val_marker) ||
        (Marker_ActDiskOutlet[iMarker_ActDisk] == val_marker)) break;
  return ActDisk_BCThrust_Old[iMarker_ActDisk];
}

void CConfig::SetActDisk_BCThrust(string val_marker, su2double val_actdisk_bcthrust) {
  unsigned short iMarker_ActDisk;
  for (iMarker_ActDisk = 0; iMarker_ActDisk < nMarker_ActDiskInlet; iMarker_ActDisk++)
    if ((Marker_ActDiskInlet[iMarker_ActDisk] == val_marker) ||
        (Marker_ActDiskOutlet[iMarker_ActDisk] == val_marker)) break;
  ActDisk_BCThrust[iMarker_ActDisk] = val_actdisk_bcthrust;
}

void CConfig::SetActDisk_BCThrust_Old(string val_marker, su2double val_actdisk_bcthrust_old) {
  unsigned short iMarker_ActDisk;
  for (iMarker_ActDisk = 0; iMarker_ActDisk < nMarker_ActDiskInlet; iMarker_ActDisk++)
    if ((Marker_ActDiskInlet[iMarker_ActDisk] == val_marker) ||
        (Marker_ActDiskOutlet[iMarker_ActDisk] == val_marker)) break;
  ActDisk_BCThrust_Old[iMarker_ActDisk] = val_actdisk_bcthrust_old;
}

su2double CConfig::GetActDisk_Area(string val_marker) {
  unsigned short iMarker_ActDisk;
  for (iMarker_ActDisk = 0; iMarker_ActDisk < nMarker_ActDiskInlet; iMarker_ActDisk++)
    if ((Marker_ActDiskInlet[iMarker_ActDisk] == val_marker) ||
        (Marker_ActDiskOutlet[iMarker_ActDisk] == val_marker)) break;
  return ActDisk_Area[iMarker_ActDisk];
}

su2double CConfig::GetActDisk_ReverseMassFlow(string val_marker) {
  unsigned short iMarker_ActDisk;
  for (iMarker_ActDisk = 0; iMarker_ActDisk < nMarker_ActDiskInlet; iMarker_ActDisk++)
    if ((Marker_ActDiskInlet[iMarker_ActDisk] == val_marker) ||
        (Marker_ActDiskOutlet[iMarker_ActDisk] == val_marker)) break;
  return ActDisk_ReverseMassFlow[iMarker_ActDisk];
}

su2double CConfig::GetActDisk_PressJump(string val_marker, unsigned short val_value) {
  unsigned short iMarker_ActDisk;
  for (iMarker_ActDisk = 0; iMarker_ActDisk < nMarker_ActDiskInlet; iMarker_ActDisk++)
    if ((Marker_ActDiskInlet[iMarker_ActDisk] == val_marker) ||
        (Marker_ActDiskOutlet[iMarker_ActDisk] == val_marker)) break;
  return ActDisk_PressJump[iMarker_ActDisk][val_value];
}

su2double CConfig::GetActDisk_TempJump(string val_marker, unsigned short val_value) {
  unsigned short iMarker_ActDisk;
  for (iMarker_ActDisk = 0; iMarker_ActDisk < nMarker_ActDiskInlet; iMarker_ActDisk++)
    if ((Marker_ActDiskInlet[iMarker_ActDisk] == val_marker) ||
        (Marker_ActDiskOutlet[iMarker_ActDisk] == val_marker)) break;
  return ActDisk_TempJump[iMarker_ActDisk][val_value];;
}

su2double CConfig::GetActDisk_Omega(string val_marker, unsigned short val_value) {
  unsigned short iMarker_ActDisk;
  for (iMarker_ActDisk = 0; iMarker_ActDisk < nMarker_ActDiskInlet; iMarker_ActDisk++)
    if ((Marker_ActDiskInlet[iMarker_ActDisk] == val_marker) ||
        (Marker_ActDiskOutlet[iMarker_ActDisk] == val_marker)) break;
  return ActDisk_Omega[iMarker_ActDisk][val_value];;
}

unsigned short CConfig::GetMarker_CfgFile_ActDiskOutlet(string val_marker) {
  unsigned short iMarker_ActDisk, kMarker_All;

  /*--- Find the marker for this actuator disk inlet. ---*/

  for (iMarker_ActDisk = 0; iMarker_ActDisk < nMarker_ActDiskInlet; iMarker_ActDisk++)
    if (Marker_ActDiskInlet[iMarker_ActDisk] == val_marker) break;

  /*--- Find and return global marker index for the actuator disk outlet. ---*/

  for (kMarker_All = 0; kMarker_All < nMarker_CfgFile; kMarker_All++)
    if (Marker_ActDiskOutlet[iMarker_ActDisk] == Marker_CfgFile_TagBound[kMarker_All]) break;

  return kMarker_All;
}

unsigned short CConfig::GetMarker_CfgFile_EngineExhaust(string val_marker) {
  unsigned short iMarker_Engine, kMarker_All;

  /*--- Find the marker for this engine inflow. ---*/

  for (iMarker_Engine = 0; iMarker_Engine < nMarker_EngineInflow; iMarker_Engine++)
    if (Marker_EngineInflow[iMarker_Engine] == val_marker) break;

  /*--- Find and return global marker index for the engine exhaust. ---*/

  for (kMarker_All = 0; kMarker_All < nMarker_CfgFile; kMarker_All++)
    if (Marker_EngineExhaust[iMarker_Engine] == Marker_CfgFile_TagBound[kMarker_All]) break;

  return kMarker_All;
}

void CConfig::SetnPeriodicIndex(unsigned short val_index) {

  /*--- Store total number of transformations. ---*/
  nPeriodic_Index = val_index;

  /*--- Allocate memory for centers, angles, translations. ---*/
  Periodic_Center    = new su2double*[nPeriodic_Index];
  Periodic_Rotation  = new su2double*[nPeriodic_Index];
  Periodic_Translate = new su2double*[nPeriodic_Index];

  for (unsigned long i = 0; i < nPeriodic_Index; i++) {
    Periodic_Center[i]    = new su2double[3];
    Periodic_Rotation[i]  = new su2double[3];
    Periodic_Translate[i] = new su2double[3];
  }

}

unsigned short CConfig::GetMarker_Moving(string val_marker) {
  unsigned short iMarker_Moving;

  /*--- Find the marker for this moving boundary. ---*/
  for (iMarker_Moving = 0; iMarker_Moving < nMarker_Moving; iMarker_Moving++)
    if (Marker_Moving[iMarker_Moving] == val_marker) break;

  return iMarker_Moving;
}

su2double CConfig::GetDirichlet_Value(string val_marker) {
  unsigned short iMarker_Dirichlet;
  for (iMarker_Dirichlet = 0; iMarker_Dirichlet < nMarker_Dirichlet; iMarker_Dirichlet++)
    if (Marker_Dirichlet[iMarker_Dirichlet] == val_marker) break;
  return Dirichlet_Value[iMarker_Dirichlet];
}

bool CConfig::GetDirichlet_Boundary(string val_marker) {
  unsigned short iMarker_Dirichlet;
  bool Dirichlet = false;
  for (iMarker_Dirichlet = 0; iMarker_Dirichlet < nMarker_Dirichlet; iMarker_Dirichlet++)
    if (Marker_Dirichlet[iMarker_Dirichlet] == val_marker) {
      Dirichlet = true;
      break;
    }
  return Dirichlet;
}

su2double CConfig::GetExhaust_Temperature_Target(string val_marker) {
  unsigned short iMarker_EngineExhaust;
  for (iMarker_EngineExhaust = 0; iMarker_EngineExhaust < nMarker_EngineExhaust; iMarker_EngineExhaust++)
    if (Marker_EngineExhaust[iMarker_EngineExhaust] == val_marker) break;
  return Exhaust_Temperature_Target[iMarker_EngineExhaust];
}

su2double CConfig::GetExhaust_Pressure_Target(string val_marker) {
  unsigned short iMarker_EngineExhaust;
  for (iMarker_EngineExhaust = 0; iMarker_EngineExhaust < nMarker_EngineExhaust; iMarker_EngineExhaust++)
    if (Marker_EngineExhaust[iMarker_EngineExhaust] == val_marker) break;
  return Exhaust_Pressure_Target[iMarker_EngineExhaust];
}

su2double CConfig::GetInlet_Ttotal(string val_marker) {
  unsigned short iMarker_Inlet;
  for (iMarker_Inlet = 0; iMarker_Inlet < nMarker_Inlet; iMarker_Inlet++)
    if (Marker_Inlet[iMarker_Inlet] == val_marker) break;
  return Inlet_Ttotal[iMarker_Inlet];
}

su2double CConfig::GetInlet_Ptotal(string val_marker) {
  unsigned short iMarker_Inlet;
  for (iMarker_Inlet = 0; iMarker_Inlet < nMarker_Inlet; iMarker_Inlet++)
    if (Marker_Inlet[iMarker_Inlet] == val_marker) break;
  return Inlet_Ptotal[iMarker_Inlet];
}

su2double* CConfig::GetInlet_FlowDir(string val_marker) {
  unsigned short iMarker_Inlet;
  for (iMarker_Inlet = 0; iMarker_Inlet < nMarker_Inlet; iMarker_Inlet++)
    if (Marker_Inlet[iMarker_Inlet] == val_marker) break;
  return Inlet_FlowDir[iMarker_Inlet];
}

su2double CConfig::GetInlet_Temperature(string val_marker) {
  unsigned short iMarker_Supersonic_Inlet;
  for (iMarker_Supersonic_Inlet = 0; iMarker_Supersonic_Inlet < nMarker_Supersonic_Inlet; iMarker_Supersonic_Inlet++)
    if (Marker_Supersonic_Inlet[iMarker_Supersonic_Inlet] == val_marker) break;
  return Inlet_Temperature[iMarker_Supersonic_Inlet];
}

su2double CConfig::GetInlet_Pressure(string val_marker) {
  unsigned short iMarker_Supersonic_Inlet;
  for (iMarker_Supersonic_Inlet = 0; iMarker_Supersonic_Inlet < nMarker_Supersonic_Inlet; iMarker_Supersonic_Inlet++)
    if (Marker_Supersonic_Inlet[iMarker_Supersonic_Inlet] == val_marker) break;
  return Inlet_Pressure[iMarker_Supersonic_Inlet];
}

su2double* CConfig::GetInlet_Velocity(string val_marker) {
  unsigned short iMarker_Supersonic_Inlet;
  for (iMarker_Supersonic_Inlet = 0; iMarker_Supersonic_Inlet < nMarker_Supersonic_Inlet; iMarker_Supersonic_Inlet++)
    if (Marker_Supersonic_Inlet[iMarker_Supersonic_Inlet] == val_marker) break;
  return Inlet_Velocity[iMarker_Supersonic_Inlet];
}

su2double CConfig::GetOutlet_Pressure(string val_marker) {
  unsigned short iMarker_Outlet;
  for (iMarker_Outlet = 0; iMarker_Outlet < nMarker_Outlet; iMarker_Outlet++)
    if (Marker_Outlet[iMarker_Outlet] == val_marker) break;
  return Outlet_Pressure[iMarker_Outlet];
}

su2double CConfig::GetRiemann_Var1(string val_marker) {
  unsigned short iMarker_Riemann;
  for (iMarker_Riemann = 0; iMarker_Riemann < nMarker_Riemann; iMarker_Riemann++)
    if (Marker_Riemann[iMarker_Riemann] == val_marker) break;
  return Riemann_Var1[iMarker_Riemann];
}

su2double CConfig::GetRiemann_Var2(string val_marker) {
  unsigned short iMarker_Riemann;
  for (iMarker_Riemann = 0; iMarker_Riemann < nMarker_Riemann; iMarker_Riemann++)
    if (Marker_Riemann[iMarker_Riemann] == val_marker) break;
  return Riemann_Var2[iMarker_Riemann];
}

su2double* CConfig::GetRiemann_FlowDir(string val_marker) {
  unsigned short iMarker_Riemann;
  for (iMarker_Riemann = 0; iMarker_Riemann < nMarker_Riemann; iMarker_Riemann++)
    if (Marker_Riemann[iMarker_Riemann] == val_marker) break;
  return Riemann_FlowDir[iMarker_Riemann];
}

unsigned short CConfig::GetKind_Data_Riemann(string val_marker) {
  unsigned short iMarker_Riemann;
  for (iMarker_Riemann = 0; iMarker_Riemann < nMarker_Riemann; iMarker_Riemann++)
    if (Marker_Riemann[iMarker_Riemann] == val_marker) break;
  return Kind_Data_Riemann[iMarker_Riemann];
}


su2double CConfig::GetGiles_Var1(string val_marker) {
  unsigned short iMarker_Giles;
  for (iMarker_Giles = 0; iMarker_Giles < nMarker_Giles; iMarker_Giles++)
    if (Marker_Giles[iMarker_Giles] == val_marker) break;
  return Giles_Var1[iMarker_Giles];
}

void CConfig::SetGiles_Var1(su2double newVar1, string val_marker) {
  unsigned short iMarker_Giles;
  for (iMarker_Giles = 0; iMarker_Giles < nMarker_Giles; iMarker_Giles++)
    if (Marker_Giles[iMarker_Giles] == val_marker) break;
  Giles_Var1[iMarker_Giles] = newVar1;
}

su2double CConfig::GetGiles_Var2(string val_marker) {
  unsigned short iMarker_Giles;
  for (iMarker_Giles = 0; iMarker_Giles < nMarker_Giles; iMarker_Giles++)
    if (Marker_Giles[iMarker_Giles] == val_marker) break;
  return Giles_Var2[iMarker_Giles];
}

su2double CConfig::GetGiles_RelaxFactorAverage(string val_marker) {
  unsigned short iMarker_Giles;
  for (iMarker_Giles = 0; iMarker_Giles < nMarker_Giles; iMarker_Giles++)
    if (Marker_Giles[iMarker_Giles] == val_marker) break;
  return RelaxFactorAverage[iMarker_Giles];
}

su2double CConfig::GetGiles_RelaxFactorFourier(string val_marker) {
  unsigned short iMarker_Giles;
  for (iMarker_Giles = 0; iMarker_Giles < nMarker_Giles; iMarker_Giles++)
    if (Marker_Giles[iMarker_Giles] == val_marker) break;
  return RelaxFactorFourier[iMarker_Giles];
}

su2double* CConfig::GetGiles_FlowDir(string val_marker) {
  unsigned short iMarker_Giles;
  for (iMarker_Giles = 0; iMarker_Giles < nMarker_Giles; iMarker_Giles++)
    if (Marker_Giles[iMarker_Giles] == val_marker) break;
  return Giles_FlowDir[iMarker_Giles];
}

unsigned short CConfig::GetKind_Data_Giles(string val_marker) {
  unsigned short iMarker_Giles;
  for (iMarker_Giles = 0; iMarker_Giles < nMarker_Giles; iMarker_Giles++)
    if (Marker_Giles[iMarker_Giles] == val_marker) break;
  return Kind_Data_Giles[iMarker_Giles];
}


su2double CConfig::GetPressureOut_BC() {
  unsigned short iMarker_BC;
  su2double pres_out = 0.0;
  for (iMarker_BC = 0; iMarker_BC < nMarker_Giles; iMarker_BC++){
    if (Kind_Data_Giles[iMarker_BC] == STATIC_PRESSURE || Kind_Data_Giles[iMarker_BC] == STATIC_PRESSURE_1D || Kind_Data_Giles[iMarker_BC] == RADIAL_EQUILIBRIUM ){
      pres_out = Giles_Var1[iMarker_BC];
    }
  }
  for (iMarker_BC = 0; iMarker_BC < nMarker_Riemann; iMarker_BC++){
    if (Kind_Data_Riemann[iMarker_BC] == STATIC_PRESSURE || Kind_Data_Riemann[iMarker_BC] == RADIAL_EQUILIBRIUM){
      pres_out = Riemann_Var1[iMarker_BC];
    }
  }
  return pres_out/Pressure_Ref;
}


void CConfig::SetPressureOut_BC(su2double val_press) {
  unsigned short iMarker_BC;
  for (iMarker_BC = 0; iMarker_BC < nMarker_Giles; iMarker_BC++){
    if (Kind_Data_Giles[iMarker_BC] == STATIC_PRESSURE || Kind_Data_Giles[iMarker_BC] == STATIC_PRESSURE_1D || Kind_Data_Giles[iMarker_BC] == RADIAL_EQUILIBRIUM ){
      Giles_Var1[iMarker_BC] = val_press*Pressure_Ref;
    }
  }
  for (iMarker_BC = 0; iMarker_BC < nMarker_Riemann; iMarker_BC++){
    if (Kind_Data_Riemann[iMarker_BC] == STATIC_PRESSURE || Kind_Data_Riemann[iMarker_BC] == RADIAL_EQUILIBRIUM){
      Riemann_Var1[iMarker_BC] = val_press*Pressure_Ref;
    }
  }
}

su2double CConfig::GetTotalPressureIn_BC() {
  unsigned short iMarker_BC;
  su2double tot_pres_in = 0.0;
  for (iMarker_BC = 0; iMarker_BC < nMarker_Giles; iMarker_BC++){
    if (Kind_Data_Giles[iMarker_BC] == TOTAL_CONDITIONS_PT || Kind_Data_Giles[iMarker_BC] == TOTAL_CONDITIONS_PT_1D){
      tot_pres_in = Giles_Var1[iMarker_BC];
    }
  }
  for (iMarker_BC = 0; iMarker_BC < nMarker_Riemann; iMarker_BC++){
    if (Kind_Data_Riemann[iMarker_BC] == TOTAL_CONDITIONS_PT ){
      tot_pres_in = Riemann_Var1[iMarker_BC];
    }
  }
  if(nMarker_Inlet == 1 && Kind_Inlet == TOTAL_CONDITIONS){
    tot_pres_in = Inlet_Ptotal[0];
  }
  return tot_pres_in/Pressure_Ref;
}

su2double CConfig::GetTotalTemperatureIn_BC() {
  unsigned short iMarker_BC;
  su2double tot_temp_in = 0.0;
  for (iMarker_BC = 0; iMarker_BC < nMarker_Giles; iMarker_BC++){
    if (Kind_Data_Giles[iMarker_BC] == TOTAL_CONDITIONS_PT || Kind_Data_Giles[iMarker_BC] == TOTAL_CONDITIONS_PT_1D){
      tot_temp_in = Giles_Var2[iMarker_BC];
    }
  }
  for (iMarker_BC = 0; iMarker_BC < nMarker_Riemann; iMarker_BC++){
    if (Kind_Data_Riemann[iMarker_BC] == TOTAL_CONDITIONS_PT ){
      tot_temp_in = Riemann_Var2[iMarker_BC];
    }
  }

  if(nMarker_Inlet == 1 && Kind_Inlet == TOTAL_CONDITIONS){
    tot_temp_in = Inlet_Ttotal[0];
  }
  return tot_temp_in/Temperature_Ref;
}

void CConfig::SetTotalTemperatureIn_BC(su2double val_temp) {
  unsigned short iMarker_BC;
  for (iMarker_BC = 0; iMarker_BC < nMarker_Giles; iMarker_BC++){
    if (Kind_Data_Giles[iMarker_BC] == TOTAL_CONDITIONS_PT || Kind_Data_Giles[iMarker_BC] == TOTAL_CONDITIONS_PT_1D){
      Giles_Var2[iMarker_BC] = val_temp*Temperature_Ref;
    }
  }
  for (iMarker_BC = 0; iMarker_BC < nMarker_Riemann; iMarker_BC++){
    if (Kind_Data_Riemann[iMarker_BC] == TOTAL_CONDITIONS_PT ){
      Riemann_Var2[iMarker_BC] = val_temp*Temperature_Ref;
    }
  }

  if(nMarker_Inlet == 1 && Kind_Inlet == TOTAL_CONDITIONS){
    Inlet_Ttotal[0] = val_temp*Temperature_Ref;
  }
}

su2double CConfig::GetFlowAngleIn_BC() {
  unsigned short iMarker_BC;
  su2double alpha_in = 0.0;
  for (iMarker_BC = 0; iMarker_BC < nMarker_Giles; iMarker_BC++){
    if (Kind_Data_Giles[iMarker_BC] == TOTAL_CONDITIONS_PT || Kind_Data_Giles[iMarker_BC] == TOTAL_CONDITIONS_PT_1D){
      alpha_in = atan(Giles_FlowDir[iMarker_BC][1]/Giles_FlowDir[iMarker_BC][0]);
    }
  }
  for (iMarker_BC = 0; iMarker_BC < nMarker_Riemann; iMarker_BC++){
  	if (Kind_Data_Riemann[iMarker_BC] == TOTAL_CONDITIONS_PT ){
  		alpha_in = atan(Riemann_FlowDir[iMarker_BC][1]/Riemann_FlowDir[iMarker_BC][0]);
  	}
  }

  if(nMarker_Inlet == 1 && Kind_Inlet == TOTAL_CONDITIONS){
  	alpha_in = atan(Inlet_FlowDir[0][1]/Inlet_FlowDir[0][0]);
  }

  return alpha_in;
}

su2double CConfig::GetIsothermal_Temperature(string val_marker) {

  unsigned short iMarker_Isothermal = 0;

  if (nMarker_Isothermal > 0) {
    for (iMarker_Isothermal = 0; iMarker_Isothermal < nMarker_Isothermal; iMarker_Isothermal++)
      if (Marker_Isothermal[iMarker_Isothermal] == val_marker) break;
  }

  return Isothermal_Temperature[iMarker_Isothermal];
}

su2double CConfig::GetWall_HeatFlux(string val_marker) {
  unsigned short iMarker_HeatFlux = 0;

  if (nMarker_HeatFlux > 0) {
  for (iMarker_HeatFlux = 0; iMarker_HeatFlux < nMarker_HeatFlux; iMarker_HeatFlux++)
    if (Marker_HeatFlux[iMarker_HeatFlux] == val_marker) break;
  }

  return Heat_Flux[iMarker_HeatFlux];
}

unsigned short CConfig::GetWallFunction_Treatment(string val_marker) {
  unsigned short WallFunction = NO_WALL_FUNCTION;

  for(unsigned short iMarker=0; iMarker<nMarker_WallFunctions; iMarker++) {
    if(Marker_WallFunctions[iMarker] == val_marker) {
      WallFunction = Kind_WallFunctions[iMarker];
      break;
    }
  }

  return WallFunction;
}

unsigned short* CConfig::GetWallFunction_IntInfo(string val_marker) {
  unsigned short *intInfo = NULL;

  for(unsigned short iMarker=0; iMarker<nMarker_WallFunctions; iMarker++) {
    if(Marker_WallFunctions[iMarker] == val_marker) {
      intInfo = IntInfo_WallFunctions[iMarker];
      break;
    }
  }

  return intInfo;
}

su2double* CConfig::GetWallFunction_DoubleInfo(string val_marker) {
  su2double *doubleInfo = NULL;

  for(unsigned short iMarker=0; iMarker<nMarker_WallFunctions; iMarker++) {
    if(Marker_WallFunctions[iMarker] == val_marker) {
      doubleInfo = DoubleInfo_WallFunctions[iMarker];
      break;
    } 
  } 

  return doubleInfo;
}

su2double CConfig::GetEngineInflow_Target(string val_marker) {
  unsigned short iMarker_EngineInflow;
  for (iMarker_EngineInflow = 0; iMarker_EngineInflow < nMarker_EngineInflow; iMarker_EngineInflow++)
    if (Marker_EngineInflow[iMarker_EngineInflow] == val_marker) break;
  return EngineInflow_Target[iMarker_EngineInflow];
}

su2double CConfig::GetInflow_Pressure(string val_marker) {
  unsigned short iMarker_EngineInflow;
  for (iMarker_EngineInflow = 0; iMarker_EngineInflow < nMarker_EngineInflow; iMarker_EngineInflow++)
    if (Marker_EngineInflow[iMarker_EngineInflow] == val_marker) break;
  return Inflow_Pressure[iMarker_EngineInflow];
}

su2double CConfig::GetInflow_MassFlow(string val_marker) {
  unsigned short iMarker_EngineInflow;
  for (iMarker_EngineInflow = 0; iMarker_EngineInflow < nMarker_EngineInflow; iMarker_EngineInflow++)
    if (Marker_EngineInflow[iMarker_EngineInflow] == val_marker) break;
  return Inflow_MassFlow[iMarker_EngineInflow];
}

su2double CConfig::GetInflow_ReverseMassFlow(string val_marker) {
  unsigned short iMarker_EngineInflow;
  for (iMarker_EngineInflow = 0; iMarker_EngineInflow < nMarker_EngineInflow; iMarker_EngineInflow++)
    if (Marker_EngineInflow[iMarker_EngineInflow] == val_marker) break;
  return Inflow_ReverseMassFlow[iMarker_EngineInflow];
}

su2double CConfig::GetInflow_TotalPressure(string val_marker) {
  unsigned short iMarker_EngineInflow;
  for (iMarker_EngineInflow = 0; iMarker_EngineInflow < nMarker_EngineInflow; iMarker_EngineInflow++)
    if (Marker_EngineInflow[iMarker_EngineInflow] == val_marker) break;
  return Inflow_TotalPressure[iMarker_EngineInflow];
}

su2double CConfig::GetInflow_Temperature(string val_marker) {
  unsigned short iMarker_EngineInflow;
  for (iMarker_EngineInflow = 0; iMarker_EngineInflow < nMarker_EngineInflow; iMarker_EngineInflow++)
    if (Marker_EngineInflow[iMarker_EngineInflow] == val_marker) break;
  return Inflow_Temperature[iMarker_EngineInflow];
}

su2double CConfig::GetInflow_TotalTemperature(string val_marker) {
  unsigned short iMarker_EngineInflow;
  for (iMarker_EngineInflow = 0; iMarker_EngineInflow < nMarker_EngineInflow; iMarker_EngineInflow++)
    if (Marker_EngineInflow[iMarker_EngineInflow] == val_marker) break;
  return Inflow_TotalTemperature[iMarker_EngineInflow];
}

su2double CConfig::GetInflow_RamDrag(string val_marker) {
  unsigned short iMarker_EngineInflow;
  for (iMarker_EngineInflow = 0; iMarker_EngineInflow < nMarker_EngineInflow; iMarker_EngineInflow++)
    if (Marker_EngineInflow[iMarker_EngineInflow] == val_marker) break;
  return Inflow_RamDrag[iMarker_EngineInflow];
}

su2double CConfig::GetInflow_Force(string val_marker) {
  unsigned short iMarker_EngineInflow;
  for (iMarker_EngineInflow = 0; iMarker_EngineInflow < nMarker_EngineInflow; iMarker_EngineInflow++)
    if (Marker_EngineInflow[iMarker_EngineInflow] == val_marker) break;
  return Inflow_Force[iMarker_EngineInflow];
}

su2double CConfig::GetInflow_Power(string val_marker) {
  unsigned short iMarker_EngineInflow;
  for (iMarker_EngineInflow = 0; iMarker_EngineInflow < nMarker_EngineInflow; iMarker_EngineInflow++)
    if (Marker_EngineInflow[iMarker_EngineInflow] == val_marker) break;
  return Inflow_Power[iMarker_EngineInflow];
}

su2double CConfig::GetInflow_Mach(string val_marker) {
  unsigned short iMarker_EngineInflow;
  for (iMarker_EngineInflow = 0; iMarker_EngineInflow < nMarker_EngineInflow; iMarker_EngineInflow++)
    if (Marker_EngineInflow[iMarker_EngineInflow] == val_marker) break;
  return Inflow_Mach[iMarker_EngineInflow];
}

su2double CConfig::GetExhaust_Pressure(string val_marker) {
  unsigned short iMarker_EngineExhaust;
  for (iMarker_EngineExhaust = 0; iMarker_EngineExhaust < nMarker_EngineExhaust; iMarker_EngineExhaust++)
    if (Marker_EngineExhaust[iMarker_EngineExhaust] == val_marker) break;
  return Exhaust_Pressure[iMarker_EngineExhaust];
}

su2double CConfig::GetExhaust_Temperature(string val_marker) {
  unsigned short iMarker_EngineExhaust;
  for (iMarker_EngineExhaust = 0; iMarker_EngineExhaust < nMarker_EngineExhaust; iMarker_EngineExhaust++)
    if (Marker_EngineExhaust[iMarker_EngineExhaust] == val_marker) break;
  return Exhaust_Temperature[iMarker_EngineExhaust];
}

su2double CConfig::GetExhaust_MassFlow(string val_marker) {
  unsigned short iMarker_EngineExhaust;
  for (iMarker_EngineExhaust = 0; iMarker_EngineExhaust < nMarker_EngineExhaust; iMarker_EngineExhaust++)
    if (Marker_EngineExhaust[iMarker_EngineExhaust] == val_marker) break;
  return Exhaust_MassFlow[iMarker_EngineExhaust];
}

su2double CConfig::GetExhaust_TotalPressure(string val_marker) {
  unsigned short iMarker_EngineExhaust;
  for (iMarker_EngineExhaust = 0; iMarker_EngineExhaust < nMarker_EngineExhaust; iMarker_EngineExhaust++)
    if (Marker_EngineExhaust[iMarker_EngineExhaust] == val_marker) break;
  return Exhaust_TotalPressure[iMarker_EngineExhaust];
}

su2double CConfig::GetExhaust_TotalTemperature(string val_marker) {
  unsigned short iMarker_EngineExhaust;
  for (iMarker_EngineExhaust = 0; iMarker_EngineExhaust < nMarker_EngineExhaust; iMarker_EngineExhaust++)
    if (Marker_EngineExhaust[iMarker_EngineExhaust] == val_marker) break;
  return Exhaust_TotalTemperature[iMarker_EngineExhaust];
}

su2double CConfig::GetExhaust_GrossThrust(string val_marker) {
  unsigned short iMarker_EngineExhaust;
  for (iMarker_EngineExhaust = 0; iMarker_EngineExhaust < nMarker_EngineExhaust; iMarker_EngineExhaust++)
    if (Marker_EngineExhaust[iMarker_EngineExhaust] == val_marker) break;
  return Exhaust_GrossThrust[iMarker_EngineExhaust];
}

su2double CConfig::GetExhaust_Force(string val_marker) {
  unsigned short iMarker_EngineExhaust;
  for (iMarker_EngineExhaust = 0; iMarker_EngineExhaust < nMarker_EngineExhaust; iMarker_EngineExhaust++)
    if (Marker_EngineExhaust[iMarker_EngineExhaust] == val_marker) break;
  return Exhaust_Force[iMarker_EngineExhaust];
}

su2double CConfig::GetExhaust_Power(string val_marker) {
  unsigned short iMarker_EngineExhaust;
  for (iMarker_EngineExhaust = 0; iMarker_EngineExhaust < nMarker_EngineExhaust; iMarker_EngineExhaust++)
    if (Marker_EngineExhaust[iMarker_EngineExhaust] == val_marker) break;
  return Exhaust_Power[iMarker_EngineExhaust];
}

su2double CConfig::GetActDiskInlet_Pressure(string val_marker) {
  unsigned short iMarker_ActDiskInlet;
  for (iMarker_ActDiskInlet = 0; iMarker_ActDiskInlet < nMarker_ActDiskInlet; iMarker_ActDiskInlet++)
    if (Marker_ActDiskInlet[iMarker_ActDiskInlet] == val_marker) break;
  return ActDiskInlet_Pressure[iMarker_ActDiskInlet];
}

su2double CConfig::GetActDiskInlet_TotalPressure(string val_marker) {
  unsigned short iMarker_ActDiskInlet;
  for (iMarker_ActDiskInlet = 0; iMarker_ActDiskInlet < nMarker_ActDiskInlet; iMarker_ActDiskInlet++)
    if (Marker_ActDiskInlet[iMarker_ActDiskInlet] == val_marker) break;
  return ActDiskInlet_TotalPressure[iMarker_ActDiskInlet];
}

su2double CConfig::GetActDiskInlet_RamDrag(string val_marker) {
  unsigned short iMarker_ActDiskInlet;
  for (iMarker_ActDiskInlet = 0; iMarker_ActDiskInlet < nMarker_ActDiskInlet; iMarker_ActDiskInlet++)
    if (Marker_ActDiskInlet[iMarker_ActDiskInlet] == val_marker) break;
  return ActDiskInlet_RamDrag[iMarker_ActDiskInlet];
}

su2double CConfig::GetActDiskInlet_Force(string val_marker) {
  unsigned short iMarker_ActDiskInlet;
  for (iMarker_ActDiskInlet = 0; iMarker_ActDiskInlet < nMarker_ActDiskInlet; iMarker_ActDiskInlet++)
    if (Marker_ActDiskInlet[iMarker_ActDiskInlet] == val_marker) break;
  return ActDiskInlet_Force[iMarker_ActDiskInlet];
}

su2double CConfig::GetActDiskInlet_Power(string val_marker) {
  unsigned short iMarker_ActDiskInlet;
  for (iMarker_ActDiskInlet = 0; iMarker_ActDiskInlet < nMarker_ActDiskInlet; iMarker_ActDiskInlet++)
    if (Marker_ActDiskInlet[iMarker_ActDiskInlet] == val_marker) break;
  return ActDiskInlet_Power[iMarker_ActDiskInlet];
}

su2double CConfig::GetActDiskOutlet_Pressure(string val_marker) {
  unsigned short iMarker_ActDiskOutlet;
  for (iMarker_ActDiskOutlet = 0; iMarker_ActDiskOutlet < nMarker_ActDiskOutlet; iMarker_ActDiskOutlet++)
    if (Marker_ActDiskOutlet[iMarker_ActDiskOutlet] == val_marker) break;
  return ActDiskOutlet_Pressure[iMarker_ActDiskOutlet];
}

su2double CConfig::GetActDiskOutlet_TotalPressure(string val_marker) {
  unsigned short iMarker_ActDiskOutlet;
  for (iMarker_ActDiskOutlet = 0; iMarker_ActDiskOutlet < nMarker_ActDiskOutlet; iMarker_ActDiskOutlet++)
    if (Marker_ActDiskOutlet[iMarker_ActDiskOutlet] == val_marker) break;
  return ActDiskOutlet_TotalPressure[iMarker_ActDiskOutlet];
}

su2double CConfig::GetActDiskOutlet_GrossThrust(string val_marker) {
  unsigned short iMarker_ActDiskOutlet;
  for (iMarker_ActDiskOutlet = 0; iMarker_ActDiskOutlet < nMarker_ActDiskOutlet; iMarker_ActDiskOutlet++)
    if (Marker_ActDiskOutlet[iMarker_ActDiskOutlet] == val_marker) break;
  return ActDiskOutlet_GrossThrust[iMarker_ActDiskOutlet];
}

su2double CConfig::GetActDiskOutlet_Force(string val_marker) {
  unsigned short iMarker_ActDiskOutlet;
  for (iMarker_ActDiskOutlet = 0; iMarker_ActDiskOutlet < nMarker_ActDiskOutlet; iMarker_ActDiskOutlet++)
    if (Marker_ActDiskOutlet[iMarker_ActDiskOutlet] == val_marker) break;
  return ActDiskOutlet_Force[iMarker_ActDiskOutlet];
}

su2double CConfig::GetActDiskOutlet_Power(string val_marker) {
  unsigned short iMarker_ActDiskOutlet;
  for (iMarker_ActDiskOutlet = 0; iMarker_ActDiskOutlet < nMarker_ActDiskOutlet; iMarker_ActDiskOutlet++)
    if (Marker_ActDiskOutlet[iMarker_ActDiskOutlet] == val_marker) break;
  return ActDiskOutlet_Power[iMarker_ActDiskOutlet];
}

su2double CConfig::GetActDiskInlet_Temperature(string val_marker) {
  unsigned short iMarker_ActDiskInlet;
  for (iMarker_ActDiskInlet = 0; iMarker_ActDiskInlet < nMarker_ActDiskInlet; iMarker_ActDiskInlet++)
    if (Marker_ActDiskInlet[iMarker_ActDiskInlet] == val_marker) break;
  return ActDiskInlet_Temperature[iMarker_ActDiskInlet];
}

su2double CConfig::GetActDiskInlet_TotalTemperature(string val_marker) {
  unsigned short iMarker_ActDiskInlet;
  for (iMarker_ActDiskInlet = 0; iMarker_ActDiskInlet < nMarker_ActDiskInlet; iMarker_ActDiskInlet++)
    if (Marker_ActDiskInlet[iMarker_ActDiskInlet] == val_marker) break;
  return ActDiskInlet_TotalTemperature[iMarker_ActDiskInlet];
}

su2double CConfig::GetActDiskOutlet_Temperature(string val_marker) {
  unsigned short iMarker_ActDiskOutlet;
  for (iMarker_ActDiskOutlet = 0; iMarker_ActDiskOutlet < nMarker_ActDiskOutlet; iMarker_ActDiskOutlet++)
    if (Marker_ActDiskOutlet[iMarker_ActDiskOutlet] == val_marker) break;
  return ActDiskOutlet_Temperature[iMarker_ActDiskOutlet];
}

su2double CConfig::GetActDiskOutlet_TotalTemperature(string val_marker) {
  unsigned short iMarker_ActDiskOutlet;
  for (iMarker_ActDiskOutlet = 0; iMarker_ActDiskOutlet < nMarker_ActDiskOutlet; iMarker_ActDiskOutlet++)
    if (Marker_ActDiskOutlet[iMarker_ActDiskOutlet] == val_marker) break;
  return ActDiskOutlet_TotalTemperature[iMarker_ActDiskOutlet];
}

su2double CConfig::GetActDiskInlet_MassFlow(string val_marker) {
  unsigned short iMarker_ActDiskInlet;
  for (iMarker_ActDiskInlet = 0; iMarker_ActDiskInlet < nMarker_ActDiskInlet; iMarker_ActDiskInlet++)
    if (Marker_ActDiskInlet[iMarker_ActDiskInlet] == val_marker) break;
  return ActDiskInlet_MassFlow[iMarker_ActDiskInlet];
}

su2double CConfig::GetActDiskOutlet_MassFlow(string val_marker) {
  unsigned short iMarker_ActDiskOutlet;
  for (iMarker_ActDiskOutlet = 0; iMarker_ActDiskOutlet < nMarker_ActDiskOutlet; iMarker_ActDiskOutlet++)
    if (Marker_ActDiskOutlet[iMarker_ActDiskOutlet] == val_marker) break;
  return ActDiskOutlet_MassFlow[iMarker_ActDiskOutlet];
}

su2double CConfig::GetDispl_Value(string val_marker) {
  unsigned short iMarker_Displacement;
  for (iMarker_Displacement = 0; iMarker_Displacement < nMarker_Displacement; iMarker_Displacement++)
    if (Marker_Displacement[iMarker_Displacement] == val_marker) break;
  return Displ_Value[iMarker_Displacement];
}

su2double CConfig::GetLoad_Value(string val_marker) {
  unsigned short iMarker_Load;
  for (iMarker_Load = 0; iMarker_Load < nMarker_Load; iMarker_Load++)
    if (Marker_Load[iMarker_Load] == val_marker) break;
  return Load_Value[iMarker_Load];
}

su2double CConfig::GetDamper_Constant(string val_marker) {
  unsigned short iMarker_Damper;
  for (iMarker_Damper = 0; iMarker_Damper < nMarker_Damper; iMarker_Damper++)
    if (Marker_Damper[iMarker_Damper] == val_marker) break;
  return Damper_Constant[iMarker_Damper];
}

su2double CConfig::GetLoad_Dir_Value(string val_marker) {
  unsigned short iMarker_Load_Dir;
  for (iMarker_Load_Dir = 0; iMarker_Load_Dir < nMarker_Load_Dir; iMarker_Load_Dir++)
    if (Marker_Load_Dir[iMarker_Load_Dir] == val_marker) break;
  return Load_Dir_Value[iMarker_Load_Dir];
}

su2double CConfig::GetLoad_Dir_Multiplier(string val_marker) {
  unsigned short iMarker_Load_Dir;
  for (iMarker_Load_Dir = 0; iMarker_Load_Dir < nMarker_Load_Dir; iMarker_Load_Dir++)
    if (Marker_Load_Dir[iMarker_Load_Dir] == val_marker) break;
  return Load_Dir_Multiplier[iMarker_Load_Dir];
}

su2double CConfig::GetDisp_Dir_Value(string val_marker) {
  unsigned short iMarker_Disp_Dir;
  for (iMarker_Disp_Dir = 0; iMarker_Disp_Dir < nMarker_Disp_Dir; iMarker_Disp_Dir++)
    if (Marker_Disp_Dir[iMarker_Disp_Dir] == val_marker) break;
  return Disp_Dir_Value[iMarker_Disp_Dir];
}

su2double CConfig::GetDisp_Dir_Multiplier(string val_marker) {
  unsigned short iMarker_Disp_Dir;
  for (iMarker_Disp_Dir = 0; iMarker_Disp_Dir < nMarker_Disp_Dir; iMarker_Disp_Dir++)
    if (Marker_Disp_Dir[iMarker_Disp_Dir] == val_marker) break;
  return Disp_Dir_Multiplier[iMarker_Disp_Dir];
}

su2double* CConfig::GetLoad_Dir(string val_marker) {
  unsigned short iMarker_Load_Dir;
  for (iMarker_Load_Dir = 0; iMarker_Load_Dir < nMarker_Load_Dir; iMarker_Load_Dir++)
    if (Marker_Load_Dir[iMarker_Load_Dir] == val_marker) break;
  return Load_Dir[iMarker_Load_Dir];
}

su2double* CConfig::GetDisp_Dir(string val_marker) {
  unsigned short iMarker_Disp_Dir;
  for (iMarker_Disp_Dir = 0; iMarker_Disp_Dir < nMarker_Disp_Dir; iMarker_Disp_Dir++)
    if (Marker_Disp_Dir[iMarker_Disp_Dir] == val_marker) break;
  return Disp_Dir[iMarker_Disp_Dir];
}

su2double CConfig::GetLoad_Sine_Amplitude(string val_marker) {
  unsigned short iMarker_Load_Sine;
  for (iMarker_Load_Sine = 0; iMarker_Load_Sine < nMarker_Load_Sine; iMarker_Load_Sine++)
    if (Marker_Load_Sine[iMarker_Load_Sine] == val_marker) break;
  return Load_Sine_Amplitude[iMarker_Load_Sine];
}

su2double CConfig::GetLoad_Sine_Frequency(string val_marker) {
  unsigned short iMarker_Load_Sine;
  for (iMarker_Load_Sine = 0; iMarker_Load_Sine < nMarker_Load_Sine; iMarker_Load_Sine++)
    if (Marker_Load_Sine[iMarker_Load_Sine] == val_marker) break;
  return Load_Sine_Frequency[iMarker_Load_Sine];
}

su2double* CConfig::GetLoad_Sine_Dir(string val_marker) {
  unsigned short iMarker_Load_Sine;
  for (iMarker_Load_Sine = 0; iMarker_Load_Sine < nMarker_Load_Sine; iMarker_Load_Sine++)
    if (Marker_Load_Sine[iMarker_Load_Sine] == val_marker) break;
  return Load_Sine_Dir[iMarker_Load_Sine];
}

su2double CConfig::GetFlowLoad_Value(string val_marker) {
  unsigned short iMarker_FlowLoad;
  for (iMarker_FlowLoad = 0; iMarker_FlowLoad < nMarker_FlowLoad; iMarker_FlowLoad++)
    if (Marker_FlowLoad[iMarker_FlowLoad] == val_marker) break;
  return FlowLoad_Value[iMarker_FlowLoad];
}

void CConfig::SetSpline(vector<su2double> &x, vector<su2double> &y, unsigned long n, su2double yp1, su2double ypn, vector<su2double> &y2) {
  unsigned long i, k;
  su2double p, qn, sig, un, *u;

  u = new su2double [n];

  if (yp1 > 0.99e30)			// The lower boundary condition is set either to be "nat
    y2[0]=u[0]=0.0;			  // -ural"
  else {									// or else to have a specified first derivative.
    y2[0] = -0.5;
    u[0]=(3.0/(x[1]-x[0]))*((y[1]-y[0])/(x[1]-x[0])-yp1);
  }

  for (i=2; i<=n-1; i++) {									//  This is the decomposition loop of the tridiagonal al-
    sig=(x[i-1]-x[i-2])/(x[i]-x[i-2]);		//	gorithm. y2 and u are used for tem-
    p=sig*y2[i-2]+2.0;										//	porary storage of the decomposed
    y2[i-1]=(sig-1.0)/p;										//	factors.
    u[i-1]=(y[i]-y[i-1])/(x[i]-x[i-1]) - (y[i-1]-y[i-2])/(x[i-1]-x[i-2]);
    u[i-1]=(6.0*u[i-1]/(x[i]-x[i-2])-sig*u[i-2])/p;
  }

  if (ypn > 0.99e30)						// The upper boundary condition is set either to be
    qn=un=0.0;									// "natural"
  else {												// or else to have a specified first derivative.
    qn=0.5;
    un=(3.0/(x[n-1]-x[n-2]))*(ypn-(y[n-1]-y[n-2])/(x[n-1]-x[n-2]));
  }
  y2[n-1]=(un-qn*u[n-2])/(qn*y2[n-2]+1.0);
  for (k=n-1; k>=1; k--)					// This is the backsubstitution loop of the tridiagonal
    y2[k-1]=y2[k-1]*y2[k]+u[k-1];	  // algorithm.

  delete[] u;

}

su2double CConfig::GetSpline(vector<su2double>&xa, vector<su2double>&ya, vector<su2double>&y2a, unsigned long n, su2double x) {
  unsigned long klo, khi, k;
  su2double h, b, a, y;

  klo=1;										// We will find the right place in the table by means of
  khi=n;										// bisection. This is optimal if sequential calls to this
  while (khi-klo > 1) {			// routine are at random values of x. If sequential calls
    k=(khi+klo) >> 1;				// are in order, and closely spaced, one would do better
    if (xa[k-1] > x) khi=k;		// to store previous values of klo and khi and test if
    else klo=k;							// they remain appropriate on the next call.
  }								// klo and khi now bracket the input value of x
  h=xa[khi-1]-xa[klo-1];
  if (h == 0.0) cout << "Bad xa input to routine splint" << endl;	// The xa’s must be dis-
  a=(xa[khi-1]-x)/h;																					      // tinct.
  b=(x-xa[klo-1])/h;				// Cubic spline polynomial is now evaluated.
  y=a*ya[klo-1]+b*ya[khi-1]+((a*a*a-a)*y2a[klo-1]+(b*b*b-b)*y2a[khi-1])*(h*h)/6.0;

  return y;
}

void CConfig::Tick(double *val_start_time) {

#ifdef PROFILE
#ifndef HAVE_MPI
  *val_start_time = double(clock())/double(CLOCKS_PER_SEC);
#else
  *val_start_time = MPI_Wtime();
#endif

#endif

}

void CConfig::Tock(double val_start_time, string val_function_name, int val_group_id) {

#ifdef PROFILE

  double val_stop_time = 0.0, val_elapsed_time = 0.0;

#ifndef HAVE_MPI
  val_stop_time = double(clock())/double(CLOCKS_PER_SEC);
#else
  val_stop_time = MPI_Wtime();
#endif

  /*--- Compute the elapsed time for this subroutine ---*/
  val_elapsed_time = val_stop_time - val_start_time;

  /*--- Store the subroutine name and the elapsed time ---*/
  Profile_Function_tp.push_back(val_function_name);
  Profile_Time_tp.push_back(val_elapsed_time);
  Profile_ID_tp.push_back(val_group_id);

#endif

}

void CConfig::SetProfilingCSV(void) {

#ifdef PROFILE

  int rank = MASTER_NODE;
  int size = SINGLE_NODE;
#ifdef HAVE_MPI
  MPI_Comm_rank(MPI_COMM_WORLD, &rank);
  MPI_Comm_size(MPI_COMM_WORLD, &size);
#endif

  /*--- Each rank has the same stack trace, so the they have the same
   function calls and ordering in the vectors. We're going to reduce
   the timings from each rank and extract the avg, min, and max timings. ---*/

  /*--- First, create a local mapping, so that we can extract the
   min and max values for each function. ---*/

  for (unsigned int i = 0; i < Profile_Function_tp.size(); i++) {

    /*--- Add the function and initialize if not already stored (the ID
     only needs to be stored the first time).---*/
    if (Profile_Map_tp.find(Profile_Function_tp[i]) == Profile_Map_tp.end()) {

      vector<int> profile; profile.push_back(i);
      Profile_Map_tp.insert(pair<string,vector<int> >(Profile_Function_tp[i],profile));

    } else {

      /*--- This function has already been added, so simply increment the
       number of calls and total time for this function. ---*/

      Profile_Map_tp[Profile_Function_tp[i]].push_back(i);

    }
  }

  /*--- We now have everything gathered by function name, so we can loop over
   each function and store the min/max times. ---*/

  int map_size = 0;
  for (map<string,vector<int> >::iterator it=Profile_Map_tp.begin(); it!=Profile_Map_tp.end(); ++it) {
    map_size++;
  }

  /*--- Allocate and initialize memory ---*/

  double *l_min_red, *l_max_red, *l_tot_red, *l_avg_red;
  int *n_calls_red;
  double* l_min = new double[map_size];
  double* l_max = new double[map_size];
  double* l_tot = new double[map_size];
  double* l_avg = new double[map_size];
  int* n_calls  = new int[map_size];
  for (int i = 0; i < map_size; i++)
  {
    l_min[i]   = 1e10;
    l_max[i]   = 0.0;
    l_tot[i]   = 0.0;
    l_avg[i]   = 0.0;
    n_calls[i] = 0;
  }

  /*--- Collect the info for each function from the current rank ---*/

  int func_counter = 0;
  for (map<string,vector<int> >::iterator it=Profile_Map_tp.begin(); it!=Profile_Map_tp.end(); ++it) {

    for (unsigned int i = 0; i < (it->second).size(); i++) {
      n_calls[func_counter]++;
      l_tot[func_counter] += Profile_Time_tp[(it->second)[i]];
      if (Profile_Time_tp[(it->second)[i]] < l_min[func_counter])
        l_min[func_counter] = Profile_Time_tp[(it->second)[i]];
      if (Profile_Time_tp[(it->second)[i]] > l_max[func_counter])
        l_max[func_counter] = Profile_Time_tp[(it->second)[i]];

    }
    l_avg[func_counter] = l_tot[func_counter]/((double)n_calls[func_counter]);
    func_counter++;
  }

  /*--- Now reduce the data ---*/

  if (rank == MASTER_NODE) {
    l_min_red = new double[map_size];
    l_max_red = new double[map_size];
    l_tot_red = new double[map_size];
    l_avg_red = new double[map_size];
    n_calls_red  = new int[map_size];
  }
  MPI_Reduce(n_calls, n_calls_red, map_size, MPI_INT, MPI_SUM, MASTER_NODE, MPI_COMM_WORLD);
  MPI_Reduce(l_tot, l_tot_red, map_size, MPI_DOUBLE, MPI_SUM, MASTER_NODE, MPI_COMM_WORLD);
  MPI_Reduce(l_avg, l_avg_red, map_size, MPI_DOUBLE, MPI_SUM, MASTER_NODE, MPI_COMM_WORLD);
  MPI_Reduce(l_min, l_min_red, map_size, MPI_DOUBLE, MPI_MIN, MASTER_NODE, MPI_COMM_WORLD);
  MPI_Reduce(l_max, l_max_red, map_size, MPI_DOUBLE, MPI_MAX, MASTER_NODE, MPI_COMM_WORLD);

  /*--- The master rank will write the file ---*/

  if (rank == MASTER_NODE) {

    /*--- Take averages over all ranks on the master ---*/

    for (int i = 0; i < map_size; i++) {
      l_tot_red[i]   = l_tot_red[i]/(double)size;
      l_avg_red[i]   = l_avg_red[i]/(double)size;
      n_calls_red[i] = n_calls_red[i]/size;
    }

    /*--- Now write a CSV file with the processed results ---*/

    char cstr[200];
    ofstream Profile_File;
    strcpy (cstr, "profiling.csv");

    /*--- Prepare and open the file ---*/

    Profile_File.precision(15);
    Profile_File.open(cstr, ios::out);

    /*--- Create the CSV header ---*/

    Profile_File << "\"Function_Name\", \"N_Calls\", \"Avg_Total_Time\", \"Avg_Time\", \"Min_Time\", \"Max_Time\", \"Function_ID\"" << endl;

    /*--- Loop through the map and write the results to the file ---*/

    func_counter = 0;
    for (map<string,vector<int> >::iterator it=Profile_Map_tp.begin(); it!=Profile_Map_tp.end(); ++it) {

      Profile_File << scientific << it->first << ", " << n_calls_red[func_counter] << ", " << l_tot_red[func_counter] << ", " << l_avg_red[func_counter] << ", " << l_min_red[func_counter] << ", " << l_max_red[func_counter] << ", " << (int)Profile_ID_tp[(it->second)[0]] << endl;
      func_counter++;
    }

    Profile_File.close();

  }

  delete [] l_min;
  delete [] l_max;
  delete [] l_avg;
  delete [] l_tot;
  delete [] n_calls;
  if (rank == MASTER_NODE) {
    delete [] l_min_red;
    delete [] l_max_red;
    delete [] l_avg_red;
    delete [] l_tot_red;
    delete [] n_calls_red;
  }

#endif

}

void CConfig::GEMM_Tick(double *val_start_time) {

#ifdef PROFILE
#ifndef HAVE_MPI
  *val_start_time = double(clock())/double(CLOCKS_PER_SEC);
#else
  *val_start_time = MPI_Wtime();
#endif

#endif

}

void CConfig::GEMM_Tock(double val_start_time, string val_function_name, int M, int N, int K) {

#ifdef PROFILE

  double val_stop_time = 0.0, val_elapsed_time = 0.0;

#ifndef HAVE_MPI
  val_stop_time = double(clock())/double(CLOCKS_PER_SEC);
#else
  val_stop_time = MPI_Wtime();
#endif

  string desc = val_function_name + "_" + to_string(M)+"_"+ to_string(N)+"_"+ to_string(K);

  /*--- Compute the elapsed time for this subroutine ---*/
  val_elapsed_time = val_stop_time - val_start_time;

  /*--- Store the subroutine name and the elapsed time ---*/
  GEMM_Profile_Function.push_back(desc);
  GEMM_Profile_Time.push_back(val_elapsed_time);
  GEMM_Profile_M.push_back(M);
  GEMM_Profile_N.push_back(N);
  GEMM_Profile_K.push_back(K);

#endif

}

void CConfig::GEMMProfilingCSV(void) {

#ifdef PROFILE

  int rank = MASTER_NODE;
  int size = SINGLE_NODE;
#ifdef HAVE_MPI
  MPI_Comm_rank(MPI_COMM_WORLD, &rank);
  MPI_Comm_size(MPI_COMM_WORLD, &size);
#endif

  /*--- Each rank has the same stack trace, so the they have the same
   function calls and ordering in the vectors. We're going to reduce
   the timings from each rank and extract the avg, min, and max timings. ---*/

  /*--- First, create a local mapping, so that we can extract the
   min and max values for each function. ---*/

  for (unsigned int i = 0; i < GEMM_Profile_Function.size(); i++) {

    /*--- Add the function and initialize if not already stored (the ID
     only needs to be stored the first time).---*/

    if (GEMM_Profile_Map.find(GEMM_Profile_Function[i]) == GEMM_Profile_Map.end()) {

      vector<int> profile; profile.push_back(i);
      GEMM_Profile_Map.insert(pair<string,vector<int> >(GEMM_Profile_Function[i],profile));

    } else {

      /*--- This function has already been added, so simply increment the
       number of calls and total time for this function. ---*/

      GEMM_Profile_Map[GEMM_Profile_Function[i]].push_back(i);

    }
  }

  /*--- We now have everything gathered by function name, so we can loop over
   each function and store the min/max times. ---*/

  int map_size = 0;
  for (map<string,vector<int> >::iterator it=GEMM_Profile_Map.begin(); it!=GEMM_Profile_Map.end(); ++it) {
    map_size++;
  }

  /*--- Allocate and initialize memory ---*/

  double *l_min_red, *l_max_red, *l_tot_red, *l_avg_red;
  int *n_calls_red;
  double* l_min = new double[map_size];
  double* l_max = new double[map_size];
  double* l_tot = new double[map_size];
  double* l_avg = new double[map_size];
  int* n_calls  = new int[map_size];
  for (int i = 0; i < map_size; i++)
  {
    l_min[i]   = 1e10;
    l_max[i]   = 0.0;
    l_tot[i]   = 0.0;
    l_avg[i]   = 0.0;
    n_calls[i] = 0;
  }

  /*--- Collect the info for each function from the current rank ---*/

  int func_counter = 0;
  for (map<string,vector<int> >::iterator it=GEMM_Profile_Map.begin(); it!=GEMM_Profile_Map.end(); ++it) {

    for (unsigned int i = 0; i < (it->second).size(); i++) {
      n_calls[func_counter]++;
      l_tot[func_counter] += GEMM_Profile_Time[(it->second)[i]];
      if (Profile_Time_tp[(it->second)[i]] < l_min[func_counter])
        l_min[func_counter] = GEMM_Profile_Time[(it->second)[i]];
      if (Profile_Time_tp[(it->second)[i]] > l_max[func_counter])
        l_max[func_counter] = GEMM_Profile_Time[(it->second)[i]];

    }
    l_avg[func_counter] = l_tot[func_counter]/((double)n_calls[func_counter]);
    func_counter++;
  }

  /*--- Now reduce the data ---*/

  if (rank == MASTER_NODE) {
    l_min_red = new double[map_size];
    l_max_red = new double[map_size];
    l_tot_red = new double[map_size];
    l_avg_red = new double[map_size];
    n_calls_red  = new int[map_size];
  }
  MPI_Reduce(n_calls, n_calls_red, map_size, MPI_INT, MPI_SUM, MASTER_NODE, MPI_COMM_WORLD);
  MPI_Reduce(l_tot, l_tot_red, map_size, MPI_DOUBLE, MPI_SUM, MASTER_NODE, MPI_COMM_WORLD);
  MPI_Reduce(l_avg, l_avg_red, map_size, MPI_DOUBLE, MPI_SUM, MASTER_NODE, MPI_COMM_WORLD);
  MPI_Reduce(l_min, l_min_red, map_size, MPI_DOUBLE, MPI_MIN, MASTER_NODE, MPI_COMM_WORLD);
  MPI_Reduce(l_max, l_max_red, map_size, MPI_DOUBLE, MPI_MAX, MASTER_NODE, MPI_COMM_WORLD);

  /*--- The master rank will write the file ---*/

  if (rank == MASTER_NODE) {

    /*--- Take averages over all ranks on the master ---*/

    for (int i = 0; i < map_size; i++) {
      l_tot_red[i]   = l_tot_red[i]/(double)size;
      l_avg_red[i]   = l_avg_red[i]/(double)size;
      n_calls_red[i] = n_calls_red[i]/size;
    }

    /*--- Now write a CSV file with the processed results ---*/

    char cstr[200];
    ofstream Profile_File;
    strcpy (cstr, "gemm_profiling.csv");

    /*--- Prepare and open the file ---*/

    Profile_File.precision(15);
    Profile_File.open(cstr, ios::out);

    /*--- Create the CSV header ---*/

    Profile_File << "\"Function_Name\", \"N_Calls\", \"Avg_Total_Time\", \"Avg_Time\", \"Min_Time\", \"Max_Time\", \"M\", \"N\", \"K\"" << endl;

    /*--- Loop through the map and write the results to the file ---*/

    func_counter = 0;
    for (map<string,vector<int> >::iterator it=GEMM_Profile_Map.begin(); it!=GEMM_Profile_Map.end(); ++it) {

      Profile_File << scientific << it->first << ", " << n_calls_red[func_counter] << ", " << l_tot_red[func_counter] << ", " << l_avg_red[func_counter] << ", " << l_min_red[func_counter] << ", " << l_max_red[func_counter] << ", " << (int)GEMM_Profile_M[(it->second)[0]] << ", " << (int)GEMM_Profile_N[(it->second)[0]] << ", " << (int)GEMM_Profile_K[(it->second)[0]] << endl;
      func_counter++;
    }

    Profile_File.close();

  }

  delete [] l_min;
  delete [] l_max;
  delete [] l_avg;
  delete [] l_tot;
  delete [] n_calls;
  if (rank == MASTER_NODE) {
    delete [] l_min_red;
    delete [] l_max_red;
    delete [] l_avg_red;
    delete [] l_tot_red;
    delete [] n_calls_red;
  }

#endif

}

void CConfig::SetFreeStreamTurboNormal(su2double* turboNormal){

  FreeStreamTurboNormal[0] = turboNormal[0];
  FreeStreamTurboNormal[1] = turboNormal[1];
  FreeStreamTurboNormal[2] = 0.0;

}<|MERGE_RESOLUTION|>--- conflicted
+++ resolved
@@ -52,20 +52,11 @@
 
 
 CConfig::CConfig(char case_filename[MAX_STRING_SIZE], unsigned short val_software, unsigned short val_iZone, unsigned short val_nZone, unsigned short val_nDim, unsigned short verb_level) {
-<<<<<<< HEAD
-
-#ifdef HAVE_MPI
-  MPI_Comm_rank(MPI_COMM_WORLD, &rank);
-#else
-  rank = MASTER_NODE;
-#endif
-=======
   
   /*--- Store MPI rank and size ---*/ 
   
   rank = SU2_MPI::GetRank();
   size = SU2_MPI::GetSize();
->>>>>>> f5b0b3ab
 
   /*--- Initialize pointers to Null---*/
 
@@ -161,24 +152,8 @@
 }
 
 unsigned short CConfig::GetnZone(string val_mesh_filename, unsigned short val_format, CConfig *config) {
-<<<<<<< HEAD
 
   int nZone = 1; /* Default value if nothing is specified. */
-  int rank = MASTER_NODE;
-
-#ifdef HAVE_MPI
-  MPI_Comm_rank(MPI_COMM_WORLD, &rank);
-#endif
-=======
-  string text_line, Marker_Tag;
-  ifstream mesh_file;
-  short nZone = 1; // Default value
-  unsigned short iLine, nLine = 10;
-  char cstr[200];
-  string::size_type position;
-  
-  /*--- Search the mesh file for the 'NZONE' keyword. ---*/
->>>>>>> f5b0b3ab
 
   switch (val_format) {
     case SU2: {
@@ -189,22 +164,9 @@
 
       /*--- Check if the mesh file can be opened for reading. ---*/
       mesh_file.open(val_mesh_filename.c_str(), ios::in);
-      if (mesh_file.fail()) {
-<<<<<<< HEAD
-        if (rank == MASTER_NODE) {
-          cout << "There is no geometry file called " << val_mesh_filename << "." << endl;
-        }
-#ifndef HAVE_MPI
-        exit(EXIT_FAILURE);
-#else
-        MPI_Barrier(MPI_COMM_WORLD);
-        MPI_Abort(MPI_COMM_WORLD,1);
-        MPI_Finalize();
-#endif
-=======
-        SU2_MPI::Error(string("There is no geometry file called ") + string(cstr), CURRENT_FUNCTION);
->>>>>>> f5b0b3ab
-      }
+      if (mesh_file.fail())
+        SU2_MPI::Error(string("There is no geometry file called ") + val_mesh_filename,
+                              CURRENT_FUNCTION);
 
       /*--- Read the SU2 mesh file until the zone data is reached or
             when it can be decided that it is not present. ---*/
@@ -237,20 +199,9 @@
       int fn, nbases, file_type;
 
       /*--- Check whether the supplied file is truly a CGNS file. ---*/
-      if ( cg_is_cgns(val_mesh_filename.c_str(), &file_type) != CG_OK ) {
-        if (rank == MASTER_NODE) {
-          printf( "\n\n   !!! Error !!!\n" );
-          printf( " %s is not a CGNS file.\n", val_mesh_filename.c_str());
-          printf( " Now exiting...\n\n");
-        }
-#ifndef HAVE_MPI
-        exit(EXIT_FAILURE);
-#else
-        MPI_Barrier(MPI_COMM_WORLD);
-        MPI_Abort(MPI_COMM_WORLD,1);
-        MPI_Finalize();
-#endif
-      }
+      if ( cg_is_cgns(val_mesh_filename.c_str(), &file_type) != CG_OK )
+        SU2_MPI::Error(val_mesh_filename + string(" is not a CGNS file"),
+                       CURRENT_FUNCTION);
 
       /*--- Open the CGNS file for reading. The value of fn returned
             is the specific index number for this file and will be
@@ -264,20 +215,9 @@
       /*--- Check if there is more than one database. Throw an
             error if there is because this reader can currently
             only handle one database. ---*/
-      if ( nbases > 1 ) {
-        if (rank == MASTER_NODE) {
-          printf("\n\n   !!! Error !!!\n" );
-          printf("CGNS reader currently incapable of handling more than 1 database.");
-          printf("Now exiting...\n\n");
-        }
-#ifndef HAVE_MPI
-        exit(EXIT_FAILURE);
-#else
-        MPI_Barrier(MPI_COMM_WORLD);
-        MPI_Abort(MPI_COMM_WORLD,1);
-        MPI_Finalize();
-#endif
-      }
+      if ( nbases > 1 )
+        SU2_MPI::Error("CGNS reader currently incapable of handling more than 1 database.",
+                       CURRENT_FUNCTION);
 
       /*--- Determine the number of zones present in the first base.
             Note that the indexing starts at 1 in CGNS. Afterwards
@@ -292,7 +232,7 @@
 
   /*--- For harmonic balance integration, nZones = nTimeInstances. ---*/
   if (config->GetUnsteady_Simulation() == HARMONIC_BALANCE && (config->GetKind_SU2() != SU2_DEF)   ) {
-  	nZone = config->GetnTimeInstances();
+    nZone = config->GetnTimeInstances();
   }
 
   return (unsigned short) nZone;
@@ -301,11 +241,6 @@
 unsigned short CConfig::GetnDim(string val_mesh_filename, unsigned short val_format) {
 
   short nDim = 3;   /* Default value if nothing is specified. */
-  int rank = MASTER_NODE;
-
-#ifdef HAVE_MPI
-  MPI_Comm_rank(MPI_COMM_WORLD, &rank);
-#endif
 
   switch (val_format) {
     case SU2: {
@@ -316,47 +251,20 @@
 
       /*--- Check if the mesh file can be opened for reading. ---*/
       mesh_file.open(val_mesh_filename.c_str(), ios::in);
-      if (mesh_file.fail()) {
-        if (rank == MASTER_NODE) {
-          cout << "There is no geometry file called " << val_mesh_filename << "." << endl;
-        }
-#ifndef HAVE_MPI
-        exit(EXIT_FAILURE);
-#else
-        MPI_Barrier(MPI_COMM_WORLD);
-        MPI_Abort(MPI_COMM_WORLD,1);
-        MPI_Finalize();
-#endif
-      }
+      if (mesh_file.fail())
+        SU2_MPI::Error(string("There is no geometry file called ") + val_mesh_filename,
+                              CURRENT_FUNCTION);
 
       /*--- Read the SU2 mesh file until the dimension data is reached
             or when it can be decided that it is not present. ---*/
       while( getline (mesh_file, text_line) ) {
 
-<<<<<<< HEAD
         /*--- Search for the "NDIME" keyword to determine the number
               of dimensions.  ---*/
         if(text_line.find ("NDIME=",0) != string::npos) {
           text_line.erase (0,6); nDim = atoi(text_line.c_str());
           break;
         }
-=======
-    if ( cg_is_cgns(val_mesh_filename.c_str(), &file_type) != CG_OK ) {
-      SU2_MPI::Error(val_mesh_filename + string(" is not a CGNS file."),
-                     CURRENT_FUNCTION);
-    }
-
-    /*--- Open the CGNS file for reading. The value of fn returned
-       is the specific index number for this file and will be
-       repeatedly used in the function calls. ---*/
-
-    if (cg_open(val_mesh_filename.c_str(), CG_MODE_READ, &fn)) cg_error_exit();
-
-    /*--- Get the number of databases. This is the highest node
-       in the CGNS heirarchy. ---*/
-
-    if (cg_nbases(fn, &nbases)) cg_error_exit();
->>>>>>> f5b0b3ab
 
         /*--- If one of the keywords NELEM or NPOIN, NMARK is encountered,
               it can be assumed that the NZONE keyword is not present and
@@ -366,14 +274,8 @@
         if(text_line.find ("NMARK=",0) != string::npos) break;
       }
 
-<<<<<<< HEAD
       mesh_file.close();
       break;
-=======
-    if ( nbases > 1 ) {
-      SU2_MPI::Error("CGNS reader currently incapable of handling more than 1 database." ,
-                     CURRENT_FUNCTION);
->>>>>>> f5b0b3ab
     }
 
     case CGNS: {
@@ -386,20 +288,9 @@
       char basename[CGNS_STRING_SIZE];
 
       /*--- Check whether the supplied file is truly a CGNS file. ---*/
-      if ( cg_is_cgns(val_mesh_filename.c_str(), &file_type) != CG_OK ) {
-        if (rank == MASTER_NODE) {
-          printf( "\n\n   !!! Error !!!\n" );
-          printf( " %s is not a CGNS file.\n", val_mesh_filename.c_str());
-          printf( " Now exiting...\n\n");
-        }
-#ifndef HAVE_MPI
-        exit(EXIT_FAILURE);
-#else
-        MPI_Barrier(MPI_COMM_WORLD);
-        MPI_Abort(MPI_COMM_WORLD,1);
-        MPI_Finalize();
-#endif
-      }
+      if ( cg_is_cgns(val_mesh_filename.c_str(), &file_type) != CG_OK )
+        SU2_MPI::Error(val_mesh_filename + string(" is not a CGNS file."),
+                       CURRENT_FUNCTION);
 
       /*--- Open the CGNS file for reading. The value of fn returned
             is the specific index number for this file and will be
@@ -413,20 +304,9 @@
       /*--- Check if there is more than one database. Throw an
             error if there is because this reader can currently
             only handle one database. ---*/
-      if ( nbases > 1 ) {
-        if (rank == MASTER_NODE) {
-          printf("\n\n   !!! Error !!!\n" );
-          printf("CGNS reader currently incapable of handling more than 1 database.");
-          printf("Now exiting...\n\n");
-        }
-#ifndef HAVE_MPI
-        exit(EXIT_FAILURE);
-#else
-        MPI_Barrier(MPI_COMM_WORLD);
-        MPI_Abort(MPI_COMM_WORLD,1);
-        MPI_Finalize();
-#endif
-      }
+      if ( nbases > 1 )
+        SU2_MPI::Error("CGNS reader currently incapable of handling more than 1 database." ,
+                       CURRENT_FUNCTION);
 
       /*--- Read the database. Note that the indexing starts at 1.
             Afterwards close the file again. ---*/
@@ -2196,16 +2076,7 @@
   string text_line, option_name;
   ifstream case_file;
   vector<string> option_value;
-<<<<<<< HEAD
-  int rank = MASTER_NODE;
-
-#ifdef HAVE_MPI
-  MPI_Comm_rank(MPI_COMM_WORLD, &rank);
-#endif
-
-=======
   
->>>>>>> f5b0b3ab
   /*--- Read the configuration file ---*/
 
   case_file.open(case_filename, ios::in);
@@ -2304,16 +2175,7 @@
   string text_line, option_name;
   ifstream case_file;
   vector<string> option_value;
-<<<<<<< HEAD
-  int rank = MASTER_NODE;
-
-#ifdef HAVE_MPI
-  MPI_Comm_rank(MPI_COMM_WORLD, &rank);
-#endif
-
-=======
   
->>>>>>> f5b0b3ab
   /*--- Read the configuration file ---*/
 
   case_file.open(case_filename, ios::in);
@@ -2399,18 +2261,7 @@
   unsigned short iZone, iCFL, iMarker;
   bool ideal_gas       = (Kind_FluidModel == STANDARD_AIR || Kind_FluidModel == IDEAL_GAS );
   bool standard_air       = (Kind_FluidModel == STANDARD_AIR);
-<<<<<<< HEAD
-
-  int rank = MASTER_NODE;
-#ifdef HAVE_MPI
-  int size = SINGLE_NODE;
-  MPI_Comm_size(MPI_COMM_WORLD, &size);
-  MPI_Comm_rank(MPI_COMM_WORLD, &rank);
-#endif
-
-=======
   
->>>>>>> f5b0b3ab
 #ifndef HAVE_TECIO
   if (Output_FileFormat == TECPLOT_BINARY) {
     cout << "Tecplot binary file requested but SU2 was built without TecIO support." << "\n";
@@ -3453,14 +3304,9 @@
     /* If time accurate local time stepping is used, make sure that an unsteady
        CFL is specified. If not, terminate. */
     if (nLevels_TimeAccurateLTS != 1) {
-
-      if(Unst_CFL == 0.0) {
-        if (rank==MASTER_NODE) {
-          cout << "ERROR: Unsteady CFL not specified for time accurate "
-               << "local time stepping." << endl;
-          exit(EXIT_FAILURE);
-        }
-      }
+      if(Unst_CFL == 0.0)
+        SU2_MPI::Error("ERROR: Unsteady CFL not specified for time accurate local time stepping.",
+                       CURRENT_FUNCTION);
     }
 
     /* Determine the location of the ADER time DOFs, which are the Gauss-Legendre
@@ -4415,13 +4261,8 @@
           case SMAGORINSKY:  cout << "Smagorinsky " << endl; break;
           case WALE:         cout << "WALE"         << endl; break;
           default:
-            cout << endl << "Subgrid Scale model not specified." << endl;
-#ifndef HAVE_MPI
-            exit(EXIT_FAILURE);
-#else
-            MPI_Abort(MPI_COMM_WORLD,1);
-            MPI_Finalize();
-#endif
+            SU2_MPI::Error("Subgrid Scale model not specified.", CURRENT_FUNCTION);
+
         }
         break;
       case POISSON_EQUATION: cout << "Poisson equation." << endl; break;
@@ -5220,12 +5061,8 @@
               cout << "Convergence criteria of the linear solver: "<< Linear_Solver_Error <<"."<< endl;
               cout << "Max number of iterations: "<< Linear_Solver_Iter <<"."<< endl;
               break;
-<<<<<<< HEAD
             case FGMRES:
             case RESTARTED_FGMRES:
-=======
-            case FGMRES: case RESTARTED_FGMRES:
->>>>>>> f5b0b3ab
               cout << "FGMRES is used for solving the linear system." << endl;
               cout << "Convergence criteria of the linear solver: "<< Linear_Solver_Error <<"."<< endl;
               cout << "Max number of iterations: "<< Linear_Solver_Iter <<"."<< endl;
@@ -6026,14 +5863,8 @@
     if (Marker_CfgFile_TagBound[iMarker_CfgFile] == val_marker)
       return iMarker_CfgFile;
 
-<<<<<<< HEAD
-  cout <<"The configuration file doesn't have any definition for marker "<< val_marker <<"!!" << endl;
-  exit(EXIT_FAILURE);
-
-=======
   SU2_MPI::Error(string("The configuration file doesn't have any definition for marker ") + val_marker, CURRENT_FUNCTION);
   return 0;
->>>>>>> f5b0b3ab
 }
 
 string CConfig::GetMarker_CfgFile_TagBound(unsigned short val_marker) {
