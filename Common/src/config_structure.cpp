--- conflicted
+++ resolved
@@ -1217,14 +1217,6 @@
   /*!\brief CONV_NUM_METHOD_ADJTURB\n DESCRIPTION: Convective numerical method for the adjoint/turbulent problem \ingroup Config*/
   addConvectOption("CONV_NUM_METHOD_ADJTURB", Kind_ConvNumScheme_AdjTurb, Kind_Centered_AdjTurb, Kind_Upwind_AdjTurb);
 
-<<<<<<< HEAD
-  /* DESCRIPTION: Viscous limiter mean flow equations */
-  addBoolOption("VISCOUS_LIMITER_FLOW", Viscous_Limiter_Flow, false);
-  /* DESCRIPTION: Viscous limiter turbulent equations */
-  addBoolOption("VISCOUS_LIMITER_TURB", Viscous_Limiter_Turb, false);
-
-=======
->>>>>>> 74d3819e
   /*!\par CONFIG_CATEGORY: Adjoint and Gradient \ingroup Config*/
   /*--- Options related to the adjoint and gradient ---*/
 
