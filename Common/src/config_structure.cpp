--- conflicted
+++ resolved
@@ -2113,7 +2113,6 @@
   }
   else { FSI_Problem = false; }
 
-<<<<<<< HEAD
   /*--- If CHT, set the solver for each zone.
    *--- ZONE_0 is the zone of the fluid.
    *--- All the other zones are structure.
@@ -2128,10 +2127,7 @@
   }
   else { CHT_Problem = false; }
 
-  if ((rank==MASTER_NODE) && ContinuousAdjoint && (Ref_NonDim == DIMENSIONAL) && (Kind_SU2 == SU2_CFD)) {
-=======
   if ((rank == MASTER_NODE) && ContinuousAdjoint && (Ref_NonDim == DIMENSIONAL) && (Kind_SU2 == SU2_CFD)) {
->>>>>>> 72293c7c
     cout << "WARNING: The adjoint solver should use a non-dimensional flow solution." << endl;
   }
   if ((rank == MASTER_NODE) && ContinuousAdjoint && (Kind_OneD == ONED_MFLUX) && (Kind_SU2 == SU2_CFD)) {
