/*!
 * \file config_structure.cpp
 * \brief Main file for managing the config file
 * \author F. Palacios, T. Economon, B. Tracey, H. Kline
 * \version 6.2.0 "Falcon"
 *
 * The current SU2 release has been coordinated by the
 * SU2 International Developers Society <www.su2devsociety.org>
 * with selected contributions from the open-source community.
 *
 * The main research teams contributing to the current release are:
 *  - Prof. Juan J. Alonso's group at Stanford University.
 *  - Prof. Piero Colonna's group at Delft University of Technology.
 *  - Prof. Nicolas R. Gauger's group at Kaiserslautern University of Technology.
 *  - Prof. Alberto Guardone's group at Polytechnic University of Milan.
 *  - Prof. Rafael Palacios' group at Imperial College London.
 *  - Prof. Vincent Terrapon's group at the University of Liege.
 *  - Prof. Edwin van der Weide's group at the University of Twente.
 *  - Lab. of New Concepts in Aeronautics at Tech. Institute of Aeronautics.
 *
 * Copyright 2012-2019, Francisco D. Palacios, Thomas D. Economon,
 *                      Tim Albring, and the SU2 contributors.
 *
 * SU2 is free software; you can redistribute it and/or
 * modify it under the terms of the GNU Lesser General Public
 * License as published by the Free Software Foundation; either
 * version 2.1 of the License, or (at your option) any later version.
 *
 * SU2 is distributed in the hope that it will be useful,
 * but WITHOUT ANY WARRANTY; without even the implied warranty of
 * MERCHANTABILITY or FITNESS FOR A PARTICULAR PURPOSE. See the GNU
 * Lesser General Public License for more details.
 *
 * You should have received a copy of the GNU Lesser General Public
 * License along with SU2. If not, see <http://www.gnu.org/licenses/>.
 */

#include "../include/config_structure.hpp"
#include "../include/fem_gauss_jacobi_quadrature.hpp"
#include "../include/fem_geometry_structure.hpp"

#ifdef PROFILE
#ifdef HAVE_MKL
#include "mkl.h"
#endif
#endif

vector<string> Profile_Function_tp;       /*!< \brief Vector of string names for profiled functions. */
vector<double> Profile_Time_tp;           /*!< \brief Vector of elapsed time for profiled functions. */
vector<double> Profile_ID_tp;             /*!< \brief Vector of group ID number for profiled functions. */
map<string, vector<int> > Profile_Map_tp; /*!< \brief Map containing the final results for profiled functions. */

map<CLong3T, int> GEMM_Profile_MNK;       /*!< \brief Map, which maps the GEMM size to the index where
                                                      the data for this GEMM is stored in several vectors. */
vector<long>   GEMM_Profile_NCalls;       /*!< \brief Vector, which stores the number of calls to this
                                                      GEMM size. */
vector<double> GEMM_Profile_TotTime;      /*!< \brief Total time spent for this GEMM size. */
vector<double> GEMM_Profile_MinTime;      /*!< \brief Minimum time spent for this GEMM size. */
vector<double> GEMM_Profile_MaxTime;      /*!< \brief Maximum time spent for this GEMM size. */

//#pragma omp threadprivate(Profile_Function_tp, Profile_Time_tp, Profile_ID_tp, Profile_Map_tp)

#include "../include/ad_structure.hpp"
#include "../include/toolboxes/printing_toolbox.hpp"

CConfig::CConfig(char case_filename[MAX_STRING_SIZE], unsigned short val_software, unsigned short val_nZone, bool verb_high) {
  
  base_config = true;
  
  /*--- Store MPI rank and size ---*/ 
  
  rank = SU2_MPI::GetRank();
  size = SU2_MPI::GetSize();
  
  iZone = val_nZone;
  nZone = val_nZone;

  /*--- Initialize pointers to Null---*/

  SetPointersNull();

  /*--- Reading config options  ---*/

  SetConfig_Options();

  /*--- Parsing the config file  ---*/

  SetConfig_Parsing(case_filename);
  
  /*--- Set the default values for all of the options that weren't set ---*/
      
  SetDefault();

  /*--- Configuration file postprocessing ---*/

  SetPostprocessing(val_software, iZone, 0);

  /*--- Configuration file boundaries/markers setting ---*/

  SetMarkers(val_software);

  /*--- Configuration file output ---*/

  if ((rank == MASTER_NODE) && verb_high)
    SetOutput(val_software, iZone);

}

CConfig::CConfig(CConfig* config, char case_filename[MAX_STRING_SIZE], unsigned short val_software, unsigned short val_iZone, unsigned short val_nZone, bool verb_high) {
  
  unsigned short val_nDim;
  
  base_config = false;
  
  /*--- Store MPI rank and size ---*/ 
  
  rank = SU2_MPI::GetRank();
  size = SU2_MPI::GetSize();

  iZone = val_iZone;
  nZone = val_nZone;
  
  /*--- Initialize pointers to Null---*/

  SetPointersNull();

  /*--- Reading config options  ---*/

  SetConfig_Options();

  /*--- Parsing the config file  ---*/

  SetConfig_Parsing(case_filename);
  
  /*--- Set default options from base config ---*/
  
  SetDefaultFromConfig(config);
  
  /*--- Set the default values for all of the options that weren't set ---*/
      
  SetDefault();
  
  /*--- Get the dimension --- */
  
  val_nDim = GetnDim(Mesh_FileName, Mesh_FileFormat);

  /*--- Configuration file postprocessing ---*/

  SetPostprocessing(val_software, val_iZone, val_nDim);

  /*--- Configuration file boundaries/markers setting ---*/

  SetMarkers(val_software);

  /*--- Configuration file output ---*/

  if ((rank == MASTER_NODE) && verb_high)
    SetOutput(val_software, val_iZone);

}

CConfig::CConfig(char case_filename[MAX_STRING_SIZE], unsigned short val_software) {

  base_config = true;
  
  nZone = 1;
  iZone = 0;

  /*--- Store MPI rank and size ---*/ 

  rank = SU2_MPI::GetRank();
  size = SU2_MPI::GetSize();
  
  /*--- Initialize pointers to Null---*/

  SetPointersNull();

  /*--- Reading config options  ---*/

  SetConfig_Options();

  /*--- Parsing the config file  ---*/

  SetConfig_Parsing(case_filename);
  
  /*--- Set the default values for all of the options that weren't set ---*/
      
  SetDefault();
  
  /*--- Set number of zones --- */
  
  SetnZone();

  /*--- Configuration file postprocessing ---*/

  SetPostprocessing(val_software, 0, 1);

  /*--- Configuration file boundaries/markers setting ---*/

  SetMarkers(val_software);

  /*--- Print the header --- */
  
  SetHeader(val_software);

}

CConfig::CConfig(char case_filename[MAX_STRING_SIZE], CConfig *config) {

  base_config = true;
  
  /*--- Store MPI rank and size ---*/ 
  
  rank = SU2_MPI::GetRank();
  size = SU2_MPI::GetSize();
  
  bool runtime_file = false;

  /*--- Initialize pointers to Null---*/

  SetPointersNull();

  /*--- Reading config options  ---*/

  SetRunTime_Options();

  /*--- Parsing the config file  ---*/

  runtime_file = SetRunTime_Parsing(case_filename);
  
  /*--- Set the default values for all of the options that weren't set ---*/
      
  SetDefault();

  /*--- Update original config file ---*/

  if (runtime_file) {
    if (all_options.find("TIME_ITER") == all_options.end())
      config->SetnTime_Iter(nTimeIter);
    if (all_options.find("CFL_NUMBER") == all_options.end())
      config->SetCFL(MESH_0, CFLFineGrid);
  }
}

SU2_MPI::Comm CConfig::GetMPICommunicator() {

  return SU2_Communicator;

}

void CConfig::SetMPICommunicator(SU2_MPI::Comm Communicator) {

  SU2_Communicator = Communicator;

}

unsigned short CConfig::GetnZone(string val_mesh_filename, unsigned short val_format) {

  int nZone = 1; /* Default value if nothing is specified. */

  switch (val_format) {
    case SU2: {

      /*--- Local variables for reading the SU2 file. ---*/
      string text_line;
      ifstream mesh_file;

      /*--- Check if the mesh file can be opened for reading. ---*/
      mesh_file.open(val_mesh_filename.c_str(), ios::in);
      if (mesh_file.fail())
        SU2_MPI::Error(string("There is no geometry file called ") + val_mesh_filename,
                              CURRENT_FUNCTION);

      /*--- Read the SU2 mesh file until the zone data is reached or
            when it can be decided that it is not present. ---*/
      while( getline (mesh_file, text_line) ) {

        /*--- Search for the "NZONE" keyword to see if there are multiple Zones ---*/
        if(text_line.find ("NZONE=",0) != string::npos) {
          text_line.erase (0,6); nZone = atoi(text_line.c_str());
          break;
        }

        /*--- If one of the keywords IZONE, NELEM or NPOIN, NMARK is encountered,
              it can be assumed that the NZONE keyword is not present and the loop
              can be terminated. ---*/
        if(text_line.find ("IZONE=",0) != string::npos) break;
        if(text_line.find ("NELEM=",0) != string::npos) break;
        if(text_line.find ("NPOIN=",0) != string::npos) break;
        if(text_line.find ("NMARK=",0) != string::npos) break;
      }

      mesh_file.close();
      break;
      
    }
      
    case CGNS_GRID: {
      
#ifdef HAVE_CGNS
      
      /*--- Local variables which are needed when calling the CGNS mid-level API. ---*/
      
      int fn, nbases = 0, nzones = 0, file_type;
      int cell_dim = 0, phys_dim = 0;
      char basename[CGNS_STRING_SIZE];
      
      /*--- Check whether the supplied file is truly a CGNS file. ---*/
      
      if ( cg_is_cgns(val_mesh_filename.c_str(), &file_type) != CG_OK ) {
        SU2_MPI::Error(val_mesh_filename +
                       string(" was not found or is not a properly formatted CGNS file.\n") +
                       string("Note that SU2 expects unstructured CGNS files in ADF data format."),
                       CURRENT_FUNCTION);
      }
      
      /*--- Open the CGNS file for reading. The value of fn returned
       is the specific index number for this file and will be
       repeatedly used in the function calls. ---*/
      
      if (cg_open(val_mesh_filename.c_str(), CG_MODE_READ, &fn)) cg_error_exit();
      
      /*--- Get the number of databases. This is the highest node
       in the CGNS heirarchy. ---*/
      
      if (cg_nbases(fn, &nbases)) cg_error_exit();
      
      /*--- Check if there is more than one database. Throw an
       error if there is because this reader can currently
       only handle one database. ---*/
      
      if ( nbases > 1 ) {
        SU2_MPI::Error("CGNS reader currently incapable of handling more than 1 database." ,
                       CURRENT_FUNCTION);
      }
      
      /*--- Read the databases. Note that the indexing starts at 1. ---*/
      
      for ( int i = 1; i <= nbases; i++ ) {
        
        if (cg_base_read(fn, i, basename, &cell_dim, &phys_dim)) cg_error_exit();
        
        /*--- Get the number of zones for this base. ---*/
        
        if (cg_nzones(fn, i, &nzones)) cg_error_exit();
        
      }

      /*--- Close the CGNS file. ---*/

      if ( cg_close(fn) ) cg_error_exit();
      
      /*--- Set the number of zones as read from the CGNS file ---*/
      
      nZone = nzones;
      
#else
      SU2_MPI::Error(string(" SU2 built without CGNS support. \n") +
                     string(" To use CGNS, build SU2 accordingly."),
                     CURRENT_FUNCTION);
#endif
      
      break;
    }
    case RECTANGLE: {
      nZone = 1;
      break;
    }
    case BOX: {
      nZone = 1;
      break;
    }
  }

  return (unsigned short) nZone;
  
}

unsigned short CConfig::GetnDim(string val_mesh_filename, unsigned short val_format) {

  short nDim = -1;

  switch (val_format) {
    case SU2: {

      /*--- Local variables for reading the SU2 file. ---*/
      string text_line;
      ifstream mesh_file;

      /*--- Open grid file ---*/
      mesh_file.open(val_mesh_filename.c_str(), ios::in);
      if (mesh_file.fail()) {
        SU2_MPI::Error(string("The SU2 mesh file named ") + val_mesh_filename + string(" was not found."), CURRENT_FUNCTION);
      }

      /*--- Read the SU2 mesh file until the dimension data is reached
            or when it can be decided that it is not present. ---*/
      while( getline (mesh_file, text_line) ) {

        /*--- Search for the "NDIME" keyword to determine the number
              of dimensions.  ---*/
        if(text_line.find ("NDIME=",0) != string::npos) {
          text_line.erase (0,6); nDim = atoi(text_line.c_str());
          break;
        }

        /*--- If one of the keywords NELEM or NPOIN, NMARK is encountered,
              it can be assumed that the NZONE keyword is not present and
              the loop can be terminated. ---*/
        if(text_line.find ("NELEM=",0) != string::npos) break;
        if(text_line.find ("NPOIN=",0) != string::npos) break;
        if(text_line.find ("NMARK=",0) != string::npos) break;
      }

      mesh_file.close();

      /*--- Throw an error if the dimension was not found. ---*/
      if (nDim == -1) {
        SU2_MPI::Error(val_mesh_filename + string(" is not an SU2 mesh file or has the wrong format \n ('NDIME=' not found). Please check."),
                       CURRENT_FUNCTION);
      }

      break;
    }

    case CGNS_GRID: {

#ifdef HAVE_CGNS

      /*--- Local variables which are needed when calling the CGNS mid-level API. ---*/
      int fn, nbases, file_type;
      int cell_dim, phys_dim;
      char basename[CGNS_STRING_SIZE];

      /*--- Check whether the supplied file is truly a CGNS file. ---*/
      if ( cg_is_cgns(val_mesh_filename.c_str(), &file_type) != CG_OK ) {
        SU2_MPI::Error(val_mesh_filename +
                       string(" was not found or is not a properly formatted CGNS file.\n") +
                       string("Note that SU2 expects unstructured CGNS files in ADF data format."),
                       CURRENT_FUNCTION);
      }

      /*--- Open the CGNS file for reading. The value of fn returned
            is the specific index number for this file and will be
            repeatedly used in the function calls. ---*/
      if (cg_open(val_mesh_filename.c_str(), CG_MODE_READ, &fn) != CG_OK) cg_error_exit();

      /*--- Get the number of databases. This is the highest node
            in the CGNS heirarchy. ---*/
      if (cg_nbases(fn, &nbases) != CG_OK) cg_error_exit();

      /*--- Check if there is more than one database. Throw an
            error if there is because this reader can currently
            only handle one database. ---*/
      if ( nbases > 1 )
        SU2_MPI::Error("CGNS reader currently incapable of handling more than 1 database." ,
                       CURRENT_FUNCTION);

      /*--- Read the database. Note that the indexing starts at 1.
            Afterwards close the file again. ---*/
      if (cg_base_read(fn, 1, basename, &cell_dim, &phys_dim) != CG_OK) cg_error_exit();
      if (cg_close(fn) != CG_OK) cg_error_exit();

      /*--- Set the problem dimension as read from the CGNS file ---*/
      nDim = cell_dim;
      
#else
      SU2_MPI::Error(string(" SU2 built without CGNS support. \n") +
                     string(" To use CGNS, build SU2 accordingly."),
                     CURRENT_FUNCTION);
#endif
      
      break;
    }
    case RECTANGLE: {
      nDim = 2;
      break;
    }
    case BOX: {
      nDim = 3;
      break;
    }
  }

  /*--- After reading the mesh, assert that the dimension is equal to 2 or 3. ---*/
  assert((nDim == 2) || (nDim == 3));

  return (unsigned short) nDim;
}

void CConfig::SetPointersNull(void) {
  
  Marker_CfgFile_GeoEval      = NULL;   Marker_All_GeoEval       = NULL;
  Marker_CfgFile_Monitoring   = NULL;   Marker_All_Monitoring    = NULL;
  Marker_CfgFile_Designing    = NULL;   Marker_All_Designing     = NULL;
  Marker_CfgFile_Plotting     = NULL;   Marker_All_Plotting      = NULL;
  Marker_CfgFile_Analyze      = NULL;   Marker_All_Analyze       = NULL;
  Marker_CfgFile_DV           = NULL;   Marker_All_DV            = NULL;
  Marker_CfgFile_Moving       = NULL;   Marker_All_Moving        = NULL;
  Marker_CfgFile_PerBound     = NULL;   Marker_All_PerBound      = NULL;    Marker_PerBound   = NULL;
  Marker_CfgFile_Turbomachinery = NULL; Marker_All_Turbomachinery = NULL;
  Marker_CfgFile_TurbomachineryFlag = NULL; Marker_All_TurbomachineryFlag = NULL;
  Marker_CfgFile_MixingPlaneInterface = NULL; Marker_All_MixingPlaneInterface = NULL;
  Marker_CfgFile_ZoneInterface = NULL;
  Marker_CfgFile_Deform_Mesh   = NULL;  Marker_All_Deform_Mesh   = NULL;
  Marker_CfgFile_Fluid_Load    = NULL;  Marker_All_Fluid_Load    = NULL;

  Marker_CfgFile_Turbomachinery       = NULL; Marker_All_Turbomachinery       = NULL;
  Marker_CfgFile_TurbomachineryFlag   = NULL; Marker_All_TurbomachineryFlag   = NULL;
  Marker_CfgFile_MixingPlaneInterface = NULL; Marker_All_MixingPlaneInterface = NULL;

  Marker_CfgFile_PyCustom     = NULL;   Marker_All_PyCustom      = NULL;
  
  Marker_DV                   = NULL;   Marker_Moving            = NULL;    Marker_Monitoring = NULL;
  Marker_Designing            = NULL;   Marker_GeoEval           = NULL;    Marker_Plotting   = NULL;
  Marker_Analyze              = NULL;   Marker_PyCustom          = NULL;    Marker_WallFunctions        = NULL;
  Marker_CfgFile_KindBC       = NULL;   Marker_All_KindBC        = NULL;

  Kind_WallFunctions       = NULL;
  IntInfo_WallFunctions    = NULL;
  DoubleInfo_WallFunctions = NULL;
  
  Config_Filenames = NULL;

  /*--- Marker Pointers ---*/

  Marker_Euler                = NULL;    Marker_FarField         = NULL;    Marker_Custom         = NULL;
  Marker_SymWall              = NULL;    Marker_PerBound       = NULL;
  Marker_PerDonor             = NULL;    Marker_NearFieldBound   = NULL;
  Marker_Deform_Mesh          = NULL;    Marker_Fluid_Load       = NULL;
  Marker_Dirichlet            = NULL;    Marker_Inlet            = NULL;    
  Marker_Supersonic_Inlet     = NULL;    Marker_Outlet           = NULL;
  Marker_Isothermal           = NULL;    Marker_HeatFlux         = NULL;    Marker_EngineInflow   = NULL;
  Marker_Supersonic_Outlet    = NULL;    Marker_Load             = NULL;    Marker_Disp_Dir       = NULL;
  Marker_EngineExhaust        = NULL;    Marker_Displacement     = NULL;    Marker_Load           = NULL;
  Marker_Load_Dir             = NULL;    Marker_Load_Sine        = NULL;    Marker_Clamped        = NULL;
  Marker_FlowLoad             = NULL;    Marker_Neumann          = NULL;    Marker_Internal       = NULL;
  Marker_All_TagBound         = NULL;    Marker_CfgFile_TagBound = NULL;    Marker_All_KindBC     = NULL;
  Marker_CfgFile_KindBC       = NULL;    Marker_All_SendRecv     = NULL;    Marker_All_PerBound   = NULL;
  Marker_ZoneInterface        = NULL;    Marker_All_ZoneInterface= NULL;    Marker_Riemann        = NULL;
  Marker_Fluid_InterfaceBound = NULL;    Marker_CHTInterface     = NULL;    Marker_Damper           = NULL;

  
    /*--- Boundary Condition settings ---*/

  Dirichlet_Value = NULL;    Isothermal_Temperature = NULL;
  Heat_Flux       = NULL;    Displ_Value            = NULL;    Load_Value = NULL;
  FlowLoad_Value  = NULL;    Damper_Constant        = NULL;
  
  /*--- Inlet Outlet Boundary Condition settings ---*/

  Inlet_Ttotal    = NULL;    Inlet_Ptotal      = NULL;
  Inlet_FlowDir   = NULL;    Inlet_Temperature = NULL;    Inlet_Pressure = NULL;
  Inlet_Velocity  = NULL;
  Outlet_Pressure = NULL;
  
  /*--- Engine Boundary Condition settings ---*/
  
  Inflow_Pressure      = NULL;    Inflow_MassFlow    = NULL;    Inflow_ReverseMassFlow  = NULL;
  Inflow_TotalPressure = NULL;    Inflow_Temperature = NULL;    Inflow_TotalTemperature = NULL;
  Inflow_RamDrag       = NULL;    Inflow_Force       = NULL;    Inflow_Power            = NULL;
  Inflow_Mach          = NULL;
  
  Exhaust_Pressure        = NULL;   Exhaust_Temperature        = NULL;    Exhaust_MassFlow = NULL;
  Exhaust_TotalPressure   = NULL;   Exhaust_TotalTemperature   = NULL;
  Exhaust_GrossThrust     = NULL;   Exhaust_Force              = NULL;
  Exhaust_Power           = NULL;   Exhaust_Temperature_Target = NULL;
  Exhaust_Pressure_Target = NULL;
  
  Engine_Mach  = NULL;    Engine_Force        = NULL;
  Engine_Power = NULL;    Engine_NetThrust    = NULL;    Engine_GrossThrust = NULL;
  Engine_Area  = NULL;    EngineInflow_Target = NULL;
  
  Dirichlet_Value           = NULL;     Exhaust_Temperature_Target  = NULL;     Exhaust_Temperature   = NULL;
  Exhaust_Pressure_Target   = NULL;     Inlet_Ttotal                = NULL;     Inlet_Ptotal          = NULL;
  Inlet_FlowDir             = NULL;     Inlet_Temperature           = NULL;     Inlet_Pressure        = NULL;
  Inlet_Velocity            = NULL;     Inflow_Mach                 = NULL;     Inflow_Pressure       = NULL;
  Exhaust_Pressure          = NULL;     Outlet_Pressure             = NULL;     Isothermal_Temperature= NULL;
  Heat_Flux                 = NULL;     Displ_Value                 = NULL;     Load_Value            = NULL;
  FlowLoad_Value            = NULL;

  ElasticityMod             = NULL;     PoissonRatio                = NULL;     MaterialDensity       = NULL;

  Load_Dir = NULL;	          Load_Dir_Value = NULL;          Load_Dir_Multiplier = NULL;
  Disp_Dir = NULL;            Disp_Dir_Value = NULL;          Disp_Dir_Multiplier = NULL;
  Load_Sine_Dir = NULL;	      Load_Sine_Amplitude = NULL;     Load_Sine_Frequency = NULL;
  Electric_Field_Mod = NULL;  Electric_Field_Dir = NULL;      RefNode_Displacement = NULL;

  Electric_Constant = NULL;

  /*--- Actuator Disk Boundary Condition settings ---*/
  
  ActDiskInlet_Pressure         = NULL;    ActDiskInlet_TotalPressure = NULL;    ActDiskInlet_Temperature = NULL;
  ActDiskInlet_TotalTemperature = NULL;    ActDiskInlet_MassFlow      = NULL;    ActDiskInlet_RamDrag     = NULL;
  ActDiskInlet_Force            = NULL;    ActDiskInlet_Power         = NULL;

  ActDiskOutlet_Pressure      = NULL;
  ActDiskOutlet_TotalPressure = NULL;   ActDiskOutlet_GrossThrust = NULL;  ActDiskOutlet_Force            = NULL;
  ActDiskOutlet_Power         = NULL;   ActDiskOutlet_Temperature = NULL;  ActDiskOutlet_TotalTemperature = NULL;
  ActDiskOutlet_MassFlow      = NULL;
  
  ActDisk_DeltaPress      = NULL;    ActDisk_DeltaTemp      = NULL;
  ActDisk_TotalPressRatio = NULL;    ActDisk_TotalTempRatio = NULL;    ActDisk_StaticPressRatio = NULL;
  ActDisk_StaticTempRatio = NULL;    ActDisk_NetThrust      = NULL;    ActDisk_GrossThrust      = NULL;
  ActDisk_Power           = NULL;    ActDisk_MassFlow       = NULL;    ActDisk_Area             = NULL;
  ActDisk_ReverseMassFlow = NULL;    Surface_MassFlow        = NULL;   Surface_Mach             = NULL;
  Surface_Temperature      = NULL;   Surface_Pressure         = NULL;  Surface_Density          = NULL;   Surface_Enthalpy          = NULL;
  Surface_NormalVelocity   = NULL;   Surface_TotalTemperature = NULL;  Surface_TotalPressure    = NULL;   Surface_PressureDrop    = NULL;
  Surface_DC60             = NULL;    Surface_IDC = NULL;

  Outlet_MassFlow      = NULL;       Outlet_Density      = NULL;      Outlet_Area     = NULL;

  Surface_Uniformity = NULL; Surface_SecondaryStrength = NULL; Surface_SecondOverUniform = NULL;
  Surface_MomentumDistortion = NULL;

  Surface_IDC_Mach        = NULL;    Surface_IDR            = NULL;    ActDisk_Mach             = NULL;
  ActDisk_Force           = NULL;    ActDisk_BCThrust       = NULL;    ActDisk_BCThrust_Old     = NULL;
  
  /*--- Miscellaneous/unsorted ---*/

  Aeroelastic_plunge  = NULL;
  Aeroelastic_pitch   = NULL;
  MassFrac_FreeStream = NULL;
  Velocity_FreeStream = NULL;
  Inc_Velocity_Init   = NULL;

  RefOriginMoment     = NULL;
  CFL_AdaptParam      = NULL;            
  CFL                 = NULL;
  HTP_Axis = NULL;
  PlaneTag            = NULL;
  Kappa_Flow          = NULL;    
  Kappa_AdjFlow       = NULL;
  Kappa_Heat          = NULL;
  Stations_Bounds     = NULL;
  ParamDV             = NULL;     
  DV_Value            = NULL;    
  Design_Variable     = NULL;

  Hold_GridFixed_Coord      = NULL;
  SubsonicEngine_Cyl        = NULL;
  EA_IntLimit               = NULL;
  TimeDOFsADER_DG           = NULL;
  TimeIntegrationADER_DG    = NULL;
  WeightsIntegrationADER_DG = NULL;
  RK_Alpha_Step             = NULL;
  MG_CorrecSmooth           = NULL;
  MG_PreSmooth              = NULL;
  MG_PostSmooth             = NULL;
  Int_Coeffs                = NULL;

  Kind_Inc_Inlet = NULL;
  Kind_Inc_Outlet = NULL;
  
  Kind_ObjFunc   = NULL;

  Weight_ObjFunc = NULL;

  /*--- Moving mesh pointers ---*/
  
  nKind_SurfaceMovement = 0;
  Kind_SurfaceMovement = NULL;
  LocationStations   = NULL;
  Motion_Origin     = NULL;   
  Translation_Rate       = NULL;  
  Rotation_Rate     = NULL;   
  Pitching_Omega    = NULL;   
  Pitching_Ampl     = NULL;    
  Pitching_Phase    = NULL;    
  Plunging_Omega    = NULL;   
  Plunging_Ampl     = NULL; 
  MarkerMotion_Origin     = NULL;   
  MarkerTranslation_Rate       = NULL;  
  MarkerRotation_Rate     = NULL;   
  MarkerPitching_Omega    = NULL;   
  MarkerPitching_Ampl     = NULL;    
  MarkerPitching_Phase    = NULL;    
  MarkerPlunging_Omega    = NULL;   
  MarkerPlunging_Ampl     = NULL;    
  RefOriginMoment_X   = NULL;    RefOriginMoment_Y   = NULL;    RefOriginMoment_Z   = NULL;
  MoveMotion_Origin   = NULL;

  /*--- Periodic BC pointers. ---*/
  
  Periodic_Translate  = NULL;    Periodic_Rotation   = NULL;    Periodic_Center     = NULL;
  Periodic_Translation= NULL;    Periodic_RotAngles  = NULL;    Periodic_RotCenter  = NULL;

  /* Harmonic Balance Frequency pointer */
  
  Omega_HB = NULL;
    
  /*--- Initialize some default arrays to NULL. ---*/
  
  default_vel_inf            = NULL;
  default_ffd_axis           = NULL;
  default_eng_cyl            = NULL;
  default_eng_val            = NULL;
  default_cfl_adapt          = NULL;
  default_jst_coeff          = NULL;
  default_ffd_coeff          = NULL;
  default_mixedout_coeff     = NULL;
  default_extrarelfac        = NULL;
  default_rampRotFrame_coeff = NULL;
  default_rampOutPres_coeff  = NULL;
  default_jst_adj_coeff      = NULL;
  default_ad_coeff_heat      = NULL;
  default_obj_coeff          = NULL;
  default_geo_loc            = NULL;
  default_distortion         = NULL;
  default_ea_lim             = NULL;
  default_grid_fix           = NULL;
  default_inc_crit           = NULL;
  default_htp_axis           = NULL;
  default_body_force         = NULL;
  default_sineload_coeff     = NULL;
  default_nacelle_location   = NULL;
  default_wrt_freq           = NULL;
  
  default_cp_polycoeffs = NULL;
  default_mu_polycoeffs = NULL;
  default_kt_polycoeffs = NULL;
  CpPolyCoefficientsND  = NULL;
  MuPolyCoefficientsND  = NULL;
  KtPolyCoefficientsND  = NULL;
  
  Riemann_FlowDir       = NULL;
  Giles_FlowDir         = NULL;
  CoordFFDBox           = NULL;
  DegreeFFDBox          = NULL;
  FFDTag                = NULL;
  nDV_Value             = NULL;
  TagFFDBox             = NULL;
 
  Kind_Data_Riemann        = NULL;
  Riemann_Var1             = NULL;
  Riemann_Var2             = NULL;
  Kind_Data_Giles          = NULL;
  Giles_Var1               = NULL;
  Giles_Var2               = NULL;
  RelaxFactorAverage       = NULL;
  RelaxFactorFourier       = NULL;
  nSpan_iZones             = NULL;
  ExtraRelFacGiles         = NULL;
  Mixedout_Coeff           = NULL;
  RampRotatingFrame_Coeff  = NULL;
  RampOutletPressure_Coeff = NULL;
  Kind_TurboMachinery      = NULL;
  SineLoad_Coeff           = NULL;

  Marker_MixingPlaneInterface  = NULL;
  Marker_TurboBoundIn          = NULL;
  Marker_TurboBoundOut         = NULL;
  Marker_Giles                 = NULL;
  Marker_Shroud                = NULL;

  nBlades                      = NULL;
  FreeStreamTurboNormal        = NULL;

  ConvHistFile                 = NULL;

  top_optim_kernels       = NULL;
  top_optim_kernel_params = NULL;
  top_optim_filter_radius = NULL;
  
  ScreenOutput = NULL;
  HistoryOutput = NULL;
  VolumeOutput = NULL;
  VolumeOutputFiles = NULL;

  /*--- Variable initialization ---*/
  
  TimeIter    = 0;
  InnerIter    = 0;
  nIntCoeffs = 0;
  OuterIter  = 0;
  
  AoA_Offset = 0;
  AoS_Offset = 0;

  nMarker_PerBound = 0;
  nPeriodic_Index  = 0;

  Aeroelastic_Simulation = false;

  nSpanMaxAllZones = 1;

  Wrt_InletFile = false;
 
  Restart_Bandwidth_Agg = 0.0;
  
  Mesh_Box_Size = NULL;
 
}

void CConfig::SetRunTime_Options(void) {
  
  /* DESCRIPTION: Number of external iterations */
  
  addUnsignedLongOption("TIME_ITER", nTimeIter, 999999);
 
  /* DESCRIPTION: CFL Number */
  
  addDoubleOption("CFL_NUMBER", CFLFineGrid, 10);

}

void CConfig::SetConfig_Options() {
  

  /*--- Allocate some default arrays needed for lists of doubles. ---*/
  
  default_vel_inf            = new su2double[3];
  default_ffd_axis           = new su2double[3];
  default_eng_cyl            = new su2double[7];
  default_eng_val            = new su2double[5];
  default_cfl_adapt          = new su2double[4];
  default_jst_coeff          = new su2double[2];
  default_ffd_coeff          = new su2double[3];
  default_mixedout_coeff     = new su2double[3];
  default_extrarelfac        = new su2double[2];
  default_rampRotFrame_coeff = new su2double[3];
  default_rampOutPres_coeff  = new su2double[3];
  default_jst_adj_coeff      = new su2double[2];
  default_ad_coeff_heat      = new su2double[2];
  default_obj_coeff          = new su2double[5];
  default_geo_loc            = new su2double[2];
  default_distortion         = new su2double[2];
  default_ea_lim             = new su2double[3];
  default_grid_fix           = new su2double[6];
  default_inc_crit           = new su2double[3];
  default_htp_axis           = new su2double[2];
  default_body_force         = new su2double[3];
  default_sineload_coeff     = new su2double[3];
  default_nacelle_location   = new su2double[5];
  default_wrt_freq             = new su2double[3];
  
  /*--- All temperature polynomial fits for the fluid models currently
   assume a quartic form (5 coefficients). For example,
   Cp(T) = b0 + b1*T + b2*T^2 + b3*T^3 + b4*T^4. By default, all coeffs
   are set to zero and will be properly non-dim. in the solver. ---*/
  
  nPolyCoeffs = 5;
  default_cp_polycoeffs = new su2double[nPolyCoeffs];
  default_mu_polycoeffs = new su2double[nPolyCoeffs];
  default_kt_polycoeffs = new su2double[nPolyCoeffs];
  CpPolyCoefficientsND  = new su2double[nPolyCoeffs];
  MuPolyCoefficientsND  = new su2double[nPolyCoeffs];
  KtPolyCoefficientsND  = new su2double[nPolyCoeffs];
  for (unsigned short iVar = 0; iVar < nPolyCoeffs; iVar++) {
    default_cp_polycoeffs[iVar] = 0.0;
    default_mu_polycoeffs[iVar] = 0.0;
    default_kt_polycoeffs[iVar] = 0.0;
    CpPolyCoefficientsND[iVar]  = 0.0;
    MuPolyCoefficientsND[iVar]  = 0.0;
    KtPolyCoefficientsND[iVar]  = 0.0;
  }

  // This config file is parsed by a number of programs to make it easy to write SU2
  // wrapper scripts (in python, go, etc.) so please do
  // the best you can to follow the established format. It's very hard to parse c++ code
  // and none of us that write the parsers want to write a full c++ interpreter. Please
  // play nice with the existing format so that you don't break the existing scripts.

  /* BEGIN_CONFIG_OPTIONS */

  /*!\par CONFIG_CATEGORY: Problem Definition \ingroup Config */
  /*--- Options related to problem definition and partitioning ---*/

  /*!\brief SOLVER \n DESCRIPTION: Type of solver \n Options: see \link Solver_Map \endlink \n DEFAULT: NO_SOLVER \ingroup Config*/
  addEnumOption("SOLVER", Kind_Solver, Solver_Map, NO_SOLVER);
  /*!\brief MULTIZONE \n DESCRIPTION: Enable multizone mode \ingroup Config*/  
  addBoolOption("MULTIZONE", Multizone_Problem, NO);
  /*!\brief PHYSICAL_PROBLEM \n DESCRIPTION: Physical governing equations \n Options: see \link Solver_Map \endlink \n DEFAULT: NO_SOLVER \ingroup Config*/
  addEnumOption("MULTIZONE_SOLVER", Kind_MZSolver, Multizone_Map, MZ_BLOCK_GAUSS_SEIDEL);
  /*!\brief MATH_PROBLEM  \n DESCRIPTION: Mathematical problem \n  Options: DIRECT, ADJOINT \ingroup Config*/
  addMathProblemOption("MATH_PROBLEM", ContinuousAdjoint, false, DiscreteAdjoint, false, Restart_Flow, false);
  /*!\brief KIND_TURB_MODEL \n DESCRIPTION: Specify turbulence model \n Options: see \link Turb_Model_Map \endlink \n DEFAULT: NO_TURB_MODEL \ingroup Config*/
  addEnumOption("KIND_TURB_MODEL", Kind_Turb_Model, Turb_Model_Map, NO_TURB_MODEL);
  /*!\brief KIND_TRANS_MODEL \n DESCRIPTION: Specify transition model OPTIONS: see \link Trans_Model_Map \endlink \n DEFAULT: NO_TRANS_MODEL \ingroup Config*/
  addEnumOption("KIND_TRANS_MODEL", Kind_Trans_Model, Trans_Model_Map, NO_TRANS_MODEL);

  /*!\brief KIND_SGS_MODEL \n DESCRIPTION: Specify subgrid scale model OPTIONS: see \link SGS_Model_Map \endlink \n DEFAULT: NO_SGS_MODEL \ingroup Config*/
  addEnumOption("KIND_SGS_MODEL", Kind_SGS_Model, SGS_Model_Map, NO_SGS_MODEL);

  /*!\brief KIND_FEM_DG_SHOCK \n DESCRIPTION: Specify shock capturing method for DG OPTIONS: see \link ShockCapturingDG_Map \endlink \n DEFAULT: NO_SHOCK_CAPTURING \ingroup Config*/
  addEnumOption("KIND_FEM_DG_SHOCK", Kind_FEM_DG_Shock, ShockCapturingDG_Map, NO_SHOCK_CAPTURING);

  /*!\brief KIND_VERIFICATION_SOLUTION \n DESCRIPTION: Specify the verification solution OPTIONS: see \link Verification_Solution_Map \endlink \n DEFAULT: NO_VERIFICATION_SOLUTION \ingroup Config*/
  addEnumOption("KIND_VERIFICATION_SOLUTION", Kind_Verification_Solution, Verification_Solution_Map, NO_VERIFICATION_SOLUTION);

  /*!\brief KIND_MATRIX_COLORING \n DESCRIPTION: Specify the method for matrix coloring for Jacobian computations OPTIONS: see \link MatrixColoring_Map \endlink \n DEFAULT GREEDY_COLORING \ingroup Config*/
  addEnumOption("KIND_MATRIX_COLORING", Kind_Matrix_Coloring, MatrixColoring_Map, GREEDY_COLORING);

  /*!\brief WEAKLY_COUPLED_HEAT_EQUATION \n DESCRIPTION: Enable heat equation for incompressible flows. \ingroup Config*/
  addBoolOption("WEAKLY_COUPLED_HEAT_EQUATION", Weakly_Coupled_Heat, NO);

  /*\brief AXISYMMETRIC \n DESCRIPTION: Axisymmetric simulation \n DEFAULT: false \ingroup Config */
  addBoolOption("AXISYMMETRIC", Axisymmetric, false);
  /* DESCRIPTION: Add the gravity force */
  addBoolOption("GRAVITY_FORCE", GravityForce, false);
  /* DESCRIPTION: Apply a body force as a source term (NO, YES) */
  addBoolOption("BODY_FORCE", Body_Force, false);
  default_body_force[0] = 0.0; default_body_force[1] = 0.0; default_body_force[2] = 0.0;
  /* DESCRIPTION: Vector of body force values (BodyForce_X, BodyForce_Y, BodyForce_Z) */
  addDoubleArrayOption("BODY_FORCE_VECTOR", 3, Body_Force_Vector, default_body_force);
  /*!\brief RESTART_SOL \n DESCRIPTION: Restart solution from native solution file \n Options: NO, YES \ingroup Config */
  addBoolOption("RESTART_SOL", Restart, false);
  /*!\brief BINARY_RESTART \n DESCRIPTION: Read / write binary SU2 native restart files. \n Options: YES, NO \ingroup Config */
  addBoolOption("WRT_BINARY_RESTART", Wrt_Binary_Restart, true);
  /*!\brief BINARY_RESTART \n DESCRIPTION: Read / write binary SU2 native restart files. \n Options: YES, NO \ingroup Config */
  addBoolOption("READ_BINARY_RESTART", Read_Binary_Restart, true);
  /*!\brief SYSTEM_MEASUREMENTS \n DESCRIPTION: System of measurements \n OPTIONS: see \link Measurements_Map \endlink \n DEFAULT: SI \ingroup Config*/
  addEnumOption("SYSTEM_MEASUREMENTS", SystemMeasurements, Measurements_Map, SI);

  /*!\par CONFIG_CATEGORY: FluidModel \ingroup Config*/
  /*!\brief FLUID_MODEL \n DESCRIPTION: Fluid model \n OPTIONS: See \link FluidModel_Map \endlink \n DEFAULT: STANDARD_AIR \ingroup Config*/
  addEnumOption("FLUID_MODEL", Kind_FluidModel, FluidModel_Map, STANDARD_AIR);


  /*!\par CONFIG_CATEGORY: Freestream Conditions \ingroup Config*/
  /*--- Options related to freestream specification ---*/

  /*!\brief GAS_CONSTANT \n DESCRIPTION: Specific gas constant (287.058 J/kg*K (air), only for compressible flows) \ingroup Config*/
  addDoubleOption("GAS_CONSTANT", Gas_Constant, 287.058);
  /*!\brief GAMMA_VALUE  \n DESCRIPTION: Ratio of specific heats (1.4 (air), only for compressible flows) \ingroup Config*/
  addDoubleOption("GAMMA_VALUE", Gamma, 1.4);
  /*!\brief CP_VALUE  \n DESCRIPTION: Specific heat at constant pressure, Cp (1004.703 J/kg*K (air), constant density incompressible fluids only) \ingroup Config*/
  addDoubleOption("SPECIFIC_HEAT_CP", Specific_Heat_Cp, 1004.703);
  /*!\brief CP_VALUE  \n DESCRIPTION: Specific heat at constant volume, Cp (717.645 J/kg*K (air), constant density incompressible fluids only) \ingroup Config*/
  addDoubleOption("SPECIFIC_HEAT_CV", Specific_Heat_Cv, 717.645);
  /* DESCRIPTION: Heat capacity used for heat equation */
  addDoubleOption("SPECIFIC_HEAT_CP_SOLID", Specific_Heat_Cp_Solid, 896.0);
  /*!\brief THERMAL_EXPANSION_COEFF  \n DESCRIPTION: Thermal expansion coefficient (0.00347 K^-1 (air), used for Boussinesq approximation for liquids/non-ideal gases) \ingroup Config*/
  addDoubleOption("THERMAL_EXPANSION_COEFF", Thermal_Expansion_Coeff, 0.00347);
  /*!\brief MOLECULAR_WEIGHT \n DESCRIPTION: Molecular weight for an incompressible ideal gas (28.96 g/mol (air) default) \ingroup Config*/
  addDoubleOption("MOLECULAR_WEIGHT", Molecular_Weight, 28.96);
  
  /*--- Options related to VAN der WAALS MODEL and PENG ROBINSON ---*/

  /* DESCRIPTION: Critical Temperature, default value for AIR */
  addDoubleOption("CRITICAL_TEMPERATURE", Temperature_Critical, 131.00);
  /* DESCRIPTION: Critical Pressure, default value for MDM */
  addDoubleOption("CRITICAL_PRESSURE", Pressure_Critical, 3588550.0);
  /* DESCRIPTION: Critical Density, default value for MDM */
  addDoubleOption("CRITICAL_DENSITY", Density_Critical, 263.0);

  /*--- Options related to VAN der WAALS MODEL and PENG ROBINSON ---*/
  /* DESCRIPTION: Critical Density, default value for MDM */
   addDoubleOption("ACENTRIC_FACTOR", Acentric_Factor, 0.035);

   /*--- Options related to Viscosity Model ---*/
  /*!\brief VISCOSITY_MODEL \n DESCRIPTION: model of the viscosity \n OPTIONS: See \link ViscosityModel_Map \endlink \n DEFAULT: SUTHERLAND \ingroup Config*/
  addEnumOption("VISCOSITY_MODEL", Kind_ViscosityModel, ViscosityModel_Map, SUTHERLAND);

  /*--- Options related to Constant Viscosity Model ---*/

  /* DESCRIPTION: default value for AIR */
  addDoubleOption("MU_CONSTANT", Mu_Constant , 1.716E-5);

  /*--- Options related to Sutherland Viscosity Model ---*/

  /* DESCRIPTION: Sutherland Viscosity Ref default value for AIR SI */
  addDoubleOption("MU_REF", Mu_Ref, 1.716E-5);
  /* DESCRIPTION: Sutherland Temperature Ref, default value for AIR SI */
  addDoubleOption("MU_T_REF", Mu_Temperature_Ref, 273.15);
  /* DESCRIPTION: Sutherland constant, default value for AIR SI */
  addDoubleOption("SUTHERLAND_CONSTANT", Mu_S, 110.4);

  /*--- Options related to Thermal Conductivity Model ---*/

  addEnumOption("CONDUCTIVITY_MODEL", Kind_ConductivityModel, ConductivityModel_Map, CONSTANT_PRANDTL);

  /* DESCRIPTION: Definition of the turbulent thermal conductivity model (CONSTANT_PRANDTL_TURB (default), NONE). */
  addEnumOption("TURBULENT_CONDUCTIVITY_MODEL", Kind_ConductivityModel_Turb, TurbConductivityModel_Map, CONSTANT_PRANDTL_TURB);

 /*--- Options related to Constant Thermal Conductivity Model ---*/

 /* DESCRIPTION: default value for AIR */
  addDoubleOption("KT_CONSTANT", Kt_Constant , 0.0257);
  
  /*--- Options related to temperature polynomial coefficients for fluid models. ---*/
  
  /* DESCRIPTION: Definition of the temperature polynomial coefficients for specific heat Cp. */
  addDoubleArrayOption("CP_POLYCOEFFS", nPolyCoeffs, CpPolyCoefficients, default_cp_polycoeffs);
  /* DESCRIPTION: Definition of the temperature polynomial coefficients for specific heat Cp. */
  addDoubleArrayOption("MU_POLYCOEFFS", nPolyCoeffs, MuPolyCoefficients, default_mu_polycoeffs);
  /* DESCRIPTION: Definition of the temperature polynomial coefficients for specific heat Cp. */
  addDoubleArrayOption("KT_POLYCOEFFS", nPolyCoeffs, KtPolyCoefficients, default_kt_polycoeffs);

  /*!\brief REYNOLDS_NUMBER \n DESCRIPTION: Reynolds number (non-dimensional, based on the free-stream values). Needed for viscous solvers. For incompressible solvers the Reynolds length will always be 1.0 \n DEFAULT: 0.0 \ingroup Config */
  addDoubleOption("REYNOLDS_NUMBER", Reynolds, 0.0);
  /*!\brief REYNOLDS_LENGTH \n DESCRIPTION: Reynolds length (1 m by default). Used for compressible solver: incompressible solver will use 1.0. \ingroup Config */
  addDoubleOption("REYNOLDS_LENGTH", Length_Reynolds, 1.0);
  /*!\brief PRANDTL_LAM \n DESCRIPTION: Laminar Prandtl number (0.72 (air), only for compressible flows) \n DEFAULT: 0.72 \ingroup Config*/
  addDoubleOption("PRANDTL_LAM", Prandtl_Lam, 0.72);
  /*!\brief PRANDTL_TURB \n DESCRIPTION: Turbulent Prandtl number (0.9 (air), only for compressible flows) \n DEFAULT 0.90 \ingroup Config*/
  addDoubleOption("PRANDTL_TURB", Prandtl_Turb, 0.90);
  /*!\brief BULK_MODULUS \n DESCRIPTION: Value of the Bulk Modulus  \n DEFAULT 1.42E5 \ingroup Config*/
  addDoubleOption("BULK_MODULUS", Bulk_Modulus, 1.42E5);
  /* DESCRIPTION: Epsilon^2 multipier in Beta calculation for incompressible preconditioner.  */
  addDoubleOption("BETA_FACTOR", Beta_Factor, 4.1);
  /*!\brief MACH_NUMBER  \n DESCRIPTION:  Mach number (non-dimensional, based on the free-stream values). 0.0 by default \ingroup Config*/
  addDoubleOption("MACH_NUMBER", Mach, 0.0);
  /*!\brief INIT_OPTION \n DESCRIPTION: Init option to choose between Reynolds or thermodynamics quantities for initializing the solution \n OPTIONS: see \link InitOption_Map \endlink \n DEFAULT REYNOLDS \ingroup Config*/
  addEnumOption("INIT_OPTION", Kind_InitOption, InitOption_Map, REYNOLDS);
  /* DESCRIPTION: Free-stream option to choose between density and temperature for initializing the solution */
  addEnumOption("FREESTREAM_OPTION", Kind_FreeStreamOption, FreeStreamOption_Map, TEMPERATURE_FS);
  /*!\brief FREESTREAM_PRESSURE\n DESCRIPTION: Free-stream pressure (101325.0 N/m^2 by default) \ingroup Config*/
  addDoubleOption("FREESTREAM_PRESSURE", Pressure_FreeStream, 101325.0);
  /*!\brief FREESTREAM_DENSITY\n DESCRIPTION: Free-stream density (1.2886 Kg/m^3 (air), 998.2 Kg/m^3 (water)) \n DEFAULT -1.0 (calculated from others) \ingroup Config*/
  addDoubleOption("FREESTREAM_DENSITY", Density_FreeStream, -1.0);
  /*!\brief FREESTREAM_TEMPERATURE\n DESCRIPTION: Free-stream temperature (288.15 K by default) \ingroup Config*/
  addDoubleOption("FREESTREAM_TEMPERATURE", Temperature_FreeStream, 288.15);

  /*--- Options related to incompressible flow solver ---*/

  /* DESCRIPTION: Option to choose the density model used in the incompressible flow solver. */
  addEnumOption("INC_DENSITY_MODEL", Kind_DensityModel, DensityModel_Map, CONSTANT);
    /*!\brief ENERGY_EQUATION \n DESCRIPTION: Solve the energy equation in the incompressible flow solver. \ingroup Config*/
  addBoolOption("INC_ENERGY_EQUATION", Energy_Equation, false);
  /*!\brief INC_DENSITY_REF \n DESCRIPTION: Reference density for incompressible flows  \ingroup Config*/
  addDoubleOption("INC_DENSITY_REF", Inc_Density_Ref, 1.0);
  /*!\brief INC_VELOCITY_REF \n DESCRIPTION: Reference velocity for incompressible flows (1.0 by default) \ingroup Config*/
  addDoubleOption("INC_VELOCITY_REF", Inc_Velocity_Ref, 1.0);
  /*!\brief INC_TEMPERATURE_REF \n DESCRIPTION: Reference temperature for incompressible flows with the energy equation (1.0 by default) \ingroup Config*/
  addDoubleOption("INC_TEMPERATURE_REF", Inc_Temperature_Ref, 1.0);
  /*!\brief INC_DENSITY_INIT \n DESCRIPTION: Initial density for incompressible flows (1.2886 kg/m^3 by default) \ingroup Config*/
  addDoubleOption("INC_DENSITY_INIT", Inc_Density_Init, 1.2886);
  /*!\brief INC_VELOCITY_INIT \n DESCRIPTION: Initial velocity for incompressible flows (1.0,0,0 m/s by default) \ingroup Config*/
  default_vel_inf[0] = 1.0; default_vel_inf[1] = 0.0; default_vel_inf[2] = 0.0;
  addDoubleArrayOption("INC_VELOCITY_INIT", 3, Inc_Velocity_Init, default_vel_inf);
  /*!\brief INC_TEMPERATURE_INIT \n DESCRIPTION: Initial temperature for incompressible flows with the energy equation (288.15 K by default) \ingroup Config*/
  addDoubleOption("INC_TEMPERATURE_INIT", Inc_Temperature_Init, 288.15);
  /*!\brief INC_NONDIM \n DESCRIPTION: Non-dimensionalization scheme for incompressible flows. \ingroup Config*/
  addEnumOption("INC_NONDIM", Ref_Inc_NonDim, NonDim_Map, INITIAL_VALUES);
    /*!\brief INC_INLET_USENORMAL \n DESCRIPTION: Use the local boundary normal for the flow direction with the incompressible pressure inlet. \ingroup Config*/
  addBoolOption("INC_INLET_USENORMAL", Inc_Inlet_UseNormal, false);
  /*!\brief INC_INLET_DAMPING \n DESCRIPTION: Damping factor applied to the iterative updates to the velocity at a pressure inlet in incompressible flow (0.1 by default). \ingroup Config*/
  addDoubleOption("INC_INLET_DAMPING", Inc_Inlet_Damping, 0.1);
  /*!\brief INC_OUTLET_DAMPING \n DESCRIPTION: Damping factor applied to the iterative updates to the pressure at a mass flow outlet in incompressible flow (0.1 by default). \ingroup Config*/
  addDoubleOption("INC_OUTLET_DAMPING", Inc_Outlet_Damping, 0.1);
  
  /*!\brief FREESTREAM_TEMPERATURE_VE\n DESCRIPTION: Free-stream vibrational-electronic temperature (288.15 K by default) \ingroup Config*/
  addDoubleOption("FREESTREAM_TEMPERATURE_VE", Temperature_ve_FreeStream, 288.15);
  default_vel_inf[0] = 1.0; default_vel_inf[1] = 0.0; default_vel_inf[2] = 0.0;
  /*!\brief FREESTREAM_VELOCITY\n DESCRIPTION: Free-stream velocity (m/s) */
  addDoubleArrayOption("FREESTREAM_VELOCITY", 3, Velocity_FreeStream, default_vel_inf);
  /* DESCRIPTION: Free-stream viscosity (1.853E-5 Ns/m^2 (air), 0.798E-3 Ns/m^2 (water)) */
  addDoubleOption("FREESTREAM_VISCOSITY", Viscosity_FreeStream, -1.0);
  /* DESCRIPTION: Thermal conductivity used for heat equation */
  addDoubleOption("THERMAL_CONDUCTIVITY_SOLID", Thermal_Conductivity_Solid, 0.0);
  /* DESCRIPTION: Solids temperature at freestream conditions */
  addDoubleOption("SOLID_TEMPERATURE_INIT", Temperature_Freestream_Solid, 288.15);
  /* DESCRIPTION: Density used in solids */
  addDoubleOption("SOLID_DENSITY", Density_Solid, 2710.0);
  /* DESCRIPTION:  */
  addDoubleOption("FREESTREAM_INTERMITTENCY", Intermittency_FreeStream, 1.0);
  /* DESCRIPTION:  */
  addDoubleOption("FREESTREAM_TURBULENCEINTENSITY", TurbulenceIntensity_FreeStream, 0.05);
  /* DESCRIPTION:  */
  addDoubleOption("FREESTREAM_NU_FACTOR", NuFactor_FreeStream, 3.0);
  /* DESCRIPTION:  */
  addDoubleOption("ENGINE_NU_FACTOR", NuFactor_Engine, 3.0);
  /* DESCRIPTION:  */
  addDoubleOption("ACTDISK_SECONDARY_FLOW", SecondaryFlow_ActDisk, 0.0);
  /* DESCRIPTION:  */
  addDoubleOption("INITIAL_BCTHRUST", Initial_BCThrust, 4000.0);
  /* DESCRIPTION:  */
  addDoubleOption("FREESTREAM_TURB2LAMVISCRATIO", Turb2LamViscRatio_FreeStream, 10.0);
  /* DESCRIPTION: Side-slip angle (degrees, only for compressible flows) */
  addDoubleOption("SIDESLIP_ANGLE", AoS, 0.0);
  /*!\brief AOA  \n DESCRIPTION: Angle of attack (degrees, only for compressible flows) \ingroup Config*/
  addDoubleOption("AOA", AoA, 0.0);
  /* DESCRIPTION: Activate fixed CL mode (specify a CL instead of AoA). */
  addBoolOption("FIXED_CL_MODE", Fixed_CL_Mode, false);
  /* DESCRIPTION: Activate fixed CM mode (specify a CM instead of iH). */
  addBoolOption("FIXED_CM_MODE", Fixed_CM_Mode, false);
  /* DESCRIPTION: Evaluate the dOF_dCL or dOF_dCMy during run time. */
  addBoolOption("EVAL_DOF_DCX", Eval_dOF_dCX, false);
  /* DESCRIPTION: DIscard the angle of attack in the solution and the increment in the geometry files. */
  addBoolOption("DISCARD_INFILES", Discard_InFiles, false);
  /* DESCRIPTION: Specify a fixed coefficient of lift instead of AoA (only for compressible flows) */
  addDoubleOption("TARGET_CL", Target_CL, 0.0);
  /* DESCRIPTION: Specify a fixed coefficient of lift instead of AoA (only for compressible flows) */
  addDoubleOption("TARGET_CM", Target_CM, 0.0);
  /* DESCRIPTION: Damping factor for fixed CL mode. */
  addDoubleOption("DCL_DALPHA", dCL_dAlpha, 0.2);
  /* DESCRIPTION: Damping factor for fixed CL mode. */
  addDoubleOption("DCM_DIH", dCM_diH, 0.05);
  /* DESCRIPTION: Number of times Alpha is updated in a fix CL problem. */
  addUnsignedLongOption("UPDATE_ALPHA", Update_Alpha, 5);
  /* DESCRIPTION: Number of times Alpha is updated in a fix CL problem. */
  addUnsignedLongOption("UPDATE_IH", Update_iH, 5);
  /* DESCRIPTION: Number of iterations to evaluate dCL_dAlpha . */
  addUnsignedLongOption("ITER_DCL_DALPHA", Iter_dCL_dAlpha, 500);
  /* DESCRIPTION: Damping factor for fixed CL mode. */
  addDoubleOption("DNETTHRUST_DBCTHRUST", dNetThrust_dBCThrust, 1.0);
  /* DESCRIPTION: Number of times Alpha is updated in a fix CL problem. */
  addUnsignedLongOption("UPDATE_BCTHRUST", Update_BCThrust, 5);


  /*!\par CONFIG_CATEGORY: Reference Conditions \ingroup Config*/
  /*--- Options related to reference values for nondimensionalization ---*/

  Length_Ref = 1.0; //<---- NOTE: this should be given an option or set as a const

  /*!\brief REF_ORIGIN_MOMENT_X\n DESCRIPTION: X Reference origin for moment computation \ingroup Config*/
  addDoubleListOption("REF_ORIGIN_MOMENT_X", nRefOriginMoment_X, RefOriginMoment_X);
  /*!\brief REF_ORIGIN_MOMENT_Y\n DESCRIPTION: Y Reference origin for moment computation \ingroup Config*/
  addDoubleListOption("REF_ORIGIN_MOMENT_Y", nRefOriginMoment_Y, RefOriginMoment_Y);
  /*!\brief REF_ORIGIN_MOMENT_Z\n DESCRIPTION: Z Reference origin for moment computation \ingroup Config*/
  addDoubleListOption("REF_ORIGIN_MOMENT_Z", nRefOriginMoment_Z, RefOriginMoment_Z);
  /*!\brief REF_AREA\n DESCRIPTION: Reference area for force coefficients (0 implies automatic calculation) \ingroup Config*/
  addDoubleOption("REF_AREA", RefArea, 1.0);
  /*!\brief SEMI_SPAN\n DESCRIPTION: Wing semi-span (0 implies automatic calculation) \ingroup Config*/
  addDoubleOption("SEMI_SPAN", SemiSpan, 0.0);
  /*!\brief REF_LENGTH\n DESCRIPTION: Reference length for pitching, rolling, and yawing non-dimensional moment \ingroup Config*/
  addDoubleOption("REF_LENGTH", RefLength, 1.0);
  /*!\brief REF_SHARP_EDGES\n DESCRIPTION: Reference coefficient for detecting sharp edges \ingroup Config*/
  addDoubleOption("REF_SHARP_EDGES", RefSharpEdges, 3.0);
	/*!\brief REF_VELOCITY\n DESCRIPTION: Reference velocity (incompressible only)  \ingroup Config*/
  addDoubleOption("REF_VELOCITY", Velocity_Ref, -1.0);
	/* !\brief REF_VISCOSITY  \n DESCRIPTION: Reference viscosity (incompressible only)  \ingroup Config*/
  addDoubleOption("REF_VISCOSITY", Viscosity_Ref, -1.0);
  /* DESCRIPTION: Type of mesh motion */
  addEnumOption("REF_DIMENSIONALIZATION", Ref_NonDim, NonDim_Map, DIMENSIONAL);

  /*!\par CONFIG_CATEGORY: Boundary Markers \ingroup Config*/
  /*--- Options related to various boundary markers ---*/

  /*!\brief HTP_AXIS\n DESCRIPTION: Location of the HTP axis*/
  default_htp_axis[0] = 0.0; default_htp_axis[1] = 0.0;
  addDoubleArrayOption("HTP_AXIS", 2, HTP_Axis, default_htp_axis);
  /*!\brief MARKER_PLOTTING\n DESCRIPTION: Marker(s) of the surface in the surface flow solution file  \ingroup Config*/
  addStringListOption("MARKER_PLOTTING", nMarker_Plotting, Marker_Plotting);
  /*!\brief MARKER_MONITORING\n DESCRIPTION: Marker(s) of the surface where evaluate the non-dimensional coefficients \ingroup Config*/
  addStringListOption("MARKER_MONITORING", nMarker_Monitoring, Marker_Monitoring);
  /*!\brief MARKER_CONTROL_VOLUME\n DESCRIPTION: Marker(s) of the surface in the surface flow solution file  \ingroup Config*/
  addStringListOption("MARKER_ANALYZE", nMarker_Analyze, Marker_Analyze);
  /*!\brief MARKER_DESIGNING\n DESCRIPTION: Marker(s) of the surface where objective function (design problem) will be evaluated \ingroup Config*/
  addStringListOption("MARKER_DESIGNING", nMarker_Designing, Marker_Designing);
  /*!\brief GEO_MARKER\n DESCRIPTION: Marker(s) of the surface where evaluate the geometrical functions \ingroup Config*/
  addStringListOption("GEO_MARKER", nMarker_GeoEval, Marker_GeoEval);
  /*!\brief MARKER_EULER\n DESCRIPTION: Euler wall boundary marker(s) \ingroup Config*/
  addStringListOption("MARKER_EULER", nMarker_Euler, Marker_Euler);
  /*!\brief MARKER_FAR\n DESCRIPTION: Far-field boundary marker(s) \ingroup Config*/
  addStringListOption("MARKER_FAR", nMarker_FarField, Marker_FarField);
  /*!\brief MARKER_SYM\n DESCRIPTION: Symmetry boundary condition \ingroup Config*/
  addStringListOption("MARKER_SYM", nMarker_SymWall, Marker_SymWall);
  /*!\brief MARKER_NEARFIELD\n DESCRIPTION: Near-Field boundary condition \ingroup Config*/
  addStringListOption("MARKER_NEARFIELD", nMarker_NearFieldBound, Marker_NearFieldBound);
  /*!\brief MARKER_FLUID_INTERFACE\n DESCRIPTION: Fluid interface boundary marker(s) \ingroup Config*/
  addStringListOption("MARKER_FLUID_INTERFACE", nMarker_Fluid_InterfaceBound, Marker_Fluid_InterfaceBound);
  /*!\brief MARKER_DEFORM_MESH\n DESCRIPTION: Deformable marker(s) at the interface \ingroup Config*/
  addStringListOption("MARKER_DEFORM_MESH", nMarker_Deform_Mesh, Marker_Deform_Mesh);
  /*!\brief MARKER_FLUID_LOAD\n DESCRIPTION: Marker(s) in which the flow load is computed/applied \ingroup Config*/
  addStringListOption("MARKER_FLUID_LOAD", nMarker_Fluid_Load, Marker_Fluid_Load);
  /*!\brief MARKER_FSI_INTERFACE \n DESCRIPTION: ZONE interface boundary marker(s) \ingroup Config*/
  addStringListOption("MARKER_ZONE_INTERFACE", nMarker_ZoneInterface, Marker_ZoneInterface);
  /*!\brief MARKER_CHT_INTERFACE \n DESCRIPTION: CHT interface boundary marker(s) \ingroup Config*/
  addStringListOption("MARKER_CHT_INTERFACE", nMarker_CHTInterface, Marker_CHTInterface);
  /*!\brief MARKER_DIRICHLET  \n DESCRIPTION: Dirichlet boundary marker(s) \ingroup Config*/
  addStringListOption("MARKER_DIRICHLET", nMarker_Dirichlet, Marker_Dirichlet);
  /* DESCRIPTION: Neumann boundary marker(s) */
  addStringListOption("MARKER_NEUMANN", nMarker_Neumann, Marker_Neumann);
  /* DESCRIPTION: Neumann boundary marker(s) */
  addStringListOption("MARKER_INTERNAL", nMarker_Internal, Marker_Internal);
  /* DESCRIPTION: Custom boundary marker(s) */
  addStringListOption("MARKER_CUSTOM", nMarker_Custom, Marker_Custom);
  /* DESCRIPTION: Periodic boundary marker(s) for use with SU2_MSH
   Format: ( periodic marker, donor marker, rotation_center_x, rotation_center_y,
   rotation_center_z, rotation_angle_x-axis, rotation_angle_y-axis,
   rotation_angle_z-axis, translation_x, translation_y, translation_z, ... ) */
  addPeriodicOption("MARKER_PERIODIC", nMarker_PerBound, Marker_PerBound, Marker_PerDonor,
                    Periodic_RotCenter, Periodic_RotAngles, Periodic_Translation);

  /*!\brief MARKER_PYTHON_CUSTOM\n DESCRIPTION: Python customizable marker(s) \ingroup Config*/
  addStringListOption("MARKER_PYTHON_CUSTOM", nMarker_PyCustom, Marker_PyCustom);

  /*!\brief MARKER_WALL_FUNCTIONS\n DESCRIPTION: Viscous wall markers for which wall functions must be applied.
   Format: (Wall function marker, wall function type, ...) \ingroup Config*/
  addWallFunctionOption("MARKER_WALL_FUNCTIONS", nMarker_WallFunctions, Marker_WallFunctions,
                        Kind_WallFunctions, IntInfo_WallFunctions, DoubleInfo_WallFunctions);

  /*!\brief ACTDISK_TYPE  \n DESCRIPTION: Actuator Disk boundary type \n OPTIONS: see \link ActDisk_Map \endlink \n Default: VARIABLES_JUMP \ingroup Config*/
  addEnumOption("ACTDISK_TYPE", Kind_ActDisk, ActDisk_Map, VARIABLES_JUMP);

  /*!\brief MARKER_ACTDISK\n DESCRIPTION: Periodic boundary marker(s) for use with SU2_MSH
   Format: ( periodic marker, donor marker, rotation_center_x, rotation_center_y,
   rotation_center_z, rotation_angle_x-axis, rotation_angle_y-axis,
   rotation_angle_z-axis, translation_x, translation_y, translation_z, ... ) \ingroup Config*/
  addActDiskOption("MARKER_ACTDISK",
                   nMarker_ActDiskInlet, nMarker_ActDiskOutlet,  Marker_ActDiskInlet, Marker_ActDiskOutlet,
                   ActDisk_PressJump, ActDisk_TempJump, ActDisk_Omega);

  /*!\brief INLET_TYPE  \n DESCRIPTION: Inlet boundary type \n OPTIONS: see \link Inlet_Map \endlink \n DEFAULT: TOTAL_CONDITIONS \ingroup Config*/
  addEnumOption("INLET_TYPE", Kind_Inlet, Inlet_Map, TOTAL_CONDITIONS);
  /*!\brief INC_INLET_TYPE \n DESCRIPTION: List of inlet types for incompressible flows. List length must match number of inlet markers. Options: VELOCITY_INLET, PRESSURE_INLET. \ingroup Config*/
  addEnumListOption("INC_INLET_TYPE", nInc_Inlet, Kind_Inc_Inlet, Inlet_Map);
  addBoolOption("SPECIFIED_INLET_PROFILE", Inlet_From_File, false);
  /*!\brief INLET_FILENAME \n DESCRIPTION: Input file for a specified inlet profile (w/ extension) \n DEFAULT: inlet.dat \ingroup Config*/
  addStringOption("INLET_FILENAME", Inlet_Filename, string("inlet.dat"));
  /*!\brief INLET_MATCHING_TOLERANCE
   * \n DESCRIPTION: If a file is provided to specify the inlet profile,
   * this tolerance will be used to match the coordinates in the input file to
   * the points on the grid. \n DEFAULT: 1E-6 \ingroup Config*/
  addDoubleOption("INLET_MATCHING_TOLERANCE", Inlet_Matching_Tol, 1e-6);
  /*!\brief MARKER_INLET  \n DESCRIPTION: Inlet boundary marker(s) with the following formats,
   Total Conditions: (inlet marker, total temp, total pressure, flow_direction_x,
   flow_direction_y, flow_direction_z, ... ) where flow_direction is
   a unit vector.
   Mass Flow: (inlet marker, density, velocity magnitude, flow_direction_x,
   flow_direction_y, flow_direction_z, ... ) where flow_direction is
   a unit vector. \ingroup Config*/
  addInletOption("MARKER_INLET", nMarker_Inlet, Marker_Inlet, Inlet_Ttotal, Inlet_Ptotal, Inlet_FlowDir);

  /*!\brief MARKER_RIEMANN \n DESCRIPTION: Riemann boundary marker(s) with the following formats, a unit vector.
   * \n OPTIONS: See \link Riemann_Map \endlink. The variables indicated by the option and the flow direction unit vector must be specified. \ingroup Config*/
  addRiemannOption("MARKER_RIEMANN", nMarker_Riemann, Marker_Riemann, Kind_Data_Riemann, Riemann_Map, Riemann_Var1, Riemann_Var2, Riemann_FlowDir);
  /*!\brief MARKER_GILES \n DESCRIPTION: Giles boundary marker(s) with the following formats, a unit vector. */
  /* \n OPTIONS: See \link Giles_Map \endlink. The variables indicated by the option and the flow direction unit vector must be specified. \ingroup Config*/
  addGilesOption("MARKER_GILES", nMarker_Giles, Marker_Giles, Kind_Data_Giles, Giles_Map, Giles_Var1, Giles_Var2, Giles_FlowDir, RelaxFactorAverage, RelaxFactorFourier);
  /*!\brief SPATIAL_FOURIER \n DESCRIPTION: Option to compute the spatial fourier trasformation for the Giles BC. */
  addBoolOption("SPATIAL_FOURIER", SpatialFourier, false);
  /*!\brief GILES_EXTRA_RELAXFACTOR \n DESCRIPTION: the 1st coeff the value of the under relaxation factor to apply to the shroud and hub,
   * the 2nd coefficient is the the percentage of span-wise height influenced by this extra under relaxation factor.*/
  default_extrarelfac[0] = 0.1; default_extrarelfac[1] = 0.1;
  addDoubleArrayOption("GILES_EXTRA_RELAXFACTOR", 2, ExtraRelFacGiles, default_extrarelfac);
  /*!\brief AVERAGE_PROCESS_TYPE \n DESCRIPTION: types of mixing process for averaging quantities at the boundaries.
    \n OPTIONS: see \link MixingProcess_Map \endlink \n DEFAULT: AREA_AVERAGE \ingroup Config*/
  addEnumOption("MIXINGPLANE_INTERFACE_KIND", Kind_MixingPlaneInterface, MixingPlaneInterface_Map, NEAREST_SPAN);
  /*!\brief AVERAGE_PROCESS_KIND \n DESCRIPTION: types of mixing process for averaging quantities at the boundaries.
    \n OPTIONS: see \link MixingProcess_Map \endlink \n DEFAULT: AREA_AVERAGE \ingroup Config*/
  addEnumOption("AVERAGE_PROCESS_KIND", Kind_AverageProcess, AverageProcess_Map, AREA);
  /*!\brief PERFORMANCE_AVERAGE_PROCESS_KIND \n DESCRIPTION: types of mixing process for averaging quantities at the boundaries for performance computation.
      \n OPTIONS: see \link MixingProcess_Map \endlink \n DEFAULT: AREA_AVERAGE \ingroup Config*/
  addEnumOption("PERFORMANCE_AVERAGE_PROCESS_KIND", Kind_PerformanceAverageProcess, AverageProcess_Map, AREA);
  default_mixedout_coeff[0] = 1.0; default_mixedout_coeff[1] = 1.0E-05; default_mixedout_coeff[2] = 15.0;
  /*!\brief MIXEDOUT_COEFF \n DESCRIPTION: the 1st coeff is an under relaxation factor for the Newton method,
   * the 2nd coefficient is the tolerance for the Newton method, 3rd coefficient is the maximum number of
   * iteration for the Newton Method.*/
  addDoubleArrayOption("MIXEDOUT_COEFF", 3, Mixedout_Coeff, default_mixedout_coeff);
  /*!\brief RAMP_ROTATING_FRAME\n DESCRIPTION: option to ramp up or down the rotating frame velocity value*/
  addBoolOption("RAMP_ROTATING_FRAME", RampRotatingFrame, false);
  default_rampRotFrame_coeff[0] = 0; default_rampRotFrame_coeff[1] = 1.0; default_rampRotFrame_coeff[2] = 1000.0;
      /*!\brief RAMP_ROTATING_FRAME_COEFF \n DESCRIPTION: the 1st coeff is the staring velocity,
   * the 2nd coeff is the number of iterations for the update, 3rd is the number of iteration */
  addDoubleArrayOption("RAMP_ROTATING_FRAME_COEFF", 3, RampRotatingFrame_Coeff, default_rampRotFrame_coeff);
  /* DESCRIPTION: AVERAGE_MACH_LIMIT is a limit value for average procedure based on the mass flux. */
  addDoubleOption("AVERAGE_MACH_LIMIT", AverageMachLimit, 0.03);
  /*!\brief RAMP_OUTLET_PRESSURE\n DESCRIPTION: option to ramp up or down the rotating frame velocity value*/
  addBoolOption("RAMP_OUTLET_PRESSURE", RampOutletPressure, false);
  default_rampOutPres_coeff[0] = 100000.0; default_rampOutPres_coeff[1] = 1.0; default_rampOutPres_coeff[2] = 1000.0;
  /*!\brief RAMP_OUTLET_PRESSURE_COEFF \n DESCRIPTION: the 1st coeff is the staring outlet pressure,
   * the 2nd coeff is the number of iterations for the update, 3rd is the number of total iteration till reaching the final outlet pressure value */
  addDoubleArrayOption("RAMP_OUTLET_PRESSURE_COEFF", 3, RampOutletPressure_Coeff, default_rampOutPres_coeff);
  /*!\brief MARKER_MIXINGPLANE \n DESCRIPTION: Identify the boundaries in which the mixing plane is applied. \ingroup Config*/
  addStringListOption("MARKER_MIXINGPLANE_INTERFACE", nMarker_MixingPlaneInterface, Marker_MixingPlaneInterface);
  /*!\brief TURBULENT_MIXINGPLANE \n DESCRIPTION: Activate mixing plane also for turbulent quantities \ingroup Config*/
  addBoolOption("TURBULENT_MIXINGPLANE", turbMixingPlane, false);
  /*!\brief MARKER_TURBOMACHINERY \n DESCRIPTION: Identify the inflow and outflow boundaries in which the turbomachinery settings are  applied. \ingroup Config*/
  addTurboPerfOption("MARKER_TURBOMACHINERY", nMarker_Turbomachinery, Marker_TurboBoundIn, Marker_TurboBoundOut);
  /*!\brief NUM_SPANWISE_SECTIONS \n DESCRIPTION: Integer number of spanwise sections to compute 3D turbo BC and Performance for turbomachinery */
  addUnsignedShortOption("NUM_SPANWISE_SECTIONS", nSpanWiseSections_User, 1);
  /*!\brief SPANWISE_KIND \n DESCRIPTION: type of algorithm to identify the span-wise sections at the turbo boundaries.
   \n OPTIONS: see \link SpanWise_Map \endlink \n Default: AUTOMATIC */
  addEnumOption("SPANWISE_KIND", Kind_SpanWise, SpanWise_Map, AUTOMATIC);
  /*!\brief TURBOMACHINERY_KIND \n DESCRIPTION: types of turbomachynery architecture.
      \n OPTIONS: see \link TurboMachinery_Map \endlink \n Default: AXIAL */
  addEnumListOption("TURBOMACHINERY_KIND",nTurboMachineryKind, Kind_TurboMachinery, TurboMachinery_Map);
  /*!\brief MARKER_SHROUD \n DESCRIPTION: markers in which velocity is forced to 0.0 .
   * \n Format: (shroud1, shroud2, ...)*/
  addStringListOption("MARKER_SHROUD", nMarker_Shroud, Marker_Shroud);
  /*!\brief MARKER_SUPERSONIC_INLET  \n DESCRIPTION: Supersonic inlet boundary marker(s)
   * \n   Format: (inlet marker, temperature, static pressure, velocity_x,   velocity_y, velocity_z, ... ), i.e. primitive variables specified. \ingroup Config*/
  addInletOption("MARKER_SUPERSONIC_INLET", nMarker_Supersonic_Inlet, Marker_Supersonic_Inlet, Inlet_Temperature, Inlet_Pressure, Inlet_Velocity);
  /*!\brief MARKER_SUPERSONIC_OUTLET \n DESCRIPTION: Supersonic outlet boundary marker(s) \ingroup Config*/
  addStringListOption("MARKER_SUPERSONIC_OUTLET", nMarker_Supersonic_Outlet, Marker_Supersonic_Outlet);
  /*!\brief MARKER_OUTLET  \n DESCRIPTION: Outlet boundary marker(s)\n
   Format: ( outlet marker, back pressure (static), ... ) \ingroup Config*/
  addStringDoubleListOption("MARKER_OUTLET", nMarker_Outlet, Marker_Outlet, Outlet_Pressure);
  /*!\brief INC_INLET_TYPE \n DESCRIPTION: List of inlet types for incompressible flows. List length must match number of inlet markers. Options: VELOCITY_INLET, PRESSURE_INLET. \ingroup Config*/
  addEnumListOption("INC_OUTLET_TYPE", nInc_Outlet, Kind_Inc_Outlet, Outlet_Map);
  /*!\brief MARKER_ISOTHERMAL DESCRIPTION: Isothermal wall boundary marker(s)\n
   * Format: ( isothermal marker, wall temperature (static), ... ) \ingroup Config  */
  addStringDoubleListOption("MARKER_ISOTHERMAL", nMarker_Isothermal, Marker_Isothermal, Isothermal_Temperature);
  /*!\brief MARKER_HEATFLUX  \n DESCRIPTION: Specified heat flux wall boundary marker(s)
   Format: ( Heat flux marker, wall heat flux (static), ... ) \ingroup Config*/
  addStringDoubleListOption("MARKER_HEATFLUX", nMarker_HeatFlux, Marker_HeatFlux, Heat_Flux);
  /*!\brief MARKER_ENGINE_INFLOW  \n DESCRIPTION: Engine inflow boundary marker(s)
   Format: ( nacelle inflow marker, fan face Mach, ... ) \ingroup Config*/
  addStringDoubleListOption("MARKER_ENGINE_INFLOW", nMarker_EngineInflow, Marker_EngineInflow, EngineInflow_Target);
  /* DESCRIPTION: Highlite area */
  addDoubleOption("HIGHLITE_AREA", Highlite_Area, 1.0);
  /* DESCRIPTION: Fan poly efficiency */
  addDoubleOption("FAN_POLY_EFF", Fan_Poly_Eff, 1.0);
  /*!\brief SUBSONIC_ENGINE\n DESCRIPTION: Engine subsonic intake region \ingroup Config*/
  addBoolOption("INTEGRATED_HEATFLUX", Integrated_HeatFlux, false);
  /*!\brief SUBSONIC_ENGINE\n DESCRIPTION: Engine subsonic intake region \ingroup Config*/
  addBoolOption("SUBSONIC_ENGINE", SubsonicEngine, false);
  /* DESCRIPTION: Actuator disk double surface */
  addBoolOption("ACTDISK_DOUBLE_SURFACE", ActDisk_DoubleSurface, false);
  /* DESCRIPTION: Only half engine is in the computational grid */
  addBoolOption("ENGINE_HALF_MODEL", Engine_HalfModel, false);
  /* DESCRIPTION: Actuator disk double surface */
  addBoolOption("ACTDISK_SU2_DEF", ActDisk_SU2_DEF, false);
  /* DESCRIPTION: Definition of the distortion rack (radial number of proves / circumferential density (degree) */
  default_distortion[0] =  5.0; default_distortion[1] =  15.0;
  addDoubleArrayOption("DISTORTION_RACK", 2, DistortionRack, default_distortion);
  /* DESCRIPTION: Values of the box to impose a subsonic nacellle (mach, Pressure, Temperature) */
  default_eng_val[0]=0.0; default_eng_val[1]=0.0; default_eng_val[2]=0.0;
  default_eng_val[3]=0.0;  default_eng_val[4]=0.0;
  addDoubleArrayOption("SUBSONIC_ENGINE_VALUES", 5, SubsonicEngine_Values, default_eng_val);
  /* DESCRIPTION: Coordinates of the box to impose a subsonic nacellle cylinder (Xmin, Ymin, Zmin, Xmax, Ymax, Zmax, Radius) */
  default_eng_cyl[0] = 0.0; default_eng_cyl[1] = 0.0; default_eng_cyl[2] = 0.0;
  default_eng_cyl[3] =  1E15; default_eng_cyl[4] =  1E15; default_eng_cyl[5] =  1E15; default_eng_cyl[6] =  1E15;
  addDoubleArrayOption("SUBSONIC_ENGINE_CYL", 7, SubsonicEngine_Cyl, default_eng_cyl);
  /* DESCRIPTION: Engine exhaust boundary marker(s)
   Format: (nacelle exhaust marker, total nozzle temp, total nozzle pressure, ... )*/
  addExhaustOption("MARKER_ENGINE_EXHAUST", nMarker_EngineExhaust, Marker_EngineExhaust, Exhaust_Temperature_Target, Exhaust_Pressure_Target);
  /* DESCRIPTION: Clamped boundary marker(s) */
  addStringListOption("MARKER_CLAMPED", nMarker_Clamped, Marker_Clamped);
  /* DESCRIPTION: Displacement boundary marker(s) */
  addStringDoubleListOption("MARKER_NORMAL_DISPL", nMarker_Displacement, Marker_Displacement, Displ_Value);
  /* DESCRIPTION: Load boundary marker(s) - uniform pressure in Pa */
  addStringDoubleListOption("MARKER_PRESSURE", nMarker_Load, Marker_Load, Load_Value);
  /* DESCRIPTION: Load boundary marker(s) */
  addStringDoubleListOption("MARKER_DAMPER", nMarker_Damper, Marker_Damper, Damper_Constant);
  /* DESCRIPTION: Load boundary marker(s)
   Format: (inlet marker, load, multiplier, dir_x, dir_y, dir_z, ... ), i.e. primitive variables specified. */
  addInletOption("MARKER_LOAD", nMarker_Load_Dir, Marker_Load_Dir, Load_Dir_Value, Load_Dir_Multiplier, Load_Dir);
  /* DESCRIPTION: Load boundary marker(s)
   Format: (inlet marker, load, multiplier, dir_x, dir_y, dir_z, ... ), i.e. primitive variables specified. */
  addInletOption("MARKER_DISPLACEMENT", nMarker_Disp_Dir, Marker_Disp_Dir, Disp_Dir_Value, Disp_Dir_Multiplier, Disp_Dir);
  /* DESCRIPTION: Sine load boundary marker(s)
   Format: (inlet marker, load, multiplier, dir_x, dir_y, dir_z, ... ), i.e. primitive variables specified. */
  addInletOption("MARKER_SINE_LOAD", nMarker_Load_Sine, Marker_Load_Sine, Load_Sine_Amplitude, Load_Sine_Frequency, Load_Sine_Dir);
  /*!\brief SINE_LOAD\n DESCRIPTION: option to apply the load as a sine*/
  addBoolOption("SINE_LOAD", Sine_Load, false);
  default_sineload_coeff[0] = 0.0; default_sineload_coeff[1] = 0.0; default_sineload_coeff[2] = 0.0;
  /*!\brief SINE_LOAD_COEFF \n DESCRIPTION: the 1st coeff is the amplitude, the 2nd is the frequency, 3rd is the phase in radians */
  addDoubleArrayOption("SINE_LOAD_COEFF", 3, SineLoad_Coeff, default_sineload_coeff);
  /*!\brief RAMP_AND_RELEASE\n DESCRIPTION: release the load after applying the ramp*/
  addBoolOption("RAMP_AND_RELEASE_LOAD", RampAndRelease, false);

  /* DESCRIPTION: Flow load boundary marker(s) */
  addStringDoubleListOption("MARKER_FLOWLOAD", nMarker_FlowLoad, Marker_FlowLoad, FlowLoad_Value);
  /* DESCRIPTION: Damping factor for engine inlet condition */
  addDoubleOption("DAMP_ENGINE_INFLOW", Damp_Engine_Inflow, 0.95);
  /* DESCRIPTION: Damping factor for engine exhaust condition */
  addDoubleOption("DAMP_ENGINE_EXHAUST", Damp_Engine_Exhaust, 0.95);
  /*!\brief ENGINE_INFLOW_TYPE  \n DESCRIPTION: Inlet boundary type \n OPTIONS: see \link Engine_Inflow_Map \endlink \n Default: FAN_FACE_MACH \ingroup Config*/
  addEnumOption("ENGINE_INFLOW_TYPE", Kind_Engine_Inflow, Engine_Inflow_Map, FAN_FACE_MACH);
  /* DESCRIPTION: Evaluate a problem with engines */
  addBoolOption("ENGINE", Engine, false);
    
  /* DESCRIPTION:  Compute buffet sensor */
  addBoolOption("BUFFET_MONITORING", Buffet_Monitoring, false);
  /* DESCRIPTION:  Sharpness coefficient for the buffet sensor */
  addDoubleOption("BUFFET_K", Buffet_k, 10.0);
  /* DESCRIPTION:  Offset parameter for the buffet sensor */
  addDoubleOption("BUFFET_LAMBDA", Buffet_lambda, 0.0);


  /*!\par CONFIG_CATEGORY: Time-marching \ingroup Config*/
  /*--- Options related to time-marching ---*/

  /* DESCRIPTION: Unsteady simulation  */
  addEnumOption("TIME_MARCHING", TimeMarching, TimeMarching_Map, STEADY);
  /* DESCRIPTION:  Courant-Friedrichs-Lewy condition of the finest grid */
  addDoubleOption("CFL_NUMBER", CFLFineGrid, 1.25);
  /* DESCRIPTION:  Courant-Friedrichs-Lewy condition of the finest grid in (heat fvm) solid solvers */
  addDoubleOption("CFL_NUMBER_SOLID", CFLSolid, 1.25);
  /* DESCRIPTION:  Max time step in local time stepping simulations */
  addDoubleOption("MAX_DELTA_TIME", Max_DeltaTime, 1000000);
  /* DESCRIPTION: Activate The adaptive CFL number. */
  addBoolOption("CFL_ADAPT", CFL_Adapt, false);
  /* !\brief CFL_ADAPT_PARAM
   * DESCRIPTION: Parameters of the adaptive CFL number (factor down, factor up, CFL limit (min and max) )
   * Factor down generally >1.0, factor up generally < 1.0 to cause the CFL to increase when residual is decreasing,
   * and decrease when the residual is increasing or stalled. \ingroup Config*/
  default_cfl_adapt[0] = 0.0; default_cfl_adapt[1] = 0.0; default_cfl_adapt[2] = 1.0; default_cfl_adapt[3] = 100.0;
  addDoubleArrayOption("CFL_ADAPT_PARAM", 4, CFL_AdaptParam, default_cfl_adapt);
  /* DESCRIPTION: Reduction factor of the CFL coefficient in the adjoint problem */
  addDoubleOption("CFL_REDUCTION_ADJFLOW", CFLRedCoeff_AdjFlow, 0.8);
  /* DESCRIPTION: Reduction factor of the CFL coefficient in the level set problem */
  addDoubleOption("CFL_REDUCTION_TURB", CFLRedCoeff_Turb, 1.0);
  /* DESCRIPTION: Reduction factor of the CFL coefficient in the turbulent adjoint problem */
  addDoubleOption("CFL_REDUCTION_ADJTURB", CFLRedCoeff_AdjTurb, 1.0);
  /* DESCRIPTION: External iteration offset due to restart */
  addUnsignedLongOption("EXT_ITER_OFFSET", ExtIter_OffSet, 0);
  // these options share nRKStep as their size, which is not a good idea in general
  /* DESCRIPTION: Runge-Kutta alpha coefficients */
  addDoubleListOption("RK_ALPHA_COEFF", nRKStep, RK_Alpha_Step);
  /* DESCRIPTION: Number of time levels for time accurate local time stepping. */
  addUnsignedShortOption("LEVELS_TIME_ACCURATE_LTS", nLevels_TimeAccurateLTS, 1);
  /* DESCRIPTION: Number of time DOFs used in the predictor step of ADER-DG. */
  addUnsignedShortOption("TIME_DOFS_ADER_DG", nTimeDOFsADER_DG, 2);
  /* DESCRIPTION: Unsteady Courant-Friedrichs-Lewy number of the finest grid */
  addDoubleOption("UNST_CFL_NUMBER", Unst_CFL, 0.0);
  /* DESCRIPTION: Integer number of periodic time instances for Harmonic Balance */
  addUnsignedShortOption("TIME_INSTANCES", nTimeInstances, 1);
  /* DESCRIPTION: Time period for Harmonic Balance wihtout moving meshes */
  addDoubleOption("HB_PERIOD", HarmonicBalance_Period, -1.0);
  /* DESCRIPTION:  Turn on/off harmonic balance preconditioning */
  addBoolOption("HB_PRECONDITION", HB_Precondition, false);
  /* DESCRIPTION: Iteration number to begin unsteady restarts (dual time method) */
  addLongOption("UNST_RESTART_ITER", Unst_RestartIter, 0);
  /* DESCRIPTION: Starting direct solver iteration for the unsteady adjoint */
  addLongOption("UNST_ADJOINT_ITER", Unst_AdjointIter, 0);
  /* DESCRIPTION: Number of iterations to average the objective */
  addLongOption("ITER_AVERAGE_OBJ", Iter_Avg_Objective , 0);
  /* DESCRIPTION: Iteration number to begin unsteady restarts (structural analysis) */
  addLongOption("DYN_RESTART_ITER", Dyn_RestartIter, 0);
  /* DESCRIPTION: Time discretization */
  addEnumOption("TIME_DISCRE_FLOW", Kind_TimeIntScheme_Flow, Time_Int_Map, EULER_IMPLICIT);
  /* DESCRIPTION: Time discretization */
  addEnumOption("TIME_DISCRE_FEM_FLOW", Kind_TimeIntScheme_FEM_Flow, Time_Int_Map, RUNGE_KUTTA_EXPLICIT);
  /* DESCRIPTION: ADER-DG predictor step */
  addEnumOption("ADER_PREDICTOR", Kind_ADER_Predictor, Ader_Predictor_Map, ADER_ALIASED_PREDICTOR);
  /* DESCRIPTION: Time discretization */
  addEnumOption("TIME_DISCRE_ADJFLOW", Kind_TimeIntScheme_AdjFlow, Time_Int_Map, EULER_IMPLICIT);
  /* DESCRIPTION: Time discretization */
  addEnumOption("TIME_DISCRE_TURB", Kind_TimeIntScheme_Turb, Time_Int_Map, EULER_IMPLICIT);
  /* DESCRIPTION: Time discretization */
  addEnumOption("TIME_DISCRE_ADJTURB", Kind_TimeIntScheme_AdjTurb, Time_Int_Map, EULER_IMPLICIT);
  /* DESCRIPTION: Time discretization */
  addEnumOption("TIME_DISCRE_FEA", Kind_TimeIntScheme_FEA, Time_Int_Map_FEA, NEWMARK_IMPLICIT);
  /* DESCRIPTION: Time discretization */
  addEnumOption("TIME_DISCRE_HEAT", Kind_TimeIntScheme_Heat, Time_Int_Map, EULER_IMPLICIT);
  /* DESCRIPTION: Time discretization */
  addEnumOption("TIMESTEP_HEAT", Kind_TimeStep_Heat, Heat_TimeStep_Map, MINIMUM);

  /*!\par CONFIG_CATEGORY: Linear solver definition \ingroup Config*/
  /*--- Options related to the linear solvers ---*/

  /*!\brief LINEAR_SOLVER
   *  \n DESCRIPTION: Linear solver for the implicit, mesh deformation, or discrete adjoint systems \n OPTIONS: see \link Linear_Solver_Map \endlink \n DEFAULT: FGMRES \ingroup Config*/
  addEnumOption("LINEAR_SOLVER", Kind_Linear_Solver, Linear_Solver_Map, FGMRES);
  /*!\brief LINEAR_SOLVER_PREC
   *  \n DESCRIPTION: Preconditioner for the Krylov linear solvers \n OPTIONS: see \link Linear_Solver_Prec_Map \endlink \n DEFAULT: LU_SGS \ingroup Config*/
  addEnumOption("LINEAR_SOLVER_PREC", Kind_Linear_Solver_Prec, Linear_Solver_Prec_Map, ILU);
  /* DESCRIPTION: Minimum error threshold for the linear solver for the implicit formulation */
  addDoubleOption("LINEAR_SOLVER_ERROR", Linear_Solver_Error, 1E-6);
  /* DESCRIPTION: Minimum error threshold for the linear solver for the implicit formulation for the FVM heat solver. */
  addDoubleOption("LINEAR_SOLVER_ERROR_HEAT", Linear_Solver_Error_Heat, 1E-8);
  /* DESCRIPTION: Maximum number of iterations of the linear solver for the implicit formulation */
  addUnsignedLongOption("LINEAR_SOLVER_ITER", Linear_Solver_Iter, 10);
  /* DESCRIPTION: Max iterations of the linear solver for the FVM heat solver. */
  addUnsignedLongOption("LINEAR_SOLVER_ITER_HEAT", Linear_Solver_Iter_Heat, 10);
  /* DESCRIPTION: Fill in level for the ILU preconditioner */
  addUnsignedShortOption("LINEAR_SOLVER_ILU_FILL_IN", Linear_Solver_ILU_n, 0);
  /* DESCRIPTION: Maximum number of iterations of the linear solver for the implicit formulation */
  addUnsignedLongOption("LINEAR_SOLVER_RESTART_FREQUENCY", Linear_Solver_Restart_Frequency, 10);
  /* DESCRIPTION: Relaxation factor for iterative linear smoothers (SMOOTHER_ILU/JACOBI/LU-SGS/LINELET) */
  addDoubleOption("LINEAR_SOLVER_SMOOTHER_RELAXATION", Linear_Solver_Smoother_Relaxation, 1.0);
  /* DESCRIPTION: Relaxation of the flow equations solver for the implicit formulation */
  addDoubleOption("RELAXATION_FACTOR_FLOW", Relaxation_Factor_Flow, 1.0);
  /* DESCRIPTION: Relaxation of the turb equations solver for the implicit formulation */
  addDoubleOption("RELAXATION_FACTOR_TURB", Relaxation_Factor_Turb, 1.0);
  /* DESCRIPTION: Relaxation of the adjoint flow equations solver for the implicit formulation */
  addDoubleOption("RELAXATION_FACTOR_ADJFLOW", Relaxation_Factor_AdjFlow, 1.0);
  /* DESCRIPTION: Relaxation of the CHT coupling */
  addDoubleOption("RELAXATION_FACTOR_CHT", Relaxation_Factor_CHT, 1.0);
  /* DESCRIPTION: Roe coefficient */
  addDoubleOption("ROE_KAPPA", Roe_Kappa, 0.5);
  /* DESCRIPTION: Roe-Turkel preconditioning for low Mach number flows */
  addBoolOption("LOW_MACH_PREC", Low_Mach_Precon, false);
  /* DESCRIPTION: Post-reconstruction correction for low Mach number flows */
  addBoolOption("LOW_MACH_CORR", Low_Mach_Corr, false);
  /* DESCRIPTION: Time Step for dual time stepping simulations (s) */
  addDoubleOption("MIN_ROE_TURKEL_PREC", Min_Beta_RoeTurkel, 0.01);
  /* DESCRIPTION: Time Step for dual time stepping simulations (s) */
  addDoubleOption("MAX_ROE_TURKEL_PREC", Max_Beta_RoeTurkel, 0.2);
  /* DESCRIPTION: Linear solver for the turbulent adjoint systems */
  addEnumOption("ADJTURB_LIN_SOLVER", Kind_AdjTurb_Linear_Solver, Linear_Solver_Map, FGMRES);
  /* DESCRIPTION: Preconditioner for the turbulent adjoint Krylov linear solvers */
  addEnumOption("ADJTURB_LIN_PREC", Kind_AdjTurb_Linear_Prec, Linear_Solver_Prec_Map, ILU);
  /* DESCRIPTION: Minimum error threshold for the turbulent adjoint linear solver for the implicit formulation */
  addDoubleOption("ADJTURB_LIN_ERROR", AdjTurb_Linear_Error, 1E-5);
  /* DESCRIPTION: Maximum number of iterations of the turbulent adjoint linear solver for the implicit formulation */
  addUnsignedShortOption("ADJTURB_LIN_ITER", AdjTurb_Linear_Iter, 10);
  /* DESCRIPTION: Entropy fix factor */
  addDoubleOption("ENTROPY_FIX_COEFF", EntropyFix_Coeff, 0.001);
  /* DESCRIPTION: Linear solver for the discete adjoint systems */
  addEnumOption("DISCADJ_LIN_SOLVER", Kind_DiscAdj_Linear_Solver, Linear_Solver_Map, FGMRES);
  /* DESCRIPTION: Preconditioner for the discrete adjoint Krylov linear solvers */
  addEnumOption("DISCADJ_LIN_PREC", Kind_DiscAdj_Linear_Prec, Linear_Solver_Prec_Map, ILU);
  /* DESCRIPTION: Linear solver for the discete adjoint systems */
  addEnumOption("FSI_DISCADJ_LIN_SOLVER_STRUC", Kind_DiscAdj_Linear_Solver_FSI_Struc, Linear_Solver_Map, CONJUGATE_GRADIENT);
  /* DESCRIPTION: Preconditioner for the discrete adjoint Krylov linear solvers */
  addEnumOption("FSI_DISCADJ_LIN_PREC_STRUC", Kind_DiscAdj_Linear_Prec_FSI_Struc, Linear_Solver_Prec_Map, JACOBI);
  
  /*!\par CONFIG_CATEGORY: Convergence\ingroup Config*/
  /*--- Options related to convergence ---*/
  
  /*!\brief CONV_CRITERIA
   *  \n DESCRIPTION: Convergence criteria \n OPTIONS: see \link Converge_Crit_Map \endlink \n DEFAULT: RESIDUAL \ingroup Config*/
  addEnumOption("CONV_CRITERIA", ConvCriteria, Converge_Crit_Map, RESIDUAL);
  /*!\brief CONV_RESIDUAL_MINVAL\n DESCRIPTION: Min value of the residual (log10 of the residual)\n DEFAULT: -14.0 \ingroup Config*/
  addDoubleOption("CONV_RESIDUAL_MINVAL", MinLogResidual, -14.0);
  /*!\brief CONV_STARTITER\n DESCRIPTION: Iteration number to begin convergence monitoring\n DEFAULT: 5 \ingroup Config*/
  addUnsignedLongOption("CONV_STARTITER", StartConv_Iter, 5);
  /*!\brief CONV_CAUCHY_ELEMS\n DESCRIPTION: Number of elements to apply the criteria. \n DEFAULT 100 \ingroup Config*/
  addUnsignedShortOption("CONV_CAUCHY_ELEMS", Cauchy_Elems, 100);
  /*!\brief CONV_CAUCHY_EPS\n DESCRIPTION: Epsilon to control the series convergence \n DEFAULT: 1e-10 \ingroup Config*/
  addDoubleOption("CONV_CAUCHY_EPS", Cauchy_Eps, 1E-10);
  /*!\brief CONV_FIELD\n DESCRIPTION: Output field to monitor \n Default: depends on solver \ingroup Config*/
  addStringOption("CONV_FIELD", ConvField, "");

  /*!\par CONFIG_CATEGORY: Multi-grid \ingroup Config*/
  /*--- Options related to Multi-grid ---*/

  /*!\brief START_UP_ITER \n DESCRIPTION: Start up iterations using the fine grid only. DEFAULT: 0 \ingroup Config*/
  addUnsignedShortOption("START_UP_ITER", nStartUpIter, 0);
  /*!\brief MGLEVEL\n DESCRIPTION: Multi-grid Levels. DEFAULT: 0 \ingroup Config*/
  addUnsignedShortOption("MGLEVEL", nMGLevels, 0);
  /*!\brief MGCYCLE\n DESCRIPTION: Multi-grid cycle. OPTIONS: See \link MG_Cycle_Map \endlink. Defualt V_CYCLE \ingroup Config*/
  addEnumOption("MGCYCLE", MGCycle, MG_Cycle_Map, V_CYCLE);
  /*!\brief MG_PRE_SMOOTH\n DESCRIPTION: Multi-grid pre-smoothing level \ingroup Config*/
  addUShortListOption("MG_PRE_SMOOTH", nMG_PreSmooth, MG_PreSmooth);
  /*!\brief MG_POST_SMOOTH\n DESCRIPTION: Multi-grid post-smoothing level \ingroup Config*/
  addUShortListOption("MG_POST_SMOOTH", nMG_PostSmooth, MG_PostSmooth);
  /*!\brief MG_CORRECTION_SMOOTH\n DESCRIPTION: Jacobi implicit smoothing of the correction \ingroup Config*/
  addUShortListOption("MG_CORRECTION_SMOOTH", nMG_CorrecSmooth, MG_CorrecSmooth);
  /*!\brief MG_DAMP_RESTRICTION\n DESCRIPTION: Damping factor for the residual restriction. DEFAULT: 0.75 \ingroup Config*/
  addDoubleOption("MG_DAMP_RESTRICTION", Damp_Res_Restric, 0.75);
  /*!\brief MG_DAMP_PROLONGATION\n DESCRIPTION: Damping factor for the correction prolongation. DEFAULT 0.75 \ingroup Config*/
  addDoubleOption("MG_DAMP_PROLONGATION", Damp_Correc_Prolong, 0.75);

  /*!\par CONFIG_CATEGORY: Spatial Discretization \ingroup Config*/
  /*--- Options related to the spatial discretization ---*/

  /*!\brief NUM_METHOD_GRAD
   *  \n DESCRIPTION: Numerical method for spatial gradients \n OPTIONS: See \link Gradient_Map \endlink. \n DEFAULT: WEIGHTED_LEAST_SQUARES. \ingroup Config*/
  addEnumOption("NUM_METHOD_GRAD", Kind_Gradient_Method, Gradient_Map, WEIGHTED_LEAST_SQUARES);
  /*!\brief VENKAT_LIMITER_COEFF
   *  \n DESCRIPTION: Coefficient for the limiter. DEFAULT value 0.5. Larger values decrease the extent of limiting, values approaching zero cause lower-order approximation to the solution. \ingroup Config */
  addDoubleOption("VENKAT_LIMITER_COEFF", Venkat_LimiterCoeff, 0.05);
  /*!\brief ADJ_SHARP_LIMITER_COEFF
   *  \n DESCRIPTION: Coefficient for detecting the limit of the sharp edges. DEFAULT value 3.0.  Use with sharp edges limiter. \ingroup Config*/
  addDoubleOption("ADJ_SHARP_LIMITER_COEFF", AdjSharp_LimiterCoeff, 3.0);
  /*!\brief LIMITER_ITER
   *  \n DESCRIPTION: Freeze the value of the limiter after a number of iterations. DEFAULT value 999999. \ingroup Config*/
  addUnsignedLongOption("LIMITER_ITER", LimiterIter, 999999);

  /*!\brief CONV_NUM_METHOD_FLOW
   *  \n DESCRIPTION: Convective numerical method \n OPTIONS: See \link Upwind_Map \endlink , \link Centered_Map \endlink. \ingroup Config*/
  addConvectOption("CONV_NUM_METHOD_FLOW", Kind_ConvNumScheme_Flow, Kind_Centered_Flow, Kind_Upwind_Flow);

  /*!\brief NUM_METHOD_FEM_FLOW
   *  \n DESCRIPTION: Numerical method \n OPTIONS: See \link FEM_Map \endlink , \link Centered_Map \endlink. \ingroup Config*/
  addConvectFEMOption("NUM_METHOD_FEM_FLOW", Kind_ConvNumScheme_FEM_Flow, Kind_FEM_Flow);

  /*!\brief MUSCL_FLOW \n DESCRIPTION: Check if the MUSCL scheme should be used \ingroup Config*/
  addBoolOption("MUSCL_FLOW", MUSCL_Flow, true);
  /*!\brief SLOPE_LIMITER_FLOW
   * DESCRIPTION: Slope limiter for the direct solution. \n OPTIONS: See \link Limiter_Map \endlink \n DEFAULT VENKATAKRISHNAN \ingroup Config*/
  addEnumOption("SLOPE_LIMITER_FLOW", Kind_SlopeLimit_Flow, Limiter_Map, VENKATAKRISHNAN);
  default_jst_coeff[0] = 0.5; default_jst_coeff[1] = 0.02;
  /*!\brief JST_SENSOR_COEFF \n DESCRIPTION: 2nd and 4th order artificial dissipation coefficients for the JST method \ingroup Config*/
  addDoubleArrayOption("JST_SENSOR_COEFF", 2, Kappa_Flow, default_jst_coeff);
  /*!\brief LAX_SENSOR_COEFF \n DESCRIPTION: 1st order artificial dissipation coefficients for the Lax-Friedrichs method. \ingroup Config*/
  addDoubleOption("LAX_SENSOR_COEFF", Kappa_1st_Flow, 0.15);
  default_ad_coeff_heat[0] = 0.5; default_ad_coeff_heat[1] = 0.02;
  /*!\brief JST_SENSOR_COEFF_HEAT \n DESCRIPTION: 2nd and 4th order artificial dissipation coefficients for the JST method \ingroup Config*/
  addDoubleArrayOption("JST_SENSOR_COEFF_HEAT", 2, Kappa_Heat, default_ad_coeff_heat);
  /*!\brief USE_ACCURATE_FLUX_JACOBIANS \n DESCRIPTION: Use numerically computed Jacobians for AUSM+up(2) and SLAU(2) \ingroup Config*/
  addBoolOption("USE_ACCURATE_FLUX_JACOBIANS", Use_Accurate_Jacobians, false);
  /*!\brief CENTRAL_JACOBIAN_FIX_FACTOR \n DESCRIPTION: Improve the numerical properties (diagonal dominance) of the global Jacobian matrix, 3 to 4 is "optimum" (central schemes) \ingroup Config*/
  addDoubleOption("CENTRAL_JACOBIAN_FIX_FACTOR", Cent_Jac_Fix_Factor, 1.0);

  /*!\brief CONV_NUM_METHOD_ADJFLOW
   *  \n DESCRIPTION: Convective numerical method for the adjoint solver.
   *  \n OPTIONS:  See \link Upwind_Map \endlink , \link Centered_Map \endlink. Note: not all methods are guaranteed to be implemented for the adjoint solver. \ingroup Config */
  addConvectOption("CONV_NUM_METHOD_ADJFLOW", Kind_ConvNumScheme_AdjFlow, Kind_Centered_AdjFlow, Kind_Upwind_AdjFlow);
  /*!\brief MUSCL_FLOW \n DESCRIPTION: Check if the MUSCL scheme should be used \ingroup Config*/
  addBoolOption("MUSCL_ADJFLOW", MUSCL_AdjFlow, true);
  /*!\brief SLOPE_LIMITER_ADJFLOW
     * DESCRIPTION: Slope limiter for the adjoint solution. \n OPTIONS: See \link Limiter_Map \endlink \n DEFAULT VENKATAKRISHNAN \ingroup Config*/
  addEnumOption("SLOPE_LIMITER_ADJFLOW", Kind_SlopeLimit_AdjFlow, Limiter_Map, VENKATAKRISHNAN);
  default_jst_adj_coeff[0] = 0.5; default_jst_adj_coeff[1] = 0.02;
  /*!\brief ADJ_JST_SENSOR_COEFF \n DESCRIPTION: 2nd and 4th order artificial dissipation coefficients for the adjoint JST method. \ingroup Config*/
  addDoubleArrayOption("ADJ_JST_SENSOR_COEFF", 2, Kappa_AdjFlow, default_jst_adj_coeff);
  /*!\brief LAX_SENSOR_COEFF \n DESCRIPTION: 1st order artificial dissipation coefficients for the adjoint Lax-Friedrichs method. \ingroup Config*/
  addDoubleOption("ADJ_LAX_SENSOR_COEFF", Kappa_1st_AdjFlow, 0.15);

  /*!\brief MUSCL_FLOW \n DESCRIPTION: Check if the MUSCL scheme should be used \ingroup Config*/
  addBoolOption("MUSCL_TURB", MUSCL_Turb, false);
  /*!\brief SLOPE_LIMITER_TURB
   *  \n DESCRIPTION: Slope limiter  \n OPTIONS: See \link Limiter_Map \endlink \n DEFAULT VENKATAKRISHNAN \ingroup Config*/
  addEnumOption("SLOPE_LIMITER_TURB", Kind_SlopeLimit_Turb, Limiter_Map, VENKATAKRISHNAN);
  /*!\brief CONV_NUM_METHOD_TURB
   *  \n DESCRIPTION: Convective numerical method \ingroup Config*/
  addConvectOption("CONV_NUM_METHOD_TURB", Kind_ConvNumScheme_Turb, Kind_Centered_Turb, Kind_Upwind_Turb);
  
  /*!\brief MUSCL_FLOW \n DESCRIPTION: Check if the MUSCL scheme should be used \ingroup Config*/
  addBoolOption("MUSCL_ADJTURB", MUSCL_AdjTurb, false);
  /*!\brief SLOPE_LIMITER_ADJTURB
   *  \n DESCRIPTION: Slope limiter \n OPTIONS: See \link Limiter_Map \endlink \n DEFAULT VENKATAKRISHNAN \ingroup Config */
  addEnumOption("SLOPE_LIMITER_ADJTURB", Kind_SlopeLimit_AdjTurb, Limiter_Map, VENKATAKRISHNAN);
  /*!\brief CONV_NUM_METHOD_ADJTURB\n DESCRIPTION: Convective numerical method for the adjoint/turbulent problem \ingroup Config*/
  addConvectOption("CONV_NUM_METHOD_ADJTURB", Kind_ConvNumScheme_AdjTurb, Kind_Centered_AdjTurb, Kind_Upwind_AdjTurb);

  /*!\brief MUSCL_FLOW \n DESCRIPTION: Check if the MUSCL scheme should be used \ingroup Config*/
  addBoolOption("MUSCL_HEAT", MUSCL_Heat, false);
  /*!\brief CONV_NUM_METHOD_HEAT
   *  \n DESCRIPTION: Convective numerical method \n DEFAULT: UPWIND */
  addEnumOption("CONV_NUM_METHOD_HEAT", Kind_ConvNumScheme_Heat, Space_Map, SPACE_UPWIND);

  /*!\par CONFIG_CATEGORY: Adjoint and Gradient \ingroup Config*/
  /*--- Options related to the adjoint and gradient ---*/

  /*!\brief LIMIT_ADJFLOW \n DESCRIPTION: Limit value for the adjoint variable.\n DEFAULT: 1E6. \ingroup Config*/
  addDoubleOption("LIMIT_ADJFLOW", AdjointLimit, 1E6);
  /*!\brief MG_ADJFLOW\n DESCRIPTION: Multigrid with the adjoint problem. \n Defualt: YES \ingroup Config*/
  addBoolOption("MG_ADJFLOW", MG_AdjointFlow, true);

  /*!\brief OBJECTIVE_WEIGHT  \n DESCRIPTION: Adjoint problem boundary condition weights. Applies scaling factor to objective(s) \ingroup Config*/
  addDoubleListOption("OBJECTIVE_WEIGHT", nObjW, Weight_ObjFunc);
  /*!\brief OBJECTIVE_FUNCTION
   *  \n DESCRIPTION: Adjoint problem boundary condition \n OPTIONS: see \link Objective_Map \endlink \n DEFAULT: DRAG_COEFFICIENT \ingroup Config*/
  addEnumListOption("OBJECTIVE_FUNCTION", nObj, Kind_ObjFunc, Objective_Map);

  /* DESCRIPTION: parameter for the definition of a complex objective function */
  addDoubleOption("DCD_DCL_VALUE", dCD_dCL, 0.0);
  /* DESCRIPTION: parameter for the definition of a complex objective function */
  addDoubleOption("DCMX_DCL_VALUE", dCMx_dCL, 0.0);
  /* DESCRIPTION: parameter for the definition of a complex objective function */
  addDoubleOption("DCMY_DCL_VALUE", dCMy_dCL, 0.0);
  /* DESCRIPTION: parameter for the definition of a complex objective function */
  addDoubleOption("DCMZ_DCL_VALUE", dCMz_dCL, 0.0);

  /* DESCRIPTION: parameter for the definition of a complex objective function */
  addDoubleOption("DCD_DCMY_VALUE", dCD_dCMy, 0.0);

  default_obj_coeff[0]=0.0; default_obj_coeff[1]=0.0; default_obj_coeff[2]=0.0;
  default_obj_coeff[3]=0.0;  default_obj_coeff[4]=0.0;
  /*!\brief OBJ_CHAIN_RULE_COEFF
  * \n DESCRIPTION: Coefficients defining the objective function gradient using the chain rule
  * with area-averaged outlet primitive variables. This is used with the genereralized outflow
  * objective.  \ingroup Config   */
  addDoubleArrayOption("OBJ_CHAIN_RULE_COEFF", 5, Obj_ChainRuleCoeff, default_obj_coeff);

  default_geo_loc[0] = 0.0; default_geo_loc[1] = 1.0;
  /* DESCRIPTION: Definition of the airfoil section */
  addDoubleArrayOption("GEO_BOUNDS", 2, Stations_Bounds, default_geo_loc);
  /* DESCRIPTION: Identify the body to slice */
  addEnumOption("GEO_DESCRIPTION", Geo_Description, Geo_Description_Map, WING);
  /* DESCRIPTION: Z location of the waterline */
  addDoubleOption("GEO_WATERLINE_LOCATION", Geo_Waterline_Location, 0.0);
  /* DESCRIPTION: Number of section cuts to make when calculating internal volume */
  addUnsignedShortOption("GEO_NUMBER_STATIONS", nWingStations, 25);
  /* DESCRIPTION: Definition of the airfoil sections */
  addDoubleListOption("GEO_LOCATION_STATIONS", nLocationStations, LocationStations);
  default_nacelle_location[0] = 0.0; default_nacelle_location[1] = 0.0; default_nacelle_location[2] = 0.0;
  default_nacelle_location[3] = 0.0; default_nacelle_location[4] = 0.0;
  /* DESCRIPTION: Definition of the nacelle location (higlite coordinates, tilt angle, toe angle) */
  addDoubleArrayOption("GEO_NACELLE_LOCATION", 5, NacelleLocation, default_nacelle_location);
  /* DESCRIPTION: Output sectional forces for specified markers. */
  addBoolOption("GEO_PLOT_STATIONS", Plot_Section_Forces, false);
  /* DESCRIPTION: Mode of the GDC code (analysis, or gradient) */
  addEnumOption("GEO_MODE", GeometryMode, GeometryMode_Map, FUNCTION);

  /* DESCRIPTION: Drag weight in sonic boom Objective Function (from 0.0 to 1.0) */
  addDoubleOption("DRAG_IN_SONICBOOM", WeightCd, 0.0);
  /* DESCRIPTION: Sensitivity smoothing  */
  addEnumOption("SENS_SMOOTHING", Kind_SensSmooth, Sens_Smoothing_Map, NO_SMOOTH);
  /* DESCRIPTION: Continuous Adjoint frozen viscosity */
  addBoolOption("FROZEN_VISC_CONT", Frozen_Visc_Cont, true);
  /* DESCRIPTION: Discrete Adjoint frozen viscosity */
  addBoolOption("FROZEN_VISC_DISC", Frozen_Visc_Disc, false);
  /* DESCRIPTION: Discrete Adjoint frozen limiter */
  addBoolOption("FROZEN_LIMITER_DISC", Frozen_Limiter_Disc, false);
  /* DESCRIPTION: Use an inconsistent (primal/dual) discrete adjoint formulation */
  addBoolOption("INCONSISTENT_DISC", Inconsistent_Disc, false);
   /* DESCRIPTION:  */
  addDoubleOption("FIX_AZIMUTHAL_LINE", FixAzimuthalLine, 90.0);
  /*!\brief SENS_REMOVE_SHARP
   * \n DESCRIPTION: Remove sharp edges from the sensitivity evaluation  \n Format: SENS_REMOVE_SHARP = YES \n DEFAULT: NO \ingroup Config*/
  addBoolOption("SENS_REMOVE_SHARP", Sens_Remove_Sharp, false);

  /* DESCRIPTION: Automatically reorient elements that seem flipped */
  addBoolOption("REORIENT_ELEMENTS",ReorientElements, true);

  /*!\par CONFIG_CATEGORY: Input/output files and formats \ingroup Config */
  /*--- Options related to input/output files and formats ---*/

  /*!\brief OUTPUT_FORMAT \n DESCRIPTION: I/O format for output plots. \n OPTIONS: see \link Output_Map \endlink \n DEFAULT: TECPLOT \ingroup Config */
  addEnumOption("TABULAR_FORMAT", Tab_FileFormat, TabOutput_Map, TAB_CSV);
  /*!\brief ACTDISK_JUMP \n DESCRIPTION: The jump is given by the difference in values or a ratio */
  addEnumOption("ACTDISK_JUMP", ActDisk_Jump, Jump_Map, DIFFERENCE);
  /*!\brief MESH_FORMAT \n DESCRIPTION: Mesh input file format \n OPTIONS: see \link Input_Map \endlink \n DEFAULT: SU2 \ingroup Config*/
  addEnumOption("MESH_FORMAT", Mesh_FileFormat, Input_Map, SU2);
  /* DESCRIPTION:  Mesh input file */
  addStringOption("MESH_FILENAME", Mesh_FileName, string("mesh.su2"));
  /*!\brief MESH_OUT_FILENAME \n DESCRIPTION: Mesh output file name. Used when converting, scaling, or deforming a mesh. \n DEFAULT: mesh_out.su2 \ingroup Config*/
  addStringOption("MESH_OUT_FILENAME", Mesh_Out_FileName, string("mesh_out.su2"));
  
  /* DESCRIPTION: List of the number of grid points in the RECTANGLE or BOX grid in the x,y,z directions. (default: (33,33,33) ). */
  addShortListOption("MESH_BOX_SIZE", nMesh_Box_Size, Mesh_Box_Size);
  
  /* DESCRIPTION: List of the length of the RECTANGLE or BOX grid in the x,y,z directions. (default: (1.0,1.0,1.0) ).  */
  array<su2double, 3> default_mesh_box_length = {{1.0, 1.0, 1.0}};
  addDoubleArrayOption("MESH_BOX_LENGTH", 3, Mesh_Box_Length, default_mesh_box_length.data());
  
  /* DESCRIPTION: List of the offset from 0.0 of the RECTANGLE or BOX grid in the x,y,z directions. (default: (0.0,0.0,0.0) ). */
  array<su2double, 3> default_mesh_box_offset = {{0.0, 0.0, 0.0}};
  addDoubleArrayOption("MESH_BOX_OFFSET", 3, Mesh_Box_Offset, default_mesh_box_offset.data());
  
  /* DESCRIPTION: Determine if the mesh file supports multizone. \n DEFAULT: true (temporarily) */
  addBoolOption("MULTIZONE_MESH", Multizone_Mesh, true);
  /* DESCRIPTION: Determine if we need to allocate memory to store the multizone residual. \n DEFAULT: true (temporarily) */
  addBoolOption("MULTIZONE_RESIDUAL", Multizone_Residual, false);

  /*!\brief CONV_FILENAME \n DESCRIPTION: Output file convergence history (w/o extension) \n DEFAULT: history \ingroup Config*/
  addStringOption("CONV_FILENAME", Conv_FileName, string("history"));
  /*!\brief BREAKDOWN_FILENAME \n DESCRIPTION: Output file forces breakdown \ingroup Config*/
  addStringOption("BREAKDOWN_FILENAME", Breakdown_FileName, string("forces_breakdown.dat"));
  /*!\brief SOLUTION_FLOW_FILENAME \n DESCRIPTION: Restart flow input file (the file output under the filename set by RESTART_FLOW_FILENAME) \n DEFAULT: solution_flow.dat \ingroup Config */
  addStringOption("SOLUTION_FILENAME", Solution_FileName, string("solution.dat"));
  /*!\brief SOLUTION_ADJ_FILENAME\n DESCRIPTION: Restart adjoint input file. Objective function abbreviation is expected. \ingroup Config*/
  addStringOption("SOLUTION_ADJ_FILENAME", Solution_AdjFileName, string("solution_adj.dat"));
  /*!\brief RESTART_FLOW_FILENAME \n DESCRIPTION: Output file restart flow \ingroup Config*/
  addStringOption("RESTART_FILENAME", Restart_FileName, string("restart.dat"));
  /*!\brief RESTART_ADJ_FILENAME  \n DESCRIPTION: Output file restart adjoint. Objective function abbreviation will be appended. \ingroup Config*/
  addStringOption("RESTART_ADJ_FILENAME", Restart_AdjFileName, string("restart_adj.dat"));
  /*!\brief VOLUME_FLOW_FILENAME  \n DESCRIPTION: Output file flow (w/o extension) variables \ingroup Config */
  addStringOption("VOLUME_FILENAME", Volume_FileName, string("vol_solution"));
  /*!\brief VOLUME_ADJ_FILENAME
   *  \n DESCRIPTION: Output file adjoint (w/o extension) variables  \ingroup Config*/
  addStringOption("VOLUME_ADJ_FILENAME", Adj_FileName, string("adj_vol_solution"));
  /*!\brief GRAD_OBJFUNC_FILENAME
   *  \n DESCRIPTION: Output objective function gradient  \ingroup Config*/
  addStringOption("GRAD_OBJFUNC_FILENAME", ObjFunc_Grad_FileName, string("of_grad.dat"));
  /*!\brief VALUE_OBJFUNC_FILENAME
   *  \n DESCRIPTION: Output objective function  \ingroup Config*/
  addStringOption("VALUE_OBJFUNC_FILENAME", ObjFunc_Value_FileName, string("of_func.dat"));
  /*!\brief SURFACE_FLOW_FILENAME
   *  \n DESCRIPTION: Output file surface flow coefficient (w/o extension)  \ingroup Config*/
  addStringOption("SURFACE_FILENAME", SurfCoeff_FileName, string("surface"));
  /*!\brief SURFACE_ADJ_FILENAME
   *  \n DESCRIPTION: Output file surface adjoint coefficient (w/o extension)  \ingroup Config*/
  addStringOption("SURFACE_ADJ_FILENAME", SurfAdjCoeff_FileName, string("surface_adjoint"));
  /*!\brief SURFACE_SENS_FILENAME_FILENAME
   *  \n DESCRIPTION: Output file surface sensitivity (discrete adjoint) (w/o extension)  \ingroup Config*/
  addStringOption("SURFACE_SENS_FILENAME", SurfSens_FileName, string("surface_sens"));
  /*!\brief VOLUME_SENS_FILENAME
   *  \n DESCRIPTION: Output file volume sensitivity (discrete adjoint))  \ingroup Config*/
  addStringOption("VOLUME_SENS_FILENAME", VolSens_FileName, string("volume_sens"));
  /*!\brief WRT_SOL_FREQ
   *  \n DESCRIPTION: Writing solution file frequency  \ingroup Config*/
  addUnsignedLongOption("WRT_SOL_FREQ", Wrt_Sol_Freq, 1000);
  /*!\brief WRT_SOL_FREQ_DUALTIME
   *  \n DESCRIPTION: Writing solution file frequency for dual time  \ingroup Config*/
  addUnsignedLongOption("WRT_SOL_FREQ_DUALTIME", Wrt_Sol_Freq_DualTime, 1);
  /*!\brief WRT_CON_FREQ
   *  \n DESCRIPTION: Writing convergence history frequency  \ingroup Config*/
  addUnsignedLongOption("WRT_CON_FREQ",  Wrt_Con_Freq, 1);
  /*!\brief WRT_CON_FREQ_DUALTIME
   *  \n DESCRIPTION: Writing convergence history frequency for the dual time  \ingroup Config*/
  addUnsignedLongOption("WRT_CON_FREQ_DUALTIME",  Wrt_Con_Freq_DualTime, 10);
  /*!\brief WRT_OUTPUT
   *  \n DESCRIPTION: Write output files (disable all output by setting to NO)  \ingroup Config*/
  addBoolOption("WRT_OUTPUT", Wrt_Output, true);
  /*!\brief WRT_VOL_SOL
   *  \n DESCRIPTION: Write a volume solution file  \ingroup Config*/
  addBoolOption("WRT_VOL_SOL", Wrt_Vol_Sol, true);
  /*!\brief WRT_SRF_SOL
   *  \n DESCRIPTION: Write a surface solution file  \ingroup Config*/
  addBoolOption("WRT_SRF_SOL", Wrt_Srf_Sol, true);
  /*!\brief WRT_CSV_SOL
   *  \n DESCRIPTION: Write a surface CSV solution file  \ingroup Config*/
  addBoolOption("WRT_CSV_SOL", Wrt_Csv_Sol, true);
  /*!\brief WRT_CSV_SOL
   *  \n DESCRIPTION: Write a binary coordinates file  \ingroup Config*/
  addBoolOption("WRT_CRD_SOL", Wrt_Crd_Sol, false);
  /*!\brief WRT_SURFACE
   *  \n DESCRIPTION: Output solution at each surface  \ingroup Config*/
  addBoolOption("WRT_SURFACE", Wrt_Surface, false);
  /*!\brief WRT_RESIDUALS
   *  \n DESCRIPTION: Output residual info to solution/restart file  \ingroup Config*/
  addBoolOption("WRT_RESIDUALS", Wrt_Residuals, false);
  /*!\brief WRT_LIMITERS
   *  \n DESCRIPTION: Output limiter value information to solution/restart file  \ingroup Config*/
  addBoolOption("WRT_LIMITERS", Wrt_Limiters, false);
  /*!\brief WRT_SHARPEDGES
   *  \n DESCRIPTION: Output sharp edge limiter information to solution/restart file  \ingroup Config*/
  addBoolOption("WRT_SHARPEDGES", Wrt_SharpEdges, false);
  /* DESCRIPTION: Output the rind layers in the solution files  \ingroup Config*/
  addBoolOption("WRT_HALO", Wrt_Halo, false);
  /* DESCRIPTION: Output the performance summary to the console at the end of SU2_CFD  \ingroup Config*/
  addBoolOption("WRT_PERFORMANCE", Wrt_Performance, false);
  /* DESCRIPTION: Write the mesh quality metrics to the visualization files.  \ingroup Config*/
  addBoolOption("WRT_MESH_QUALITY", Wrt_MeshQuality, false);
    /* DESCRIPTION: Output a 1D slice of a 2D cartesian solution \ingroup Config*/
  addBoolOption("WRT_SLICE", Wrt_Slice, false);
  /*!\brief MARKER_ANALYZE_AVERAGE
   *  \n DESCRIPTION: Output averaged flow values on specified analyze marker.
   *  Options: AREA, MASSFLUX
   *  \n Use with MARKER_ANALYZE. \ingroup Config*/
  addEnumOption("MARKER_ANALYZE_AVERAGE", Kind_Average, Average_Map, AVERAGE_MASSFLUX);
  /*!\brief COMM_LEVEL
   *  \n DESCRIPTION: Level of MPI communications during runtime  \ingroup Config*/
  addEnumOption("COMM_LEVEL", Comm_Level, Comm_Map, COMM_FULL);

  /*!\par CONFIG_CATEGORY: Dynamic mesh definition \ingroup Config*/
  /*--- Options related to dynamic meshes ---*/

  /* DESCRIPTION: Type of mesh motion */
  addEnumOption("GRID_MOVEMENT", Kind_GridMovement, GridMovement_Map, NO_MOVEMENT);
  /* DESCRIPTION: Type of surface motion */
  addEnumListOption("SURFACE_MOVEMENT",nKind_SurfaceMovement, Kind_SurfaceMovement, SurfaceMovement_Map);
  /* DESCRIPTION: Marker(s) of moving surfaces (MOVING_WALL or DEFORMING grid motion). */
  addStringListOption("MARKER_MOVING", nMarker_Moving, Marker_Moving);
  /* DESCRIPTION: Mach number (non-dimensional, based on the mesh velocity and freestream vals.) */
  addDoubleOption("MACH_MOTION", Mach_Motion, 0.0);
  default_vel_inf[0] = 0.0; default_vel_inf[1] = 0.0; default_vel_inf[2] = 0.0;  
  /* DESCRIPTION: Coordinates of the rigid motion origin */
  addDoubleArrayOption("MOTION_ORIGIN", 3, Motion_Origin, default_vel_inf);
  /* DESCRIPTION: Translational velocity vector (m/s) in the x, y, & z directions (RIGID_MOTION only) */
  addDoubleArrayOption("TRANSLATION_RATE", 3, Translation_Rate, default_vel_inf); 
  /* DESCRIPTION: Angular velocity vector (rad/s) about x, y, & z axes (RIGID_MOTION only) */
  addDoubleArrayOption("ROTATION_RATE", 3, Rotation_Rate, default_vel_inf);
  /* DESCRIPTION: Pitching angular freq. (rad/s) about x, y, & z axes (RIGID_MOTION only) */
  addDoubleArrayOption("PITCHING_OMEGA", 3, Pitching_Omega, default_vel_inf);
  /* DESCRIPTION: Pitching amplitude (degrees) about x, y, & z axes (RIGID_MOTION only) */
  addDoubleArrayOption("PITCHING_AMPL", 3, Pitching_Ampl, default_vel_inf); 
  /* DESCRIPTION: Pitching phase offset (degrees) about x, y, & z axes (RIGID_MOTION only) */
  addDoubleArrayOption("PITCHING_PHASE", 3, Pitching_Phase, default_vel_inf);
  /* DESCRIPTION: Plunging angular freq. (rad/s) in x, y, & z directions (RIGID_MOTION only) */
  addDoubleArrayOption("PLUNGING_OMEGA", 3, Plunging_Omega, default_vel_inf);
  /* DESCRIPTION: Plunging amplitude (m) in x, y, & z directions (RIGID_MOTION only) */
  addDoubleArrayOption("PLUNGING_AMPL", 3, Plunging_Ampl, default_vel_inf);
  /* DESCRIPTION: Coordinates of the rigid motion origin */
  addDoubleListOption("SURFACE_MOTION_ORIGIN", nMarkerMotion_Origin, MarkerMotion_Origin);
  /* DESCRIPTION: Translational velocity vector (m/s) in the x, y, & z directions (DEFORMING only) */
  addDoubleListOption("SURFACE_TRANSLATION_RATE", nMarkerTranslation, MarkerTranslation_Rate); 
  /* DESCRIPTION: Angular velocity vector (rad/s) about x, y, & z axes (DEFORMING only) */
  addDoubleListOption("SURFACE_ROTATION_RATE", nMarkerRotation_Rate, MarkerRotation_Rate);
  /* DESCRIPTION: Pitching angular freq. (rad/s) about x, y, & z axes (DEFORMING only) */
  addDoubleListOption("SURFACE_PITCHING_OMEGA", nMarkerPitching_Omega, MarkerPitching_Omega);
  /* DESCRIPTION: Pitching amplitude (degrees) about x, y, & z axes (DEFORMING only) */
  addDoubleListOption("SURFACE_PITCHING_AMPL", nMarkerPitching_Ampl, MarkerPitching_Ampl); 
  /* DESCRIPTION: Pitching phase offset (degrees) about x, y, & z axes (DEFORMING only) */
  addDoubleListOption("SURFACE_PITCHING_PHASE", nMarkerPitching_Phase, MarkerPitching_Phase);
  /* DESCRIPTION: Plunging angular freq. (rad/s) in x, y, & z directions (DEFORMING only) */
  addDoubleListOption("SURFACE_PLUNGING_OMEGA", nMarkerPlunging_Omega, MarkerPlunging_Omega);
  /* DESCRIPTION: Plunging amplitude (m) in x, y, & z directions (DEFORMING only) */
  addDoubleListOption("SURFACE_PLUNGING_AMPL", nMarkerPlunging_Ampl, MarkerPlunging_Ampl);
  /* DESCRIPTION: Value to move motion origins (1 or 0) */
  addUShortListOption("MOVE_MOTION_ORIGIN", nMoveMotion_Origin, MoveMotion_Origin);

  /*!\par CONFIG_CATEGORY: Grid adaptation \ingroup Config*/
  /*--- Options related to grid adaptation ---*/

  /* DESCRIPTION: Kind of grid adaptation */
  addEnumOption("KIND_ADAPT", Kind_Adaptation, Adapt_Map, NO_ADAPT);
  /* DESCRIPTION: Percentage of new elements (% of the original number of elements) */
  addDoubleOption("NEW_ELEMS", New_Elem_Adapt, -1.0);
  /* DESCRIPTION: Scale factor for the dual volume */
  addDoubleOption("DUALVOL_POWER", DualVol_Power, 0.5);
  /* DESCRIPTION: Use analytical definition for surfaces */
  addEnumOption("ANALYTICAL_SURFDEF", Analytical_Surface, Geo_Analytic_Map, NO_GEO_ANALYTIC);
  /* DESCRIPTION: Before each computation, implicitly smooth the nodal coordinates */
  addBoolOption("SMOOTH_GEOMETRY", SmoothNumGrid, false);
  /* DESCRIPTION: Adapt the boundary elements */
  addBoolOption("ADAPT_BOUNDARY", AdaptBoundary, true);

  /*!\par CONFIG_CATEGORY: Aeroelastic Simulation (Typical Section Model) \ingroup Config*/
  /*--- Options related to aeroelastic simulations using the Typical Section Model) ---*/
  /* DESCRIPTION: The flutter speed index (modifies the freestream condition) */
  addDoubleOption("FLUTTER_SPEED_INDEX", FlutterSpeedIndex, 0.6);
  /* DESCRIPTION: Natural frequency of the spring in the plunging direction (rad/s). */
  addDoubleOption("PLUNGE_NATURAL_FREQUENCY", PlungeNaturalFrequency, 100);
  /* DESCRIPTION: Natural frequency of the spring in the pitching direction (rad/s). */
  addDoubleOption("PITCH_NATURAL_FREQUENCY", PitchNaturalFrequency, 100);
  /* DESCRIPTION: The airfoil mass ratio. */
  addDoubleOption("AIRFOIL_MASS_RATIO", AirfoilMassRatio, 60);
  /* DESCRIPTION: Distance in semichords by which the center of gravity lies behind the elastic axis. */
  addDoubleOption("CG_LOCATION", CG_Location, 1.8);
  /* DESCRIPTION: The radius of gyration squared (expressed in semichords) of the typical section about the elastic axis. */
  addDoubleOption("RADIUS_GYRATION_SQUARED", RadiusGyrationSquared, 3.48);
  /* DESCRIPTION: Solve the aeroelastic equations every given number of internal iterations. */
  addUnsignedShortOption("AEROELASTIC_ITER", AeroelasticIter, 3);
  
  /*!\par CONFIG_CATEGORY: Optimization Problem*/
  
  /* DESCRIPTION: Scale the line search in the optimizer */
  addDoubleOption("OPT_RELAX_FACTOR", Opt_RelaxFactor, 1.0);

  /* DESCRIPTION: Bound the line search in the optimizer */
  addDoubleOption("OPT_LINE_SEARCH_BOUND", Opt_LineSearch_Bound, 1E6);

  /*!\par CONFIG_CATEGORY: Wind Gust \ingroup Config*/
  /*--- Options related to wind gust simulations ---*/

  /* DESCRIPTION: Apply a wind gust */
  addBoolOption("WIND_GUST", Wind_Gust, false);
  /* DESCRIPTION: Type of gust */
  addEnumOption("GUST_TYPE", Gust_Type, Gust_Type_Map, NO_GUST);
  /* DESCRIPTION: Gust wavelenght (meters) */
  addDoubleOption("GUST_WAVELENGTH", Gust_WaveLength, 0.0);
  /* DESCRIPTION: Number of gust periods */
  addDoubleOption("GUST_PERIODS", Gust_Periods, 1.0);
  /* DESCRIPTION: Gust amplitude (m/s) */
  addDoubleOption("GUST_AMPL", Gust_Ampl, 0.0);
  /* DESCRIPTION: Time at which to begin the gust (sec) */
  addDoubleOption("GUST_BEGIN_TIME", Gust_Begin_Time, 0.0);
  /* DESCRIPTION: Location at which the gust begins (meters) */
  addDoubleOption("GUST_BEGIN_LOC", Gust_Begin_Loc, 0.0);
  /* DESCRIPTION: Direction of the gust X or Y dir */
  addEnumOption("GUST_DIR", Gust_Dir, Gust_Dir_Map, Y_DIR);

  /* Harmonic Balance config */
  /* DESCRIPTION: Omega_HB = 2*PI*frequency - frequencies for Harmonic Balance method */
  addDoubleListOption("OMEGA_HB", nOmega_HB, Omega_HB);

  /*!\par CONFIG_CATEGORY: Equivalent Area \ingroup Config*/
  /*--- Options related to the equivalent area ---*/

  /* DESCRIPTION: Evaluate equivalent area on the Near-Field  */
  addBoolOption("EQUIV_AREA", EquivArea, false);
  default_ea_lim[0] = 0.0; default_ea_lim[1] = 1.0; default_ea_lim[2] = 1.0;
  /* DESCRIPTION: Integration limits of the equivalent area ( xmin, xmax, Dist_NearField ) */
  addDoubleArrayOption("EA_INT_LIMIT", 3, EA_IntLimit, default_ea_lim);
  /* DESCRIPTION: Equivalent area scaling factor */
  addDoubleOption("EA_SCALE_FACTOR", EA_ScaleFactor, 1.0);

	// these options share nDV as their size in the option references; not a good idea
	/*!\par CONFIG_CATEGORY: Grid deformation \ingroup Config*/
  /*--- Options related to the grid deformation ---*/

	/* DESCRIPTION: Kind of deformation */
	addEnumListOption("DV_KIND", nDV, Design_Variable, Param_Map);
	/* DESCRIPTION: Marker of the surface to which we are going apply the shape deformation */
  addStringListOption("DV_MARKER", nMarker_DV, Marker_DV);
	/* DESCRIPTION: Parameters of the shape deformation
   - FFD_CONTROL_POINT_2D ( FFDBox ID, i_Ind, j_Ind, x_Disp, y_Disp )
   - FFD_RADIUS_2D ( FFDBox ID )
   - FFD_CAMBER_2D ( FFDBox ID, i_Ind )
   - FFD_THICKNESS_2D ( FFDBox ID, i_Ind )
   - HICKS_HENNE ( Lower Surface (0)/Upper Surface (1)/Only one Surface (2), x_Loc )
   - SURFACE_BUMP ( x_start, x_end, x_Loc )
   - CST ( Lower Surface (0)/Upper Surface (1), Kulfan parameter number, Total number of Kulfan parameters for surface )
   - NACA_4DIGITS ( 1st digit, 2nd digit, 3rd and 4th digit )
   - PARABOLIC ( Center, Thickness )
   - TRANSLATION ( x_Disp, y_Disp, z_Disp )
   - ROTATION ( x_Orig, y_Orig, z_Orig, x_End, y_End, z_End )
   - OBSTACLE ( Center, Bump size )
   - SPHERICAL ( ControlPoint_Index, Theta_Disp, R_Disp )
   - FFD_CONTROL_POINT ( FFDBox ID, i_Ind, j_Ind, k_Ind, x_Disp, y_Disp, z_Disp )
   - FFD_TWIST ( FFDBox ID, x_Orig, y_Orig, z_Orig, x_End, y_End, z_End )
   - FFD_TWIST_2D ( FFDBox ID, x_Orig, y_Orig, z_Orig, x_End, y_End, z_End )
   - FFD_ROTATION ( FFDBox ID, x_Orig, y_Orig, z_Orig, x_End, y_End, z_End )
   - FFD_CONTROL_SURFACE ( FFDBox ID, x_Orig, y_Orig, z_Orig, x_End, y_End, z_End )
   - FFD_CAMBER ( FFDBox ID, i_Ind, j_Ind )
   - FFD_THICKNESS ( FFDBox ID, i_Ind, j_Ind ) */
	addDVParamOption("DV_PARAM", nDV, ParamDV, FFDTag, Design_Variable);
  /* DESCRIPTION: New value of the shape deformation */
  addDVValueOption("DV_VALUE", nDV_Value, DV_Value, nDV, ParamDV, Design_Variable);
  /* DESCRIPTION: Provide a file of surface positions from an external parameterization. */
  addStringOption("DV_FILENAME", DV_Filename, string("surface_positions.dat"));
  /* DESCRIPTION: File of sensitivities as an unordered ASCII file with rows of x, y, z, dJ/dx, dJ/dy, dJ/dz for each volume grid point. */
  addStringOption("DV_UNORDERED_SENS_FILENAME", DV_Unordered_Sens_Filename, string("unordered_sensitivity.dat"));
  /* DESCRIPTION: File of sensitivities as an ASCII file with rows of x, y, z, dJ/dx, dJ/dy, dJ/dz for each surface grid point. */
  addStringOption("DV_SENS_FILENAME", DV_Sens_Filename, string("surface_sensitivity.dat"));
  /*!\brief OUTPUT_FORMAT \n DESCRIPTION: I/O format for output plots. \n OPTIONS: see \link Output_Map \endlink \n DEFAULT: TECPLOT \ingroup Config */
  addEnumOption("DV_SENSITIVITY_FORMAT", Sensitivity_FileFormat, Sensitivity_Map, SU2_NATIVE);
	/* DESCRIPTION: Hold the grid fixed in a region */
  addBoolOption("HOLD_GRID_FIXED", Hold_GridFixed, false);
	default_grid_fix[0] = -1E15; default_grid_fix[1] = -1E15; default_grid_fix[2] = -1E15;
	default_grid_fix[3] =  1E15; default_grid_fix[4] =  1E15; default_grid_fix[5] =  1E15;
	/* DESCRIPTION: Coordinates of the box where the grid will be deformed (Xmin, Ymin, Zmin, Xmax, Ymax, Zmax) */
	addDoubleArrayOption("HOLD_GRID_FIXED_COORD", 6, Hold_GridFixed_Coord, default_grid_fix);
	/* DESCRIPTION: Visualize the deformation (surface grid) */
  addBoolOption("VISUALIZE_SURFACE_DEF", Visualize_Surface_Def, true);
  /* DESCRIPTION: Visualize the deformation (volume grid) */
  addBoolOption("VISUALIZE_VOLUME_DEF", Visualize_Volume_Def, false);

  /*!\par CONFIG_CATEGORY: Deformable mesh \ingroup Config*/
  /*--- option related to deformable meshes ---*/
  /* DESCRIPTION: Decide whether the mesh will undergo deformations */
  addBoolOption("DEFORM_MESH", Deform_Mesh, false);
  /* DESCRIPTION: Print the residuals during mesh deformation to the console */
  addBoolOption("DEFORM_CONSOLE_OUTPUT", Deform_Output, false);
  /* DESCRIPTION: Number of nonlinear deformation iterations (surface deformation increments) */
  addUnsignedLongOption("DEFORM_NONLINEAR_ITER", GridDef_Nonlinear_Iter, 1);
  /* DESCRIPTION: Number of smoothing iterations for FEA mesh deformation */
  addUnsignedLongOption("DEFORM_LINEAR_ITER", GridDef_Linear_Iter, 1000);
  /* DESCRIPTION: Deform coefficient (-1.0 to 0.5) */
  addDoubleOption("DEFORM_COEFF", Deform_Coeff, 1E6);
  /* DESCRIPTION: Deform limit in m or inches */
  addDoubleOption("DEFORM_LIMIT", Deform_Limit, 1E6);
  /* DESCRIPTION: Type of element stiffness imposed for FEA mesh deformation (INVERSE_VOLUME, WALL_DISTANCE, CONSTANT_STIFFNESS) */
  addEnumOption("DEFORM_STIFFNESS_TYPE", Deform_Stiffness_Type, Deform_Stiffness_Map, SOLID_WALL_DISTANCE);
  /* DESCRIPTION: Poisson's ratio for constant stiffness FEA method of grid deformation*/
  addDoubleOption("DEFORM_ELASTICITY_MODULUS", Deform_ElasticityMod, 2E11);
  /* DESCRIPTION: Young's modulus and Poisson's ratio for constant stiffness FEA method of grid deformation*/
  addDoubleOption("DEFORM_POISSONS_RATIO", Deform_PoissonRatio, 0.3);
  /*  DESCRIPTION: Linear solver for the mesh deformation\n OPTIONS: see \link Linear_Solver_Map \endlink \n DEFAULT: FGMRES \ingroup Config*/
  addEnumOption("DEFORM_LINEAR_SOLVER", Kind_Deform_Linear_Solver, Linear_Solver_Map, FGMRES);
  /*  \n DESCRIPTION: Preconditioner for the Krylov linear solvers \n OPTIONS: see \link Linear_Solver_Prec_Map \endlink \n DEFAULT: LU_SGS \ingroup Config*/
  addEnumOption("DEFORM_LINEAR_SOLVER_PREC", Kind_Deform_Linear_Solver_Prec, Linear_Solver_Prec_Map, ILU);
  /* DESCRIPTION: Minimum error threshold for the linear solver for the implicit formulation */
  addDoubleOption("DEFORM_LINEAR_SOLVER_ERROR", Deform_Linear_Solver_Error, 1E-14);
  /* DESCRIPTION: Maximum number of iterations of the linear solver for the implicit formulation */
  addUnsignedLongOption("DEFORM_LINEAR_SOLVER_ITER", Deform_Linear_Solver_Iter, 1000);

  /*!\par CONFIG_CATEGORY: Rotorcraft problem \ingroup Config*/
  /*--- option related to rotorcraft problems ---*/

  /* DESCRIPTION: MISSING ---*/
  addDoubleOption("CYCLIC_PITCH", Cyclic_Pitch, 0.0);
  /* DESCRIPTION: MISSING ---*/
  addDoubleOption("COLLECTIVE_PITCH", Collective_Pitch, 0.0);

  /*!\par CONFIG_CATEGORY: FEM flow solver definition \ingroup Config*/
  /*--- Options related to the finite element flow solver---*/

  /* DESCRIPTION: Riemann solver used for DG (ROE, LAX-FRIEDRICH, AUSM, AUSMPW+, HLLC, VAN_LEER) */
  addEnumOption("RIEMANN_SOLVER_FEM", Riemann_Solver_FEM, Upwind_Map, ROE);
  /* DESCRIPTION: Constant factor applied for quadrature with straight elements (2.0 by default) */
  addDoubleOption("QUADRATURE_FACTOR_STRAIGHT_FEM", Quadrature_Factor_Straight, 2.0);
  /* DESCRIPTION: Constant factor applied for quadrature with curved elements (3.0 by default) */
  addDoubleOption("QUADRATURE_FACTOR_CURVED_FEM", Quadrature_Factor_Curved, 3.0);
  /* DESCRIPTION: Factor applied during quadrature in time for ADER-DG. (2.0 by default) */
  addDoubleOption("QUADRATURE_FACTOR_TIME_ADER_DG", Quadrature_Factor_Time_ADER_DG, 2.0);
  /* DESCRIPTION: Factor for the symmetrizing terms in the DG FEM discretization (1.0 by default) */
  addDoubleOption("THETA_INTERIOR_PENALTY_DG_FEM", Theta_Interior_Penalty_DGFEM, 1.0);
  /* DESCRIPTION: Compute the entropy in the fluid model (YES, NO) */
  addBoolOption("COMPUTE_ENTROPY_FLUID_MODEL", Compute_Entropy, true);
  /* DESCRIPTION: Use the lumped mass matrix for steady DGFEM computations */
  addBoolOption("USE_LUMPED_MASSMATRIX_DGFEM", Use_Lumped_MassMatrix_DGFEM, false);
  /* DESCRIPTION: Only compute the exact Jacobian of the spatial discretization (NO, YES) */
  addBoolOption("JACOBIAN_SPATIAL_DISCRETIZATION_ONLY", Jacobian_Spatial_Discretization_Only, false);

  /* DESCRIPTION: Number of aligned bytes for the matrix multiplications. Multiple of 64. (128 by default) */
  addUnsignedShortOption("ALIGNED_BYTES_MATMUL", byteAlignmentMatMul, 128);

  /*!\par CONFIG_CATEGORY: FEA solver \ingroup Config*/
  /*--- Options related to the FEA solver ---*/

  /*!\brief FEA_FILENAME \n DESCRIPTION: Filename to input for element-based properties \n Default: element_properties.dat \ingroup Config */
  addStringOption("FEA_FILENAME", FEA_FileName, string("element_properties.dat"));

  /* DESCRIPTION: Modulus of elasticity */
  addDoubleListOption("ELASTICITY_MODULUS", nElasticityMod, ElasticityMod);
  /* DESCRIPTION: Poisson ratio */
  addDoubleListOption("POISSON_RATIO", nPoissonRatio, PoissonRatio);
  /* DESCRIPTION: Material density */
  addDoubleListOption("MATERIAL_DENSITY", nMaterialDensity, MaterialDensity);
  /* DESCRIPTION: Knowles B constant */
  addDoubleOption("KNOWLES_B", Knowles_B, 1.0);
  /* DESCRIPTION: Knowles N constant */
  addDoubleOption("KNOWLES_N", Knowles_N, 1.0);

  /*  DESCRIPTION: Include DE effects
  *  Options: NO, YES \ingroup Config */
  addBoolOption("DE_EFFECTS", DE_Effects, false);
  /*!\brief ELECTRIC_FIELD_CONST \n DESCRIPTION: Value of the Dielectric Elastomer constant */
  addDoubleListOption("ELECTRIC_FIELD_CONST", nElectric_Constant, Electric_Constant);
  /* DESCRIPTION: Modulus of the Electric Fields */
  addDoubleListOption("ELECTRIC_FIELD_MOD", nElectric_Field, Electric_Field_Mod);
  /* DESCRIPTION: Direction of the Electic Fields */
  addDoubleListOption("ELECTRIC_FIELD_DIR", nDim_Electric_Field, Electric_Field_Dir);

  /*!\brief DESIGN_VARIABLE_FEA
   *  \n DESCRIPTION: Design variable for FEA problems \n OPTIONS: See \link DVFEA_Map \endlink \n DEFAULT VENKATAKRISHNAN \ingroup Config */
  addEnumOption("DESIGN_VARIABLE_FEA", Kind_DV_FEA, DVFEA_Map, NODV_FEA);

  /*  DESCRIPTION: Consider a reference solution for the structure (optimization applications)
  *  Options: NO, YES \ingroup Config */
  addBoolOption("REFERENCE_GEOMETRY", RefGeom, false);
  /*!\brief REFERENCE_GEOMETRY_PENALTY\n DESCRIPTION: Penalty weight value for the objective function \ingroup Config*/
  addDoubleOption("REFERENCE_GEOMETRY_PENALTY", RefGeom_Penalty, 1E6);
  /*!\brief SOLUTION_FLOW_FILENAME \n DESCRIPTION: Restart structure input file (the file output under the filename set by RESTART_FLOW_FILENAME) \n Default: solution_flow.dat \ingroup Config */
  addStringOption("REFERENCE_GEOMETRY_FILENAME", RefGeom_FEMFileName, string("reference_geometry.dat"));
  /*!\brief MESH_FORMAT \n DESCRIPTION: Mesh input file format \n OPTIONS: see \link Input_Map \endlink \n DEFAULT: SU2 \ingroup Config*/
  addEnumOption("REFERENCE_GEOMETRY_FORMAT", RefGeom_FileFormat, Input_Ref_Map, SU2_REF);

  /*!\brief TOTAL_DV_PENALTY\n DESCRIPTION: Penalty weight value to maintain the total sum of DV constant \ingroup Config*/
  addDoubleOption("TOTAL_DV_PENALTY", DV_Penalty, 0);

  /*!\brief REFERENCE_NODE\n  DESCRIPTION: Reference node for the structure (optimization applications) */
  addUnsignedLongOption("REFERENCE_NODE", refNodeID, 0);
  /* DESCRIPTION: Modulus of the electric fields */
  addDoubleListOption("REFERENCE_NODE_DISPLACEMENT", nDim_RefNode, RefNode_Displacement);
  /*!\brief REFERENCE_NODE_PENALTY\n DESCRIPTION: Penalty weight value for the objective function \ingroup Config*/
  addDoubleOption("REFERENCE_NODE_PENALTY", RefNode_Penalty, 1E3);

  /*!\brief REGIME_TYPE \n  DESCRIPTION: Geometric condition \n OPTIONS: see \link Struct_Map \endlink \ingroup Config*/
  addEnumOption("GEOMETRIC_CONDITIONS", Kind_Struct_Solver, Struct_Map, SMALL_DEFORMATIONS);
  /*!\brief REGIME_TYPE \n  DESCRIPTION: Material model \n OPTIONS: see \link Material_Map \endlink \ingroup Config*/
  addEnumOption("MATERIAL_MODEL", Kind_Material, Material_Map, LINEAR_ELASTIC);
  /*!\brief REGIME_TYPE \n  DESCRIPTION: Compressibility of the material \n OPTIONS: see \link MatComp_Map \endlink \ingroup Config*/
  addEnumOption("MATERIAL_COMPRESSIBILITY", Kind_Material_Compress, MatComp_Map, COMPRESSIBLE_MAT);

  /*  DESCRIPTION: Consider a prestretch in the structural domain
  *  Options: NO, YES \ingroup Config */
  addBoolOption("PRESTRETCH", Prestretch, false);
  /*!\brief PRESTRETCH_FILENAME \n DESCRIPTION: Filename to input for prestretching membranes \n Default: prestretch_file.dat \ingroup Config */
  addStringOption("PRESTRETCH_FILENAME", Prestretch_FEMFileName, string("prestretch_file.dat"));

  /* DESCRIPTION: Iterative method for non-linear structural analysis */
  addEnumOption("NONLINEAR_FEM_SOLUTION_METHOD", Kind_SpaceIteScheme_FEA, Space_Ite_Map_FEA, NEWTON_RAPHSON);
  /* DESCRIPTION: Number of internal iterations for Newton-Raphson Method in nonlinear structural applications */
  addUnsignedLongOption("NONLINEAR_FEM_INT_ITER", Dyn_nIntIter, 10);

  /* DESCRIPTION: Formulation for bidimensional elasticity solver */
  addEnumOption("FORMULATION_ELASTICITY_2D", Kind_2DElasForm, ElasForm_2D, PLANE_STRAIN);
  /*  DESCRIPTION: Apply dead loads
  *  Options: NO, YES \ingroup Config */
  addBoolOption("DEAD_LOAD", DeadLoad, false);
  /*  DESCRIPTION: Temporary: pseudo static analysis (no density in dynamic analysis)
  *  Options: NO, YES \ingroup Config */
  addBoolOption("PSEUDO_STATIC", PseudoStatic, false);
  /* DESCRIPTION: Dynamic or static structural analysis */
  addEnumOption("DYNAMIC_ANALYSIS", Dynamic_Analysis, Dynamic_Map, STATIC);
  /* DESCRIPTION: Time Step for dynamic analysis (s) */
  addDoubleOption("DYN_TIMESTEP", Delta_DynTime, 0.0);
  /* DESCRIPTION: Total Physical Time for dual time stepping simulations (s) */
  addDoubleOption("DYN_TIME", Total_DynTime, 1.0);
  /* DESCRIPTION: Parameter alpha for Newmark scheme (s) */
  addDoubleOption("NEWMARK_BETA", Newmark_beta, 0.25);
  /* DESCRIPTION: Parameter delta for Newmark scheme (s) */
  addDoubleOption("NEWMARK_GAMMA", Newmark_gamma, 0.5);
  /* DESCRIPTION: Apply the load as a ramp */
  addBoolOption("RAMP_LOADING", Ramp_Load, false);
  /* DESCRIPTION: Time while the load is to be increased linearly */
  addDoubleOption("RAMP_TIME", Ramp_Time, 1.0);
  /* DESCRIPTION: Transfer method used for multiphysics problems */
  addEnumOption("DYNAMIC_LOAD_TRANSFER", Dynamic_LoadTransfer, Dyn_Transfer_Method_Map, POL_ORDER_1);

  /* DESCRIPTION: Newmark - Generalized alpha - coefficients */
  addDoubleListOption("TIME_INT_STRUCT_COEFFS", nIntCoeffs, Int_Coeffs);

  /*  DESCRIPTION: Apply dead loads. Options: NO, YES \ingroup Config */
  addBoolOption("INCREMENTAL_LOAD", IncrementalLoad, false);
  /* DESCRIPTION: Maximum number of increments of the  */
  addUnsignedLongOption("NUMBER_INCREMENTS", IncLoad_Nincrements, 10);

  default_inc_crit[0] = 0.0; default_inc_crit[1] = 0.0; default_inc_crit[2] = 0.0;
  /* DESCRIPTION: Definition of the  UTOL RTOL ETOL*/
  addDoubleArrayOption("INCREMENTAL_CRITERIA", 3, IncLoad_Criteria, default_inc_crit);

  /* DESCRIPTION: Use of predictor */
  addBoolOption("PREDICTOR", Predictor, false);
  /* DESCRIPTION: Order of the predictor */
  addUnsignedShortOption("PREDICTOR_ORDER", Pred_Order, 0);

  /* DESCRIPTION: Topology optimization options */
  addBoolOption("TOPOLOGY_OPTIMIZATION", topology_optimization, false);
  addStringOption("TOPOL_OPTIM_OUTFILE", top_optim_output_file, string("element_derivatives.dat"));
  addDoubleOption("TOPOL_OPTIM_SIMP_EXPONENT", simp_exponent, 1.0);
  addDoubleOption("TOPOL_OPTIM_SIMP_MINSTIFF", simp_minimum_stiffness, 0.001);
  addEnumListOption("TOPOL_OPTIM_FILTER_KERNEL", top_optim_nKernel, top_optim_kernels, Filter_Kernel_Map);
  addDoubleListOption("TOPOL_OPTIM_FILTER_RADIUS", top_optim_nRadius, top_optim_filter_radius);
  addDoubleListOption("TOPOL_OPTIM_KERNEL_PARAM", top_optim_nKernelParams, top_optim_kernel_params);
  addUnsignedShortOption("TOPOL_OPTIM_SEARCH_LIMIT", top_optim_search_lim, 0);
  addEnumOption("TOPOL_OPTIM_PROJECTION_TYPE", top_optim_proj_type, Projection_Function_Map, NO_PROJECTION);
  addDoubleOption("TOPOL_OPTIM_PROJECTION_PARAM", top_optim_proj_param, 0.0);

  /* CONFIG_CATEGORY: FSI solver */
  /*--- Options related to the FSI solver ---*/

  /*!\brief PHYSICAL_PROBLEM_FLUID_FSI
   *  DESCRIPTION: Physical governing equations \n
   *  Options: NONE (default),EULER, NAVIER_STOKES, RANS,
   *  \ingroup Config*/
  addEnumOption("FSI_FLUID_PROBLEM", Kind_Solver_Fluid_FSI, FSI_Fluid_Solver_Map, NO_SOLVER_FFSI);

  /*!\brief PHYSICAL_PROBLEM_STRUCTURAL_FSI
   *  DESCRIPTION: Physical governing equations \n
   *  Options: NONE (default), FEM_ELASTICITY
   *  \ingroup Config*/
  addEnumOption("FSI_STRUCTURAL_PROBLEM", Kind_Solver_Struc_FSI, FSI_Struc_Solver_Map, NO_SOLVER_SFSI);

  /* DESCRIPTION: Linear solver for the structural side on FSI problems */
  addEnumOption("FSI_LINEAR_SOLVER_STRUC", Kind_Linear_Solver_FSI_Struc, Linear_Solver_Map, FGMRES);
  /* DESCRIPTION: Preconditioner for the Krylov linear solvers */
  addEnumOption("FSI_LINEAR_SOLVER_PREC_STRUC", Kind_Linear_Solver_Prec_FSI_Struc, Linear_Solver_Prec_Map, ILU);
  /* DESCRIPTION: Maximum number of iterations of the linear solver for the implicit formulation */
  addUnsignedLongOption("FSI_LINEAR_SOLVER_ITER_STRUC", Linear_Solver_Iter_FSI_Struc, 500);
  /* DESCRIPTION: Minimum error threshold for the linear solver for the implicit formulation */
  addDoubleOption("FSI_LINEAR_SOLVER_ERROR_STRUC", Linear_Solver_Error_FSI_Struc, 1E-6);

  /* DESCRIPTION: ID of the region we want to compute the sensitivities using direct differentiation */
  addUnsignedShortOption("FEA_ID_DIRECTDIFF", nID_DV, 0);

  /* DESCRIPTION: Restart from a steady state (sets grid velocities to 0 when loading the restart). */
  addBoolOption("RESTART_STEADY_STATE", SteadyRestart, false);

  /*!\par CONFIG_CATEGORY: Multizone definition \ingroup Config*/
  /*--- Options related to multizone problems ---*/

  /*!\brief MARKER_PLOTTING\n DESCRIPTION: Marker(s) of the surface in the surface flow solution file  \ingroup Config*/
  addStringListOption("CONFIG_LIST", nConfig_Files, Config_Filenames);

  /* DESCRIPTION: Determines if the multizone problem is solved for time-domain. */
  addBoolOption("TIME_DOMAIN", Time_Domain, false);
  /* DESCRIPTION: Number of outer iterations in the multizone problem. */
  addUnsignedLongOption("OUTER_ITER", nOuterIter, 1);
  /* DESCRIPTION: Number of inner iterations in each multizone block. */
  addUnsignedLongOption("INNER_ITER", nInnerIter, 1);
  /* DESCRIPTION: Number of time steps solved in the multizone problem. */
  addUnsignedLongOption("TIME_ITER", nTimeIter, 1);
  /* DESCRIPTION: Number of iterations in each single-zone block. */
  addUnsignedLongOption("ITER", nIter, 1000);
  /* DESCRIPTION: Restart iteration in the multizone problem. */
  addUnsignedLongOption("RESTART_ITER", Restart_Iter, 1);
  /* DESCRIPTION: Minimum error threshold for the linear solver for the implicit formulation */
  addDoubleOption("TIME_STEP", Time_Step, 0.0);
  /* DESCRIPTION: Total Physical Time for time-domain problems (s) */
  addDoubleOption("MAX_TIME", Max_Time, 1.0);
  /* DESCRIPTION: Determines if the single-zone driver is used. (TEMPORARY) */
  addBoolOption("SINGLEZONE_DRIVER", SinglezoneDriver, true);
  /* DESCRIPTION: Determines if the special output is written out */
  addBoolOption("SPECIAL_OUTPUT", SpecialOutput, false);

  /* DESCRIPTION: Determines if the convergence history of each individual zone is written to screen */
  addBoolOption("WRT_ZONE_CONV", Wrt_ZoneConv, false);
  /* DESCRIPTION: Determines if the convergence history of each individual zone is written to file */
  addBoolOption("WRT_ZONE_HIST", Wrt_ZoneHist, true);


  /* DESCRIPTION: Determines if the special output is written out */
  addBoolOption("WRT_FORCES_BREAKDOWN", Wrt_ForcesBreakdown, false);



  /*  DESCRIPTION: Use conservative approach for interpolating between meshes.
  *  Options: NO, YES \ingroup Config */
  addBoolOption("CONSERVATIVE_INTERPOLATION", ConservativeInterpolation, true);

  /*!\par KIND_INTERPOLATION \n
   * DESCRIPTION: Type of interpolation to use for multi-zone problems. \n OPTIONS: see \link Interpolator_Map \endlink
   * Sets Kind_Interpolation \ingroup Config
   */
  addEnumOption("KIND_INTERPOLATION", Kind_Interpolation, Interpolator_Map, NEAREST_NEIGHBOR);
    
  /*!\par KIND_INTERPOLATION \n
   * DESCRIPTION: Type of radial basis function to use for radial basis function interpolation. \n OPTIONS: see \link RadialBasis_Map \endlink
   * Sets Kind_RadialBasis \ingroup Config
   */
  addEnumOption("KIND_RADIAL_BASIS_FUNCTION", Kind_RadialBasisFunction, RadialBasisFunction_Map, WENDLAND_C2);
  
  /*  DESCRIPTION: Use polynomial term in radial basis function interpolation.
  *  Options: NO, YES \ingroup Config */
  addBoolOption("RADIAL_BASIS_FUNCTION_POLYNOMIAL_TERM", RadialBasisFunction_PolynomialOption, true);
  
  /* DESCRIPTION: Radius for radial basis function */
  addDoubleOption("RADIAL_BASIS_FUNCTION_PARAMETER", RadialBasisFunction_Parameter, 1);

  /* DESCRIPTION: Maximum number of FSI iterations */
  addUnsignedShortOption("FSI_ITER", nIterFSI, 1);
  /* DESCRIPTION: Number of FSI iterations during which a ramp is applied */
  addUnsignedShortOption("RAMP_FSI_ITER", nIterFSI_Ramp, 2);
  /* DESCRIPTION: Aitken's static relaxation factor */
  addDoubleOption("STAT_RELAX_PARAMETER", AitkenStatRelax, 0.4);
  /* DESCRIPTION: Aitken's dynamic maximum relaxation factor for the first iteration */
  addDoubleOption("AITKEN_DYN_MAX_INITIAL", AitkenDynMaxInit, 0.5);
  /* DESCRIPTION: Aitken's dynamic minimum relaxation factor for the first iteration */
  addDoubleOption("AITKEN_DYN_MIN_INITIAL", AitkenDynMinInit, 0.5);
  /* DESCRIPTION: Kind of relaxation */
  addEnumOption("BGS_RELAXATION", Kind_BGS_RelaxMethod, AitkenForm_Map, NO_RELAXATION);
  /* DESCRIPTION: Relaxation required */
  addBoolOption("RELAXATION", Relaxation, false);

  /*!\par CONFIG_CATEGORY: Heat solver \ingroup Config*/
  /*--- options related to the heat solver ---*/

  /* DESCRIPTION: Thermal diffusivity constant */
  addDoubleOption("THERMAL_DIFFUSIVITY", Thermal_Diffusivity, 1.172E-5);

  /* DESCRIPTION: Thermal diffusivity constant */
  addDoubleOption("THERMAL_DIFFUSIVITY_SOLID", Thermal_Diffusivity_Solid, 1.172E-5);

  /*!\par CONFIG_CATEGORY: Visualize Control Volumes \ingroup Config*/
  /*--- options related to visualizing control volumes ---*/

  /* DESCRIPTION: Node number for the CV to be visualized */
  addLongOption("VISUALIZE_CV", Visualize_CV, -1);

  /*!\par CONFIG_CATEGORY: Inverse design problem \ingroup Config*/
  /*--- options related to inverse design problem ---*/

  /* DESCRIPTION: Evaluate inverse design on the surface  */
  addBoolOption("INV_DESIGN_CP", InvDesign_Cp, false);

  /* DESCRIPTION: Evaluate inverse design on the surface  */
  addBoolOption("INV_DESIGN_HEATFLUX", InvDesign_HeatFlux, false);

  /*!\par CONFIG_CATEGORY: Unsupported options \ingroup Config*/
  /*--- Options that are experimental and not intended for general use ---*/

  /* DESCRIPTION: Write extra output */
  addBoolOption("EXTRA_OUTPUT", ExtraOutput, false);

  /* DESCRIPTION: Write extra heat output for a given zone heat solver zone */
  addLongOption("EXTRA_HEAT_ZONE_OUTPUT", ExtraHeatOutputZone, -1);

  /*--- options related to the FFD problem ---*/
  /*!\par CONFIG_CATEGORY:FFD point inversion \ingroup Config*/
  
  /* DESCRIPTION: Fix I plane */
  addShortListOption("FFD_FIX_I", nFFD_Fix_IDir, FFD_Fix_IDir);
  
  /* DESCRIPTION: Fix J plane */
  addShortListOption("FFD_FIX_J", nFFD_Fix_JDir, FFD_Fix_JDir);
  
  /* DESCRIPTION: Fix K plane */
  addShortListOption("FFD_FIX_K", nFFD_Fix_KDir, FFD_Fix_KDir);
  
  /* DESCRIPTION: FFD symmetry plane (j=0) */
  addBoolOption("FFD_SYMMETRY_PLANE", FFD_Symmetry_Plane, false);

  /* DESCRIPTION: Define different coordinates systems for the FFD */
  addEnumOption("FFD_COORD_SYSTEM", FFD_CoordSystem, CoordSystem_Map, CARTESIAN);

  /* DESCRIPTION: Axis information for the spherical and cylindrical coord system */
  default_ffd_axis[0] = 0.0; default_ffd_axis[1] = 0.0; default_ffd_axis[2] =0.0;
  addDoubleArrayOption("FFD_AXIS", 3, FFD_Axis, default_ffd_axis);

  /* DESCRIPTION: Number of total iterations in the FFD point inversion */
  addUnsignedShortOption("FFD_ITERATIONS", nFFD_Iter, 500);

  /* DESCRIPTION: Free surface damping coefficient */
	addDoubleOption("FFD_TOLERANCE", FFD_Tol, 1E-10);

  /* DESCRIPTION: Definition of the FFD boxes */
  addFFDDefOption("FFD_DEFINITION", nFFDBox, CoordFFDBox, TagFFDBox);
  
  /* DESCRIPTION: Definition of the FFD boxes */
  addFFDDegreeOption("FFD_DEGREE", nFFDBox, DegreeFFDBox);
  
  /* DESCRIPTION: Surface continuity at the intersection with the FFD */
  addEnumOption("FFD_CONTINUITY", FFD_Continuity, Continuity_Map, DERIVATIVE_2ND);

  /* DESCRIPTION: Kind of blending for the FFD definition */
  addEnumOption("FFD_BLENDING", FFD_Blending, Blending_Map, BEZIER );

  /* DESCRIPTION: Order of the BSplines for BSpline Blending function */
  default_ffd_coeff[0] = 2; default_ffd_coeff[1] = 2; default_ffd_coeff[2] = 2;
  addDoubleArrayOption("FFD_BSPLINE_ORDER", 3, FFD_BSpline_Order, default_ffd_coeff);

  /*--- Options for the automatic differentiation methods ---*/
  /*!\par CONFIG_CATEGORY: Automatic Differentation options\ingroup Config*/

  /* DESCRIPTION: Direct differentiation mode (forward) */
  addEnumOption("DIRECT_DIFF", DirectDiff, DirectDiff_Var_Map, NO_DERIVATIVE);

  /* DESCRIPTION: Automatic differentiation mode (reverse) */
  addBoolOption("AUTO_DIFF", AD_Mode, NO);

  /* DESCRIPTION: Preaccumulation in the AD mode. */
  addBoolOption("PREACC", AD_Preaccumulation, YES);

  /*--- options that are used in the python optimization scripts. These have no effect on the c++ toolsuite ---*/
  /*!\par CONFIG_CATEGORY:Python Options\ingroup Config*/

  /* DESCRIPTION: Gradient method */
  addPythonOption("GRADIENT_METHOD");

  /* DESCRIPTION: Geometrical Parameter */
  addPythonOption("GEO_PARAM");

  /* DESCRIPTION: Setup for design variables */
  addPythonOption("DEFINITION_DV");

  /* DESCRIPTION: Maximum number of iterations */
  addPythonOption("OPT_ITERATIONS");
  
  /* DESCRIPTION: Requested accuracy */
  addPythonOption("OPT_ACCURACY");
  
  /*!\brief OPT_COMBINE_OBJECTIVE
   *  \n DESCRIPTION: Flag specifying whether to internally combine a multi-objective function or treat separately */
  addPythonOption("OPT_COMBINE_OBJECTIVE");

  /* DESCRIPTION: Current value of the design variables */
  addPythonOption("DV_VALUE_NEW");

  /* DESCRIPTION: Previous value of the design variables */
  addPythonOption("DV_VALUE_OLD");

  /* DESCRIPTION: Number of partitions of the mesh */
  addPythonOption("NUMBER_PART");

  /* DESCRIPTION: Optimization objective function with optional scaling factor*/
  addPythonOption("OPT_OBJECTIVE");

  /* DESCRIPTION: Optimization constraint functions with optional scaling factor */
  addPythonOption("OPT_CONSTRAINT");

  /* DESCRIPTION: Finite different step for gradient estimation */
  addPythonOption("FIN_DIFF_STEP");

  /* DESCRIPTION: Verbosity of the python scripts to Stdout */
  addPythonOption("CONSOLE");

  /* DESCRIPTION: Flag specifying if the mesh was decomposed */
  addPythonOption("DECOMPOSED");

  /* DESCRIPTION: Optimization gradient factor */
  addPythonOption("OPT_GRADIENT_FACTOR");
  
  /* DESCRIPTION: Upper bound for the optimizer */
  addPythonOption("OPT_BOUND_UPPER");
  
  /* DESCRIPTION: Lower bound for the optimizer */
  addPythonOption("OPT_BOUND_LOWER");

  /* DESCRIPTION: Number of zones of the problem */
  addPythonOption("NZONES");

  /* DESCRIPTION: Activate ParMETIS mode for testing */
  addBoolOption("PARMETIS", ParMETIS, false);
    
  /*--- options that are used in the Hybrid RANS/LES Simulations  ---*/
  /*!\par CONFIG_CATEGORY:Hybrid_RANSLES Options\ingroup Config*/
    
  /* DESCRIPTION: Writing surface solution file frequency for dual time */
  addUnsignedLongOption("WRT_SURF_FREQ_DUALTIME", Wrt_Surf_Freq_DualTime, 1);

  /* DESCRIPTION: DES Constant */
  addDoubleOption("DES_CONST", Const_DES, 0.65);

  /* DESCRIPTION: Specify Hybrid RANS/LES model */
  addEnumOption("HYBRID_RANSLES", Kind_HybridRANSLES, HybridRANSLES_Map, NO_HYBRIDRANSLES);
    
  /* DESCRIPTION: Roe with low dissipation for unsteady flows */
  addEnumOption("ROE_LOW_DISSIPATION", Kind_RoeLowDiss, RoeLowDiss_Map, NO_ROELOWDISS);

  /* DESCRIPTION: Activate SA Quadratic Constitutive Relation, 2000 version */
  addBoolOption("SA_QCR", QCR, false);
  
  /* DESCRIPTION: Compute Average for unsteady simulations */
  addBoolOption("COMPUTE_AVERAGE", Compute_Average, false);
  
  /* DESCRIPTION: Multipoint design Mach number*/
  addPythonOption("MULTIPOINT_MACH_NUMBER");
  
  /* DESCRIPTION: Multipoint design Weight */
  addPythonOption("MULTIPOINT_WEIGHT");
  
  /* DESCRIPTION: Multipoint design Angle of Attack */
  addPythonOption("MULTIPOINT_AOA");
  
  /* DESCRIPTION: Multipoint design Sideslip angle */
  addPythonOption("MULTIPOINT_SIDESLIP_ANGLE");
  
  /* DESCRIPTION: Multipoint design target CL*/
  addPythonOption("MULTIPOINT_TARGET_CL");
  
  /* DESCRIPTION: Multipoint design Reynolds number */
  addPythonOption("MULTIPOINT_REYNOLDS_NUMBER");
  
  /* DESCRIPTION: Multipoint design freestream temperature */
  addPythonOption("MULTIPOINT_FREESTREAM_TEMPERATURE");
  
  /* DESCRIPTION: Multipoint design freestream pressure */
  addPythonOption("MULTIPOINT_FREESTREAM_PRESSURE");
  
  /* DESCRIPTION: Multipoint design for outlet quantities (varying back pressure or mass flow operating points). */
  addPythonOption("MULTIPOINT_OUTLET_VALUE");

  /*--- options that are used for the output ---*/
  /*!\par CONFIG_CATEGORY:Output Options\ingroup Config*/

  /* DESCRIPTION: Type of screen output */
  addStringListOption("SCREEN_OUTPUT", nScreenOutput, ScreenOutput);
  /* DESCRIPTION: Type of output printed to the history file */
  addStringListOption("HISTORY_OUTPUT", nHistoryOutput, HistoryOutput);
  /* DESCRIPTION: Type of output printed to the volume solution file */
  addStringListOption("VOLUME_OUTPUT", nVolumeOutput, VolumeOutput);
  
  /* DESCRIPTION: History writing frequency (INNER_ITER) */
  addUnsignedLongOption("HISTORY_WRT_FREQ_INNER", HistoryWrtFreq[2], 1);
  /* DESCRIPTION: History writing frequency (OUTER_ITER) */
  addUnsignedLongOption("HISTORY_WRT_FREQ_OUTER", HistoryWrtFreq[1], 1); 
  /* DESCRIPTION: History writing frequency (TIME_ITER) */
  addUnsignedLongOption("HISTORY_WRT_FREQ_TIME", HistoryWrtFreq[0], 1);
  
  /* DESCRIPTION: Screen writing frequency (INNER_ITER) */
  addUnsignedLongOption("SCREEN_WRT_FREQ_INNER", ScreenWrtFreq[2], 1);
  /* DESCRIPTION: Screen writing frequency (OUTER_ITER) */
  addUnsignedLongOption("SCREEN_WRT_FREQ_OUTER", ScreenWrtFreq[1], 1); 
  /* DESCRIPTION: Screen writing frequency (TIME_ITER) */
  addUnsignedLongOption("SCREEN_WRT_FREQ_TIME", ScreenWrtFreq[0], 1);
  /* DESCRIPTION: Volume solution writing frequency */
  addUnsignedLongOption("OUTPUT_WRT_FREQ", VolumeWrtFreq, 250);
  /* DESCRIPTION: Volume solution files */  
  addEnumListOption("OUTPUT_FILES", nVolumeOutputFiles, VolumeOutputFiles, Output_Map);
  
  /* DESCRIPTION: Using Uncertainty Quantification with SST Turbulence Model */
  addBoolOption("USING_UQ", using_uq, false);

  /* DESCRIPTION: Parameter to perturb eigenvalues */
  addDoubleOption("UQ_DELTA_B", uq_delta_b, 1.0);

  /* DESCRIPTION: Parameter to determine kind of perturbation */
  addUnsignedShortOption("UQ_COMPONENT", eig_val_comp, 1);

  /* DESCRIPTION: Parameter to perturb eigenvalues */
  addDoubleOption("UQ_URLX", uq_urlx, 0.1);

  /* DESCRIPTION: Permuting eigenvectors for UQ analysis */
  addBoolOption("UQ_PERMUTE", uq_permute, false);

  /* DESCRIPTION: Number of calls to 'Build' that trigger re-factorization (0 means only once). */
  addUnsignedLongOption("PASTIX_FACTORIZATION_FREQUENCY", pastix_fact_freq, 1);

  /* DESCRIPTION: 0 - Quiet, 1 - During factorization and cleanup, 2 - Even more detail. */
  addUnsignedShortOption("PASTIX_VERBOSITY_LEVEL", pastix_verb_lvl, 0);

  /* DESCRIPTION: Level of fill for PaStiX incomplete LU factorization. */
  addUnsignedShortOption("PASTIX_FILL_LEVEL", pastix_fill_lvl, 1);

  /* END_CONFIG_OPTIONS */

}

void CConfig::SetConfig_Parsing(char case_filename[MAX_STRING_SIZE]) {
  string text_line, option_name;
  ifstream case_file;
  vector<string> option_value;
  
  /*--- Read the configuration file ---*/
  
  case_file.open(case_filename, ios::in);

  if (case_file.fail()) {
    SU2_MPI::Error("The configuration file (.cfg) is missing!!", CURRENT_FUNCTION);
  }

  string errorString;

  int  err_count = 0;  // How many errors have we found in the config file
  int max_err_count = 30; // Maximum number of errors to print before stopping

  map<string, bool> included_options;

  /*--- Parse the configuration file and set the options ---*/
  
  while (getline (case_file, text_line)) {
    
    if (err_count >= max_err_count) {
      errorString.append("too many errors. Stopping parse");

      cout << errorString << endl;
      throw(1);
    }
    
    if (TokenizeString(text_line, option_name, option_value)) {
      
      /*--- See if it's a python option ---*/

      if (option_map.find(option_name) == option_map.end()) {
          string newString;
          newString.append(option_name);
          newString.append(": invalid option name");
          newString.append(". Check current SU2 options in config_template.cfg.");
          newString.append("\n");
          if (!option_name.compare("EXT_ITER")) newString.append("Option EXT_ITER is deprecated as of v7.0. Please use TIME_ITER, OUTER_ITER or ITER \n"
                                                                 "to specify the number of time iterations, outer multizone iterations or iterations, respectively.");
          if (!option_name.compare("UNST_TIMESTEP")) newString.append("UNST_TIMESTEP is now TIME_STEP.\n");
          if (!option_name.compare("UNST_TIME")) newString.append("UNST_TIME is now MAX_TIME.\n");
          if (!option_name.compare("UNST_INT_ITER")) newString.append("UNST_INT_ITER is now INNER_ITER.\n");
          if (!option_name.compare("RESIDUAL_MINVAL")) newString.append("RESIDUAL_MINVAL is now CONV_RESIDUAL_MINVAL.\n");
          if (!option_name.compare("STARTCONV_ITER")) newString.append("STARTCONV_ITER is now CONV_STARTITER.\n");
          if (!option_name.compare("CAUCHY_ELEMS")) newString.append("CAUCHY_ELEMS is now CONV_CAUCHY_ELEMS.\n");
          if (!option_name.compare("CAUCHY_EPS")) newString.append("CAUCHY_EPS is now CONV_CAUCHY_EPS.\n");
          if (!option_name.compare("OUTPUT_FORMAT")) newString.append("OUTPUT_FORMAT is now TABULAR_FORMAT.\n");
          if (!option_name.compare("PHYSICAL_PROBLEM")) newString.append("PHYSICAL_PROBLEM is now SOLVER.\n");
          if (!option_name.compare("REGIME_TYPE")) newString.append("REGIME_TYPE has been removed.\n "
                                                                    "If you want use the incompressible solver, \n"
                                                                    "use INC_EULER, INC_NAVIER_STOKES or INC_RANS as value of the SOLVER option.");
          errorString.append(newString);
          err_count++;
        continue;
      }

      /*--- Option exists, check if the option has already been in the config file ---*/
      
      if (included_options.find(option_name) != included_options.end()) {
        string newString;
        newString.append(option_name);
        newString.append(": option appears twice");
        newString.append("\n");
        errorString.append(newString);
        err_count++;
        continue;
      }


      /*--- New found option. Add it to the map, and delete from all options ---*/
      
      included_options.insert(pair<string, bool>(option_name, true));
      all_options.erase(option_name);

      /*--- Set the value and check error ---*/
      
      string out = option_map[option_name]->SetValue(option_value);
      if (out.compare("") != 0) {
        errorString.append(out);
        errorString.append("\n");
        err_count++;
      }
    }
  }

  /*--- See if there were any errors parsing the config file ---*/
      
  if (errorString.size() != 0) {
    SU2_MPI::Error(errorString, CURRENT_FUNCTION);
  }

  case_file.close();
  
}

void CConfig::SetDefaultFromConfig(CConfig *config){
  
  map<string, bool> noInheritance = CCreateMap<string, bool>
      ("SCREEN_OUTPUT", true)
      ("HISTORY_OUTPUT", true);
  
  map<string, bool>::iterator iter = all_options.begin(), curr_iter;
  
  while (iter != all_options.end()){
    curr_iter = iter++;   
    if (config->option_map[curr_iter->first]->GetValue().size() > 0 && !noInheritance[curr_iter->first]){
      option_map[curr_iter->first]->SetValue(config->option_map[curr_iter->first]->GetValue());
      all_options.erase(curr_iter);      
    }
  }
}

void CConfig::SetDefault(){
  
  /*--- Set the default values for all of the options that weren't set ---*/
      
  for (map<string, bool>::iterator iter = all_options.begin(); iter != all_options.end(); ++iter) {
    if (option_map[iter->first]->GetValue().size() == 0)
      option_map[iter->first]->SetDefault();
  }
}

bool CConfig::SetRunTime_Parsing(char case_filename[MAX_STRING_SIZE]) {
  string text_line, option_name;
  ifstream case_file;
  vector<string> option_value;
  
  /*--- Read the configuration file ---*/
  
  case_file.open(case_filename, ios::in);
  
  if (case_file.fail()) { return false; }
  
  string errorString;
  
  int err_count = 0;  // How many errors have we found in the config file
  int max_err_count = 30; // Maximum number of errors to print before stopping
  
  map<string, bool> included_options;
  
  /*--- Parse the configuration file and set the options ---*/
  
  while (getline (case_file, text_line)) {
    
    if (err_count >= max_err_count) {
      errorString.append("too many errors. Stopping parse");
      
      cout << errorString << endl;
      throw(1);
    }
    
    if (TokenizeString(text_line, option_name, option_value)) {
      
      if (option_map.find(option_name) == option_map.end()) {
        
        /*--- See if it's a python option ---*/
        
        string newString;
        newString.append(option_name);
        newString.append(": invalid option name");
        newString.append("\n");
        errorString.append(newString);
        err_count++;
        continue;
      }
      
      /*--- Option exists, check if the option has already been in the config file ---*/
      
      if (included_options.find(option_name) != included_options.end()) {
        string newString;
        newString.append(option_name);
        newString.append(": option appears twice");
        newString.append("\n");
        errorString.append(newString);
        err_count++;
        continue;
      }
      
      /*--- New found option. Add it to the map, and delete from all options ---*/
      
      included_options.insert(pair<string, bool>(option_name, true));
      all_options.erase(option_name);
      
      /*--- Set the value and check error ---*/
      
      string out = option_map[option_name]->SetValue(option_value);
      if (out.compare("") != 0) {
        errorString.append(out);
        errorString.append("\n");
        err_count++;
      }
      
    }
  }
  
  /*--- Set the default values for all of the options that weren't set ---*/
      
  for (map<string, bool>::iterator iter = all_options.begin(); iter != all_options.end(); ++iter) {
    option_map[iter->first]->SetDefault();
  }
  
  /*--- See if there were any errors parsing the runtime file ---*/
  
  if (errorString.size() != 0) {
    SU2_MPI::Error(errorString, CURRENT_FUNCTION);
  }
  
  case_file.close();
  
  return true;
  
}

void CConfig::SetHeader(unsigned short val_software){
  /*--- WARNING: when compiling on Windows, ctime() is not available. Comment out
   the two lines below that use the dt variable. ---*/
  //time_t now = time(0);
  //string dt = ctime(&now); dt[24] = '.';
  if ((iZone == 0) && (rank == MASTER_NODE)){
    cout << endl << "-------------------------------------------------------------------------" << endl;
    cout << "|    ___ _   _ ___                                                      |" << endl;
    cout << "|   / __| | | |_  )   Release 6.2.0  \"Falcon\"                           |" << endl;
    cout << "|   \\__ \\ |_| |/ /                                                      |" << endl;
    switch (val_software) {
    case SU2_CFD: cout << "|   |___/\\___//___|   Suite (Computational Fluid Dynamics Code)         |" << endl; break;
    case SU2_DEF: cout << "|   |___/\\___//___|   Suite (Mesh Deformation Code)                     |" << endl; break;
    case SU2_DOT: cout << "|   |___/\\___//___|   Suite (Gradient Projection Code)                  |" << endl; break;
    case SU2_MSH: cout << "|   |___/\\___//___|   Suite (Mesh Adaptation Code)                      |" << endl; break;
    case SU2_GEO: cout << "|   |___/\\___//___|   Suite (Geometry Definition Code)                  |" << endl; break;
    case SU2_SOL: cout << "|   |___/\\___//___|   Suite (Solution Exporting Code)                   |" << endl; break;
    }
    
    cout << "|                                                                       |" << endl;
    //cout << "|   Local date and time: " << dt << "                      |" << endl;
    cout <<"-------------------------------------------------------------------------" << endl;
    cout << "| The current SU2 release has been coordinated by the                   |" << endl;
    cout << "| SU2 International Developers Society <www.su2devsociety.org>          |" << endl;
    cout << "| with selected contributions from the open-source community.           |" << endl;
    cout <<"-------------------------------------------------------------------------" << endl;
    cout << "| The main research teams contributing to the current release are:      |" << endl;
    cout << "| - Prof. Juan J. Alonso's group at Stanford University.                |" << endl;
    cout << "| - Prof. Piero Colonna's group at Delft University of Technology.      |" << endl;
    cout << "| - Prof. Nicolas R. Gauger's group at Kaiserslautern U. of Technology. |" << endl;
    cout << "| - Prof. Alberto Guardone's group at Polytechnic University of Milan.  |" << endl;
    cout << "| - Prof. Rafael Palacios' group at Imperial College London.            |" << endl;
    cout << "| - Prof. Vincent Terrapon's group at the University of Liege.          |" << endl;
    cout << "| - Prof. Edwin van der Weide's group at the University of Twente.      |" << endl;
    cout << "| - Lab. of New Concepts in Aeronautics at Tech. Inst. of Aeronautics.  |" << endl;
    cout <<"-------------------------------------------------------------------------" << endl;
    cout << "| Copyright 2012-2019, Francisco D. Palacios, Thomas D. Economon,       |" << endl;
    cout << "|                      Tim Albring, and the SU2 contributors.           |" << endl;
    cout << "|                                                                       |" << endl;
    cout << "| SU2 is free software; you can redistribute it and/or                  |" << endl;
    cout << "| modify it under the terms of the GNU Lesser General Public            |" << endl;
    cout << "| License as published by the Free Software Foundation; either          |" << endl;
    cout << "| version 2.1 of the License, or (at your option) any later version.    |" << endl;
    cout << "|                                                                       |" << endl;
    cout << "| SU2 is distributed in the hope that it will be useful,                |" << endl;
    cout << "| but WITHOUT ANY WARRANTY; without even the implied warranty of        |" << endl;
    cout << "| MERCHANTABILITY or FITNESS FOR A PARTICULAR PURPOSE. See the GNU      |" << endl;
    cout << "| Lesser General Public License for more details.                       |" << endl;
    cout << "|                                                                       |" << endl;
    cout << "| You should have received a copy of the GNU Lesser General Public      |" << endl;
    cout << "| License along with SU2. If not, see <http://www.gnu.org/licenses/>.   |" << endl;
    cout <<"-------------------------------------------------------------------------" << endl;
  }
  
}

void CConfig::SetnZone(){
  
  /*--- Just as a clarification --- */
  
  if (Multizone_Problem == NO && Kind_Solver != MULTIPHYSICS){
    nZone = 1;
  }
  
  if (Kind_Solver == MULTIPHYSICS){
    Multizone_Problem = YES;
    if (nConfig_Files == 0){
      SU2_MPI::Error("CONFIG_LIST must be provided if PHYSICAL_PROBLEM=MULTIPHYSICS", CURRENT_FUNCTION);
    }
  }
  
  if (Multizone_Problem == YES){
    
    /*--- Some basic multizone checks ---*/
    
    if (nMarker_ZoneInterface % 2 != 0){
      SU2_MPI::Error("Number of markers in MARKER_ZONE_INTERFACE must be a multiple of 2", CURRENT_FUNCTION);
    }
    
    SinglezoneDriver  = NO;
    
    if (Multizone_Mesh){
      
      /*--- Get the number of zones from the mesh file --- */
      
      nZone = GetnZone(Mesh_FileName, Mesh_FileFormat);
      
      /*--- If config list is set, make sure number matches number of zones in mesh file --- */
      
      if (nConfig_Files != 0 && (nZone != nConfig_Files)){
        SU2_MPI::Error("Number of CONFIG_LIST must match number of zones in mesh file.", CURRENT_FUNCTION);
      }
    } else {
      
      /*--- Number of zones is determined from the number of config files provided --- */
      
      if (nConfig_Files == 0){
        SU2_MPI::Error("If MULTIZONE_MESH is set to YES, you must provide a list of config files using CONFIG_LIST option", CURRENT_FUNCTION);
      }
      nZone = nConfig_Files;
      
    }
    
    /*--- Check if subconfig files exist --- */
    
    if (nConfig_Files != 0){
      for (unsigned short iConfig = 0; iConfig < nConfig_Files; iConfig++){
        ifstream f(Config_Filenames[iConfig].c_str());
        if (!f.good()){
          SU2_MPI::Error("Config file " + Config_Filenames[iConfig] + " defined in CONFIG_FILES does not exist", CURRENT_FUNCTION);
        }
      }
    }
    
  }
  
  /*--- Temporary fix until Multizone Disc. Adj. solver is ready ---- */
  
  if (Kind_Solver == FLUID_STRUCTURE_INTERACTION){
    
    nZone = GetnZone(Mesh_FileName, Mesh_FileFormat);
  
  }
  
}

void CConfig::SetPostprocessing(unsigned short val_software, unsigned short val_izone, unsigned short val_nDim) {
  
  unsigned short iCFL, iMarker;
  bool ideal_gas = ((Kind_FluidModel == STANDARD_AIR) ||
                    (Kind_FluidModel == IDEAL_GAS) ||
                    (Kind_FluidModel == INC_IDEAL_GAS) ||
                    (Kind_FluidModel == INC_IDEAL_GAS_POLY) ||
                    (Kind_FluidModel == CONSTANT_DENSITY));
  bool standard_air = ((Kind_FluidModel == STANDARD_AIR));
  
  if (nZone > 1){
    Multizone_Problem = YES;
  }
  
  /*--- Set the default output files ---*/
  if (nVolumeOutputFiles == 0){
    nVolumeOutputFiles = 3;
    VolumeOutputFiles = new unsigned short[nVolumeOutputFiles];
    VolumeOutputFiles[0] = RESTART_BINARY;
    VolumeOutputFiles[1] = PARAVIEW_BINARY;
    VolumeOutputFiles[2] = SURFACE_PARAVIEW_BINARY;
  }
  
  if (Kind_Solver == NAVIER_STOKES && Kind_Turb_Model != NONE){
    SU2_MPI::Error("KIND_TURB_MODEL must be NONE if SOLVER= NAVIER_STOKES", CURRENT_FUNCTION);
  }
  if (Kind_Solver == INC_NAVIER_STOKES && Kind_Turb_Model != NONE){
    SU2_MPI::Error("KIND_TURB_MODEL must be NONE if SOLVER= INC_NAVIER_STOKES", CURRENT_FUNCTION);
  }
  if (Kind_Solver == RANS && Kind_Turb_Model == NONE){
    SU2_MPI::Error("A turbulence model must be specified with KIND_TURB_MODEL if SOLVER= RANS", CURRENT_FUNCTION);
  }
  if (Kind_Solver == INC_RANS && Kind_Turb_Model == NONE){
    SU2_MPI::Error("A turbulence model must be specified with KIND_TURB_MODEL if SOLVER= INC_RANS", CURRENT_FUNCTION);
  }

#ifndef HAVE_TECIO
  if (Output_FileFormat == TECPLOT_BINARY) {
    cout << "Tecplot binary file requested but SU2 was built without TecIO support." << "\n";
    Output_FileFormat = TECPLOT;
  }
#endif

  /*--- Set the boolean Wall_Functions equal to true if there is a
   definition for the wall founctions ---*/

  Wall_Functions = false;
  if (nMarker_WallFunctions > 0) {
    for (iMarker = 0; iMarker < nMarker_WallFunctions; iMarker++) {
      if (Kind_WallFunctions[iMarker] != NO_WALL_FUNCTION)
        Wall_Functions = true;
      
      if ((Kind_WallFunctions[iMarker] == ADAPTIVE_WALL_FUNCTION) || (Kind_WallFunctions[iMarker] == SCALABLE_WALL_FUNCTION)
        || (Kind_WallFunctions[iMarker] == NONEQUILIBRIUM_WALL_MODEL))

        SU2_MPI::Error(string("For RANS problems, use NO_WALL_FUNCTION, STANDARD_WALL_FUNCTION or EQUILIBRIUM_WALL_MODEL.\n"), CURRENT_FUNCTION);

    }
  }
  
  /*--- Fixed CM mode requires a static movement of the grid ---*/
  
  if (Fixed_CM_Mode) {
    Kind_GridMovement = MOVING_HTP;
  }

  /*--- Initialize the AoA and Sideslip variables for the incompressible
   solver. This is typically unused (often internal flows). This also
   is necessary to avoid any issues with the AoA adjustments for the
   compressible code for fixed lift mode (including the adjoint). ---*/

  if (Kind_Solver == INC_EULER ||
      Kind_Solver == INC_NAVIER_STOKES ||
      Kind_Solver == INC_RANS) {

    /*--- Compute x-velocity with a safegaurd for 0.0. ---*/

    su2double Vx = 1e-10;
    if (Inc_Velocity_Init[0] != 0.0) {
      Vx = Inc_Velocity_Init[0];
    }

    /*--- Compute the angle-of-attack and sideslip. ---*/

    su2double alpha = 0.0, beta = 0.0;
    if (val_nDim == 2) {
      alpha = atan(Inc_Velocity_Init[1]/Vx)*180.0/PI_NUMBER;
    } else {
      alpha = atan(Inc_Velocity_Init[2]/Vx)*180.0/PI_NUMBER;
      beta  = atan(Inc_Velocity_Init[1]/Vx)*180.0/PI_NUMBER;
    }

    /*--- Set alpha and beta in the config class. ---*/

    SetAoA(alpha);
    SetAoS(beta);
    
  }

  /*--- By default, in 2D we should use TWOD_AIRFOIL (independenly from the input file) ---*/

  if (val_nDim == 2) Geo_Description = TWOD_AIRFOIL;

  /*--- Store the SU2 module that we are executing. ---*/
  
  Kind_SU2 = val_software;

  /*--- Set limiter for no MUSCL reconstructions ---*/
  
  if ((!MUSCL_Flow) || (Kind_ConvNumScheme_Flow == SPACE_CENTERED)) Kind_SlopeLimit_Flow = NO_LIMITER;
  if ((!MUSCL_Turb) || (Kind_ConvNumScheme_Turb == SPACE_CENTERED)) Kind_SlopeLimit_Turb = NO_LIMITER;
  if ((!MUSCL_AdjFlow) || (Kind_ConvNumScheme_AdjFlow == SPACE_CENTERED)) Kind_SlopeLimit_AdjFlow = NO_LIMITER;
  if ((!MUSCL_AdjTurb) || (Kind_ConvNumScheme_AdjTurb == SPACE_CENTERED)) Kind_SlopeLimit_AdjTurb = NO_LIMITER;

  /*--- Set the default for thrust in ActDisk ---*/
  
  if ((Kind_ActDisk == NET_THRUST) || (Kind_ActDisk == BC_THRUST)
      || (Kind_ActDisk == DRAG_MINUS_THRUST) || (Kind_ActDisk == MASSFLOW)
      || (Kind_ActDisk == POWER))
    ActDisk_Jump = RATIO;

  /*--- Error-catching and automatic array adjustments for objective, marker, and weights arrays --- */

  /*--- If Kind_Obj has not been specified, these arrays need to take a default --*/

  if (Weight_ObjFunc == NULL && Kind_ObjFunc == NULL) {
    Kind_ObjFunc = new unsigned short[1];
    Kind_ObjFunc[0] = DRAG_COEFFICIENT;
    Weight_ObjFunc = new su2double[1];
    Weight_ObjFunc[0] = 1.0;
    nObj=1;
    nObjW=1;
  }

  /*--- Maker sure that arrays are the same length ---*/

  if (nObj>0) {
    if (nMarker_Monitoring!=nObj && Marker_Monitoring!= NULL) {
      if (nMarker_Monitoring==1) {
        /*-- If only one marker was listed with multiple objectives, set that marker as the marker for each objective ---*/
        nMarker_Monitoring = nObj;
        string marker = Marker_Monitoring[0];
        delete[] Marker_Monitoring;
        Marker_Monitoring = new string[nMarker_Monitoring];
        for (iMarker=0; iMarker<nMarker_Monitoring; iMarker++)
          Marker_Monitoring[iMarker] = marker;
      }
      else if(nObj==1){
        /*--- If one objective and more than one marker: repeat objective over each marker, evenly weighted ---*/
        unsigned int obj = Kind_ObjFunc[0];
        su2double wt=1.0;
        delete[] Kind_ObjFunc;
        if (Weight_ObjFunc!=NULL){
         wt = Weight_ObjFunc[0];
         delete[] Weight_ObjFunc;
        }
        Kind_ObjFunc = new short unsigned int[nMarker_Monitoring];
        Weight_ObjFunc = new su2double[nMarker_Monitoring];
        for (unsigned short iObj=0; iObj<nMarker_Monitoring; iObj++){
          Kind_ObjFunc[iObj] = obj;
          Weight_ObjFunc[iObj] = wt;
        }
        nObjW = nObj;
      }
      else if(nObj>1) {
        SU2_MPI::Error(string("When using more than one OBJECTIVE_FUNCTION, MARKER_MONITORING must be the same length or length 1.\n ") +
                       string("For multiple surfaces per objective, either use one objective or list the objective multiple times.\n") +
                       string("For multiple objectives per marker either use one marker or list the marker multiple times.\n")+
                       string("Similar rules apply for multi-objective optimization using OPT_OBJECTIVE rather than OBJECTIVE_FUNCTION."),
                       CURRENT_FUNCTION);
      }
    }
  }

  /*-- Correct for case where Weight_ObjFunc has not been provided or has length < kind_objfunc---*/
  
  if (nObjW<nObj) {
    if (Weight_ObjFunc!= NULL && nObjW>1) {
      SU2_MPI::Error(string("The option OBJECTIVE_WEIGHT must either have the same length as OBJECTIVE_FUNCTION,\n") +
                     string("be lenght 1, or be deleted from the config file (equal weights will be applied)."), CURRENT_FUNCTION);
    }
    Weight_ObjFunc = new su2double[nObj];
    for (unsigned short iObj=0; iObj<nObj; iObj++)
      Weight_ObjFunc[iObj] = 1.0;
  }

  /*--- One final check for multi-objective with the set of objectives
   that are not counted per-surface. We will disable multi-objective here. ---*/
  
  if (nObj > 1) {
    unsigned short Obj_0 = Kind_ObjFunc[0];
    for (unsigned short iObj=1; iObj<nObj; iObj++){
      switch(Kind_ObjFunc[iObj]) {
        case INVERSE_DESIGN_PRESSURE:
        case INVERSE_DESIGN_HEATFLUX:
        case THRUST_COEFFICIENT:
        case TORQUE_COEFFICIENT:
        case FIGURE_OF_MERIT:
        case SURFACE_TOTAL_PRESSURE:
        case SURFACE_STATIC_PRESSURE:
        case SURFACE_MASSFLOW:
        case SURFACE_UNIFORMITY:
        case SURFACE_SECONDARY:
        case SURFACE_MOM_DISTORTION:
        case SURFACE_SECOND_OVER_UNIFORM:
        case SURFACE_PRESSURE_DROP:
        case CUSTOM_OBJFUNC:
          if (Kind_ObjFunc[iObj] != Obj_0) {
            SU2_MPI::Error(string("The following objectives can only be used for the first surface in a multi-objective \n")+
                           string("problem or as a single objective applied to multiple monitoring markers:\n")+
                           string("INVERSE_DESIGN_PRESSURE, INVERSE_DESIGN_HEATFLUX, THRUST_COEFFICIENT, TORQUE_COEFFICIENT\n")+
                           string("FIGURE_OF_MERIT, SURFACE_TOTAL_PRESSURE, SURFACE_STATIC_PRESSURE, SURFACE_MASSFLOW\n")+
                           string("SURFACE_UNIFORMITY, SURFACE_SECONDARY, SURFACE_MOM_DISTORTION, SURFACE_SECOND_OVER_UNIFORM\n")+
                           string("SURFACE_PRESSURE_DROP, CUSTOM_OBJFUNC.\n"), CURRENT_FUNCTION);
          }
          break;
        default:
          break;
      }
    }
  }
  
  /*--- Check for unsteady problem ---*/
  
  if ((TimeMarching == TIME_STEPPING ||
       TimeMarching == DT_STEPPING_1ST ||
       TimeMarching == DT_STEPPING_2ND) && !Time_Domain){
    SU2_MPI::Error("TIME_DOMAIN must be set to YES if UNSTEADY_SIMULATION is "
                   "TIME_STEPPING, DUAL_TIME_STEPPING-1ST_ORDER or DUAL_TIME_STEPPING-2ND_ORDER", CURRENT_FUNCTION);
  }
  
  if (Time_Domain){
    if (TimeMarching == TIME_STEPPING){
      InnerIter = 1;
    }
    if (!OptionIsSet("OUTPUT_WRT_FREQ"))
      VolumeWrtFreq = 1;
    if (Restart == NO){
      Restart_Iter = 0;
    }
    if (!OptionIsSet("HISTORY_WRT_FREQ_INNER")){
      HistoryWrtFreq[2] = 0;
    }
    if (!OptionIsSet("HISTORY_WRT_FREQ_OUTER")){
      HistoryWrtFreq[1] = 0;
    }
  }
  
  /*--- The that Discard_InFiles is false, owerwise the gradient could be wrong ---*/
  
  if ((ContinuousAdjoint || DiscreteAdjoint) && Fixed_CL_Mode && !Eval_dOF_dCX)
    Discard_InFiles = false;

  /*--- Deactivate the multigrid in the adjoint problem ---*/
  
  if ((ContinuousAdjoint && !MG_AdjointFlow) ||
      (TimeMarching == TIME_STEPPING)) { nMGLevels = 0; }

  /*--- If Fluid Structure Interaction, set the solver for each zone.
   *--- ZONE_0 is the zone of the fluid.
   *--- All the other zones are structure.
   *--- This will allow us to define multiple physics structural problems */

  if (Kind_Solver == FLUID_STRUCTURE_INTERACTION) {
    if (val_izone == 0) {Kind_Solver = Kind_Solver_Fluid_FSI; FSI_Problem = true;}

    else {Kind_Solver = Kind_Solver_Struc_FSI; FSI_Problem = true;
    Kind_Linear_Solver = Kind_Linear_Solver_FSI_Struc;
    Kind_Linear_Solver_Prec = Kind_Linear_Solver_Prec_FSI_Struc;
    Linear_Solver_Error = Linear_Solver_Error_FSI_Struc;
    Linear_Solver_Iter = Linear_Solver_Iter_FSI_Struc;
    // Discrete adjoint linear solver
    Kind_DiscAdj_Linear_Solver = Kind_DiscAdj_Linear_Solver_FSI_Struc;
    Kind_DiscAdj_Linear_Prec = Kind_DiscAdj_Linear_Prec_FSI_Struc;}

    Multizone_Residual = true;
  }
  else { FSI_Problem = false; }
  
  if (Kind_Solver == EULER ||
      Kind_Solver == NAVIER_STOKES ||
      Kind_Solver == RANS ||
      Kind_Solver == FEM_EULER ||
      Kind_Solver == FEM_NAVIER_STOKES ||
      Kind_Solver == FEM_RANS ||
      Kind_Solver == FEM_LES){
    Kind_Regime = COMPRESSIBLE;
  } else if (Kind_Solver == INC_EULER ||
             Kind_Solver == INC_NAVIER_STOKES ||
             Kind_Solver == INC_RANS){
    Kind_Regime = INCOMPRESSIBLE;
  }  else {
    Kind_Regime = NO_FLOW;
  }  


  if ((Kind_Solver == HEAT_EQUATION_FVM) || (Kind_Solver == DISC_ADJ_HEAT)) {
    Linear_Solver_Iter = Linear_Solver_Iter_Heat;
    Linear_Solver_Error = Linear_Solver_Error_Heat;
  }

  if ((rank == MASTER_NODE) && ContinuousAdjoint && (Ref_NonDim == DIMENSIONAL) && (Kind_SU2 == SU2_CFD)) {
    cout << "WARNING: The adjoint solver should use a non-dimensional flow solution." << endl;
  }
  
  /*--- Initialize non-physical points/reconstructions to zero ---*/
  
  Nonphys_Points   = 0;
  Nonphys_Reconstr = 0;
  
  /*--- Set the number of external iterations to 1 for the steady state problem ---*/
  
  if (Kind_Solver == FEM_ELASTICITY) {
    nMGLevels = 0;
  }

  /*--- Initialize the ofstream ConvHistFile. ---*/
//  ofstream ConvHistFile;

//  if (Kind_Solver == FEM_ELASTICITY) {

//	  if (Dynamic_Analysis == STATIC) { Wrt_Dynamic = false; }
//	  else { Wrt_Dynamic = true; }

//  } else {
//    Wrt_Dynamic = false;
//  }

  /*--- Check for unsupported features. ---*/

  if ((Kind_Solver != EULER && Kind_Solver != NAVIER_STOKES && Kind_Solver != RANS) && (TimeMarching == HARMONIC_BALANCE)){
    SU2_MPI::Error("Harmonic Balance not yet implemented for the incompressible solver.", CURRENT_FUNCTION);
  }

  if ((Kind_Solver != NAVIER_STOKES && Kind_Solver != RANS) && (Buffet_Monitoring == true)){
    SU2_MPI::Error("Buffet monitoring incompatible with solvers other than NAVIER_STOKES and RANS", CURRENT_FUNCTION);
  }
  
  /*--- Check for Fluid model consistency ---*/

  if (standard_air) {
    if (Gamma != 1.4 || Gas_Constant != 287.058) {
      Gamma = 1.4;
      Gas_Constant = 287.058;
    }
  }

  /*--- Overrule the default values for viscosity if the US measurement system is used. ---*/

  if (SystemMeasurements == US) {

    /* Correct the viscosities, if they contain the default SI values. */
    if(fabs(Mu_Constant-1.716E-5) < 1.0E-15) Mu_Constant /= 47.88025898;
    if(fabs(Mu_Ref-1.716E-5)      < 1.0E-15) Mu_Ref      /= 47.88025898;

    /* Correct the values with temperature dimension, if they contain the default SI values. */
    if(fabs(Mu_Temperature_Ref-273.15) < 1.0E-8) Mu_Temperature_Ref *= 1.8;
    if(fabs(Mu_S-110.4)                < 1.0E-8) Mu_S               *= 1.8;

    /* Correct the thermal conductivity, if it contains the default SI value. */
    if(fabs(Kt_Constant-0.0257) < 1.0E-10) Kt_Constant *= 0.577789317;
  }

  /*--- Check for Measurement System ---*/
  
  if (SystemMeasurements == US && !standard_air) {
    SU2_MPI::Error("Only STANDARD_AIR fluid model can be used with US Measurement System", CURRENT_FUNCTION);
  }
  
  /*--- Check for Convective scheme available for NICFD ---*/
  
  if (!ideal_gas) {
    if (Kind_Upwind_Flow != ROE && Kind_Upwind_Flow != HLLC && Kind_Centered_Flow != JST) {
      SU2_MPI::Error("Only ROE Upwind, HLLC Upwind scheme, and JST scheme can be used for Non-Ideal Compressible Fluids", CURRENT_FUNCTION);
    }

  }
  
  if(GetBoolTurbomachinery()){
    nBlades = new su2double[nZone];
    FreeStreamTurboNormal= new su2double[3];
  }

  /*--- Check if Giles are used with turbo markers ---*/

  if (nMarker_Giles > 0 && !GetBoolTurbomachinery()){
    SU2_MPI::Error("Giles Boundary conditions can only be used with turbomachinery markers", CURRENT_FUNCTION);
  }

  /*--- Check for Boundary condition available for NICFD ---*/
  
  if (!ideal_gas) {
    if (nMarker_Inlet != 0) {
      SU2_MPI::Error("Riemann Boundary conditions or Giles must be used for inlet and outlet with Not Ideal Compressible Fluids ", CURRENT_FUNCTION);
    }
    if (nMarker_Outlet != 0) {
      SU2_MPI::Error("Riemann Boundary conditions or Giles must be used outlet with Not Ideal Compressible Fluids ", CURRENT_FUNCTION);
    }
    
    if (nMarker_FarField != 0) {
      SU2_MPI::Error("Riemann Boundary conditions or Giles must be used outlet with Not Ideal Compressible Fluids ", CURRENT_FUNCTION);
    }
    
  }
  
  /*--- Check for Boundary condition available for NICF ---*/
  
  if (ideal_gas && (Kind_Solver != INC_EULER && Kind_Solver != INC_NAVIER_STOKES && Kind_Solver != INC_RANS)) {
    if (SystemMeasurements == US && standard_air) {
      if (Kind_ViscosityModel != SUTHERLAND) {
        SU2_MPI::Error("Only SUTHERLAND viscosity model can be used with US Measurement", CURRENT_FUNCTION);
      }
    }
    if (Kind_ConductivityModel != CONSTANT_PRANDTL ) {
      SU2_MPI::Error("Only CONSTANT_PRANDTL thermal conductivity model can be used with STANDARD_AIR and IDEAL_GAS", CURRENT_FUNCTION);
    }
    
  }
    /*--- Check for Boundary condition option agreement ---*/
  if (Kind_InitOption == REYNOLDS){
    if ((Kind_Solver == NAVIER_STOKES || Kind_Solver == RANS) && Reynolds <=0){
      SU2_MPI::Error("Reynolds number required for NAVIER_STOKES and RANS !!", CURRENT_FUNCTION);
    }
  }

  if (nKind_SurfaceMovement > 1 && (GetSurface_Movement(FLUID_STRUCTURE) || GetSurface_Movement(FLUID_STRUCTURE_STATIC))){
    SU2_MPI::Error("FSI in combination with moving surfaces is currently not supported.", CURRENT_FUNCTION);    
  }

  if (nKind_SurfaceMovement != nMarker_Moving && !(GetSurface_Movement(FLUID_STRUCTURE) || GetSurface_Movement(FLUID_STRUCTURE_STATIC))){
    SU2_MPI::Error("Number of KIND_SURFACE_MOVEMENT must match number of MARKER_MOVING", CURRENT_FUNCTION);
  }

  if (Time_Domain && Time_Step <= 0.0 && Unst_CFL == 0.0){
    SU2_MPI::Error("Invalid value for TIME_STEP.", CURRENT_FUNCTION);
  }
  
  if (TimeMarching == TIME_STEPPING){
    nIter      = 1;
    nInnerIter  = 1;
  }
  
  if (!Time_Domain){
    nTimeIter = 1;
    Time_Step = 0;
    
    ScreenWrtFreq[0]  = 1;
    HistoryWrtFreq[0] = 1;
    
    if (TimeMarching != HARMONIC_BALANCE)
      TimeMarching = STEADY;
  } 
  
  if (Time_Domain){
    Delta_UnstTime = Time_Step;
    Delta_DynTime  = Time_Step;
    /*--- Set the default write frequency to 1 if unsteady ---*/
    if (!OptionIsSet("OUTPUT_WRT_FREQ")){
      VolumeWrtFreq = 1;
    }
  }
  
  if (!Multizone_Problem){
    ScreenWrtFreq[1]  = 0;
    HistoryWrtFreq[1] = 0;
    if (!Time_Domain){
      /*--- If not running multizone or unsteady, INNER_ITER and ITER are interchangeable,
       * but precedence will be given to INNER_ITER if both options are present. ---*/
      if (!OptionIsSet("INNER_ITER")){
        nInnerIter = nIter;
      }
    }
  }
  
  
  if ((Multizone_Problem || Time_Domain) && OptionIsSet("ITER")){
    SU2_MPI::Error("ITER must not be used when running multizone and/or unsteady problems.\n"
                   "Use TIME_ITER, OUTER_ITER or INNER_ITER to specify number of time iterations,\n"
                   "outer iterations or inner iterations, respectively.", CURRENT_FUNCTION);
  }

  /*--- If we're solving a purely steady problem with no prescribed grid
   movement (both rotating frame and moving walls can be steady), make sure that
   there is no grid motion ---*/
  
  if (GetGrid_Movement()){
    if ((Kind_SU2 == SU2_CFD || Kind_SU2 == SU2_SOL) &&
        (TimeMarching == STEADY && !Time_Domain)){
      
      if((Kind_GridMovement != ROTATING_FRAME) &&
         (Kind_GridMovement != STEADY_TRANSLATION) &&
         (Kind_GridMovement != NONE)){
        SU2_MPI::Error("Unsupported kind of grid movement for steady state problems.", CURRENT_FUNCTION);      
      }
      for (iMarker = 0; iMarker < nMarker_Moving; iMarker++){
        if (Kind_SurfaceMovement[iMarker] != MOVING_WALL){
          SU2_MPI::Error("Unsupported kind of surface movement for steady state problems.", CURRENT_FUNCTION);                
        }
      }
    }
  }
  /*--- The Line Search should be applied only in the deformation stage. ---*/

  if (Kind_SU2 != SU2_DEF) {
  	Opt_RelaxFactor = 1.0;
  }

  /*--- If it is not specified, set the mesh motion mach number
   equal to the freestream value. ---*/
  
  if (GetGrid_Movement() && Mach_Motion == 0.0)
    Mach_Motion = Mach;
  
  /*--- Set the boolean flag if we are in a rotating frame (source term). ---*/
  
  if (Kind_GridMovement == ROTATING_FRAME)
    Rotating_Frame = true;
  else
    Rotating_Frame = false;
  
  /*--- In case the grid movement parameters have not been declared in the
   config file, set them equal to zero for safety. Also check to make sure
   that for each option, a value has been declared for each moving marker. ---*/
  
  if (nMarker_Moving > 0){
    unsigned short iDim;
    if (nMarkerMotion_Origin == 0){
      nMarkerMotion_Origin = 3*nMarker_Moving;
      MarkerMotion_Origin = new su2double[nMarkerMotion_Origin];
      for (iMarker = 0; iMarker < nMarker_Moving; iMarker++){
        for (iDim = 0; iDim < 3; iDim++){
          MarkerMotion_Origin[3*iMarker+iDim] = 0.0;
    }
  }
    }
    if (nMarkerMotion_Origin/3 != nMarker_Moving){
      SU2_MPI::Error("Number of SURFACE_MOTION_ORIGIN must be three times the number of MARKER_MOVING, (x,y,z) per marker.", CURRENT_FUNCTION);
  }
    if (nMarkerTranslation == 0){
      nMarkerTranslation = 3*nMarker_Moving;
      MarkerTranslation_Rate = new su2double[nMarkerTranslation];
      for (iMarker = 0; iMarker < nMarker_Moving; iMarker++){
        for (iDim = 0; iDim < 3; iDim++){
          MarkerTranslation_Rate[3*iMarker+iDim] = 0.0;
    }
  }
    }
    if (nMarkerTranslation/3 != nMarker_Moving){
      SU2_MPI::Error("Number of SURFACE_TRANSLATION_RATE must be three times the number of MARKER_MOVING, (x,y,z) per marker.", CURRENT_FUNCTION);
  }
    if (nMarkerRotation_Rate == 0){
      nMarkerRotation_Rate = 3*nMarker_Moving;
      MarkerRotation_Rate = new su2double[nMarkerRotation_Rate];
      for (iMarker = 0; iMarker < nMarker_Moving; iMarker++){
        for (iDim = 0; iDim < 3; iDim++){
          MarkerRotation_Rate[3*iMarker+iDim] = 0.0;
    }
  }
    }
    if (nMarkerRotation_Rate/3 != nMarker_Moving){
      SU2_MPI::Error("Number of SURFACE_ROTATION_RATE must be three times the number of MARKER_MOVING, (x,y,z) per marker.", CURRENT_FUNCTION);
  }
    if (nMarkerPlunging_Ampl == 0){
      nMarkerPlunging_Ampl = 3*nMarker_Moving;
      MarkerPlunging_Ampl = new su2double[nMarkerPlunging_Ampl];
      for (iMarker = 0; iMarker < nMarker_Moving; iMarker++){
        for (iDim = 0; iDim < 3; iDim++){
          MarkerPlunging_Ampl[3*iMarker+iDim] = 0.0;
    }
  }
    }
    if (nMarkerPlunging_Ampl/3 != nMarker_Moving){
      SU2_MPI::Error("Number of SURFACE_PLUNGING_AMPL must be three times the number of MARKER_MOVING, (x,y,z) per marker.", CURRENT_FUNCTION);
  }
    if (nMarkerPlunging_Omega == 0){
      nMarkerPlunging_Omega = 3*nMarker_Moving;
      MarkerPlunging_Omega = new su2double[nMarkerPlunging_Omega];
      for (iMarker = 0; iMarker < nMarker_Moving; iMarker++){
        for (iDim = 0; iDim < 3; iDim++){
          MarkerPlunging_Omega[3*iMarker+iDim] = 0.0;
    }
  }
    }
    if (nMarkerPlunging_Omega/3 != nMarker_Moving){
      SU2_MPI::Error("Number of SURFACE_PLUNGING_OMEGA must be three times the number of MARKER_MOVING, (x,y,z) per marker.", CURRENT_FUNCTION);
  }
    if (nMarkerPitching_Ampl == 0){
      nMarkerPitching_Ampl = 3*nMarker_Moving;
      MarkerPitching_Ampl = new su2double[nMarkerPitching_Ampl];
      for (iMarker = 0; iMarker < nMarker_Moving; iMarker++){
        for (iDim = 0; iDim < 3; iDim++){
          MarkerPitching_Ampl[3*iMarker+iDim] = 0.0;
    }
  }
    }
    if (nMarkerPitching_Ampl/3 != nMarker_Moving){
      SU2_MPI::Error("Number of SURFACE_PITCHING_AMPL must be three times the number of MARKER_MOVING, (x,y,z) per marker.", CURRENT_FUNCTION);
  }
    if (nMarkerPitching_Omega == 0){
      nMarkerPitching_Omega = 3*nMarker_Moving;
      MarkerPitching_Omega = new su2double[nMarkerPitching_Omega];
      for (iMarker = 0; iMarker < nMarker_Moving; iMarker++){
        for (iDim = 0; iDim < 3; iDim++){
          MarkerPitching_Omega[3*iMarker+iDim] = 0.0;
    }
  }
    }
    if (nMarkerPitching_Omega/3 != nMarker_Moving){
      SU2_MPI::Error("Number of SURFACE_PITCHING_OMEGA must be three times the number of MARKER_MOVING, (x,y,z) per marker.", CURRENT_FUNCTION);
  }
    if (nMarkerPitching_Phase == 0){
      nMarkerPitching_Phase = 3*nMarker_Moving;
      MarkerPitching_Phase = new su2double[nMarkerPitching_Phase];
      for (iMarker = 0; iMarker < nMarker_Moving; iMarker++){
        for (iDim = 0; iDim < 3; iDim++){
          MarkerPitching_Phase[3*iMarker+iDim] = 0.0;
    }
  }
    }
    if (nMarkerPitching_Phase/3 != nMarker_Moving){
      SU2_MPI::Error("Number of SURFACE_PITCHING_PHASE must be three times the number of MARKER_MOVING, (x,y,z) per marker.", CURRENT_FUNCTION);
  }
  
    if (nMoveMotion_Origin == 0){
      nMoveMotion_Origin = nMarker_Moving;
      MoveMotion_Origin = new unsigned short[nMoveMotion_Origin];
      for (iMarker = 0; iMarker < nMarker_Moving; iMarker++){
          MoveMotion_Origin[iMarker] = NO;
      }
    }
    if (nMoveMotion_Origin != nMarker_Moving){
      SU2_MPI::Error("Number of MOVE_MOTION_ORIGIN must match number of MARKER_MOVING.", CURRENT_FUNCTION);
    }
  }
  
  /*-- Setting Harmonic Balance period from the config file */

  if (TimeMarching == HARMONIC_BALANCE) {
  	HarmonicBalance_Period = GetHarmonicBalance_Period();
  	if (HarmonicBalance_Period < 0)  {
      SU2_MPI::Error("Not a valid value for time period!!", CURRENT_FUNCTION);
  	}
  	/* Initialize the Harmonic balance Frequency pointer */
  	if (Omega_HB == NULL) {
  		Omega_HB = new su2double[nOmega_HB];
  		for (unsigned short iZone = 0; iZone < nOmega_HB; iZone++ )
  			Omega_HB[iZone] = 0.0;
  } else {
  		if (nOmega_HB != nTimeInstances) {
        SU2_MPI::Error("Length of omega_HB  must match the number TIME_INSTANCES!!" , CURRENT_FUNCTION);
      }
  	}
  }
  
  /*--- Force number of span-wise section to 1 if 2D case ---*/
  if(val_nDim ==2){
    nSpanWiseSections_User=1;
    Kind_SpanWise= EQUISPACED;
  }

  /*--- Set number of TurboPerformance markers ---*/
  if(nMarker_Turbomachinery > 0){
    if(nMarker_Turbomachinery > 1){
      nMarker_TurboPerformance = nMarker_Turbomachinery + SU2_TYPE::Int(nMarker_Turbomachinery/2) + 1;
    }else{
      nMarker_TurboPerformance = nMarker_Turbomachinery;
    }
  } else {
    nMarker_TurboPerformance = 0;
    nSpanWiseSections =1;
  }

  /*--- Set number of TurboPerformance markers ---*/
  if(nMarker_Turbomachinery != 0){
    nSpan_iZones = new unsigned short[nZone];
  }

  /*--- Set number of TurboPerformance markers ---*/
  if(GetGrid_Movement() && RampRotatingFrame && !DiscreteAdjoint){
      FinalRotation_Rate_Z = Rotation_Rate[2];
      if(abs(FinalRotation_Rate_Z) > 0.0){
        Rotation_Rate[2] = RampRotatingFrame_Coeff[0];
      }
    
  }

  if(RampOutletPressure && !DiscreteAdjoint){
    for (iMarker = 0; iMarker < nMarker_Giles; iMarker++){
      if (Kind_Data_Giles[iMarker] == STATIC_PRESSURE || Kind_Data_Giles[iMarker] == STATIC_PRESSURE_1D || Kind_Data_Giles[iMarker] == RADIAL_EQUILIBRIUM ){
        FinalOutletPressure   = Giles_Var1[iMarker];
        Giles_Var1[iMarker] = RampOutletPressure_Coeff[0];
      }
    }
    for (iMarker = 0; iMarker < nMarker_Riemann; iMarker++){
      if (Kind_Data_Riemann[iMarker] == STATIC_PRESSURE || Kind_Data_Riemann[iMarker] == RADIAL_EQUILIBRIUM){
        FinalOutletPressure      = Riemann_Var1[iMarker];
        Riemann_Var1[iMarker] = RampOutletPressure_Coeff[0];
  	}
      }
  	}

  /*--- Check on extra Relaxation factor for Giles---*/
  if(ExtraRelFacGiles[1] > 0.5){
    ExtraRelFacGiles[1] = 0.5;
  }
    /*--- Use the various rigid-motion input frequencies to determine the period to be used with harmonic balance cases.
     There are THREE types of motion to consider, namely: rotation, pitching, and plunging.
     The largest period of motion is the one to be used for harmonic balance  calculations. ---*/
    
  /*if (Unsteady_Simulation == HARMONIC_BALANCE) {
      if (!(GetGrid_Movement())) {
          // No grid movement - Time period from config file //
          HarmonicBalance_Period = GetHarmonicBalance_Period();
      }
      
      else {
          unsigned short N_MOTION_TYPES = 3;
          su2double *periods;
          periods = new su2double[N_MOTION_TYPES];
          
          //--- rotation: ---//
          
          su2double Omega_mag_rot = sqrt(pow(Rotation_Rate_X[ZONE_0],2)+pow(Rotation_Rate_Y[ZONE_0],2)+pow(Rotation_Rate_Z[ZONE_0],2));
          if (Omega_mag_rot > 0)
              periods[0] = 2*PI_NUMBER/Omega_mag_rot;
          else
              periods[0] = 0.0;
          
          //--- pitching: ---//
          
          su2double Omega_mag_pitch = sqrt(pow(Pitching_Omega_X[ZONE_0],2)+pow(Pitching_Omega_Y[ZONE_0],2)+pow(Pitching_Omega_Z[ZONE_0],2));
          if (Omega_mag_pitch > 0)
              periods[1] = 2*PI_NUMBER/Omega_mag_pitch;
          else
              periods[1] = 0.0;
          
          //--- plunging: ---//
          
          su2double Omega_mag_plunge = sqrt(pow(Plunging_Omega_X[ZONE_0],2)+pow(Plunging_Omega_Y[ZONE_0],2)+pow(Plunging_Omega_Z[ZONE_0],2));
          if (Omega_mag_plunge > 0)
              periods[2] = 2*PI_NUMBER/Omega_mag_plunge;
          else
              periods[2] = 0.0;
          
          //--- determine which period is largest ---//
          
          unsigned short iVar;
          HarmonicBalance_Period = 0.0;
          for (iVar = 0; iVar < N_MOTION_TYPES; iVar++) {
              if (periods[iVar] > HarmonicBalance_Period)
                  HarmonicBalance_Period = periods[iVar];
          }
          
          delete periods;
      }
    
  }*/
  

  
    
  /*--- Initialize the RefOriginMoment Pointer ---*/
  
  RefOriginMoment = NULL;
  RefOriginMoment = new su2double[3];
  RefOriginMoment[0] = 0.0; RefOriginMoment[1] = 0.0; RefOriginMoment[2] = 0.0;
  
  /*--- In case the moment origin coordinates have not been declared in the
   config file, set them equal to zero for safety. Also check to make sure
   that for each marker, a value has been declared for the moment origin.
   Unless only one value was specified, then set this value for all the markers
   being monitored. ---*/
  
  
  if ((nRefOriginMoment_X != nRefOriginMoment_Y) || (nRefOriginMoment_X != nRefOriginMoment_Z) ) {
    SU2_MPI::Error("ERROR: Length of REF_ORIGIN_MOMENT_X, REF_ORIGIN_MOMENT_Y and REF_ORIGIN_MOMENT_Z must be the same!!", CURRENT_FUNCTION);
  }
  
  if (RefOriginMoment_X == NULL) {
    RefOriginMoment_X = new su2double[nMarker_Monitoring];
    for (iMarker = 0; iMarker < nMarker_Monitoring; iMarker++ )
      RefOriginMoment_X[iMarker] = 0.0;
  } else {
    if (nRefOriginMoment_X == 1) {
      
      su2double aux_RefOriginMoment_X = RefOriginMoment_X[0];
      delete [] RefOriginMoment_X;
      RefOriginMoment_X = new su2double[nMarker_Monitoring];
      nRefOriginMoment_X = nMarker_Monitoring;
      
      for (iMarker = 0; iMarker < nMarker_Monitoring; iMarker++ )
        RefOriginMoment_X[iMarker] = aux_RefOriginMoment_X;
    }
    else if (nRefOriginMoment_X != nMarker_Monitoring) {
      SU2_MPI::Error("ERROR: Length of REF_ORIGIN_MOMENT_X must match number of Monitoring Markers!!", CURRENT_FUNCTION);
    }
  }
  
  if (RefOriginMoment_Y == NULL) {
    RefOriginMoment_Y = new su2double[nMarker_Monitoring];
    for (iMarker = 0; iMarker < nMarker_Monitoring; iMarker++ )
      RefOriginMoment_Y[iMarker] = 0.0;
  } else {
    if (nRefOriginMoment_Y == 1) {
      
      su2double aux_RefOriginMoment_Y = RefOriginMoment_Y[0];
      delete [] RefOriginMoment_Y;
      RefOriginMoment_Y = new su2double[nMarker_Monitoring];
      nRefOriginMoment_Y = nMarker_Monitoring;
      
      for (iMarker = 0; iMarker < nMarker_Monitoring; iMarker++ )
        RefOriginMoment_Y[iMarker] = aux_RefOriginMoment_Y;
    }
    else if (nRefOriginMoment_Y != nMarker_Monitoring) {
      SU2_MPI::Error("ERROR: Length of REF_ORIGIN_MOMENT_Y must match number of Monitoring Markers!!", CURRENT_FUNCTION);
    }
  }
  
  if (RefOriginMoment_Z == NULL) {
    RefOriginMoment_Z = new su2double[nMarker_Monitoring];
    for (iMarker = 0; iMarker < nMarker_Monitoring; iMarker++ )
      RefOriginMoment_Z[iMarker] = 0.0;
  } else {
    if (nRefOriginMoment_Z == 1) {
      
      su2double aux_RefOriginMoment_Z = RefOriginMoment_Z[0];
      delete [] RefOriginMoment_Z;
      RefOriginMoment_Z = new su2double[nMarker_Monitoring];
      nRefOriginMoment_Z = nMarker_Monitoring;
      
      for (iMarker = 0; iMarker < nMarker_Monitoring; iMarker++ )
        RefOriginMoment_Z[iMarker] = aux_RefOriginMoment_Z;
    }
    else if (nRefOriginMoment_Z != nMarker_Monitoring) {
      SU2_MPI::Error("ERROR: Length of REF_ORIGIN_MOMENT_Z must match number of Monitoring Markers!!", CURRENT_FUNCTION);
    }
  }
  
  /*--- Set the boolean flag if we are carrying out an aeroelastic simulation. ---*/
  
  if (GetGrid_Movement() && (GetSurface_Movement(AEROELASTIC) || GetSurface_Movement(AEROELASTIC_RIGID_MOTION))) Aeroelastic_Simulation = true;
  else Aeroelastic_Simulation = false;
  
  /*--- Initializing the size for the solutions of the Aeroelastic problem. ---*/
  
  
  if (GetGrid_Movement() && Aeroelastic_Simulation) {
    Aeroelastic_np1.resize(nMarker_Monitoring);
    Aeroelastic_n.resize(nMarker_Monitoring);
    Aeroelastic_n1.resize(nMarker_Monitoring);
    for (iMarker = 0; iMarker < nMarker_Monitoring; iMarker++) {
      Aeroelastic_np1[iMarker].resize(2);
      Aeroelastic_n[iMarker].resize(2);
      Aeroelastic_n1[iMarker].resize(2);
      for (int i =0; i<2; i++) {
        Aeroelastic_np1[iMarker][i].resize(2);
        Aeroelastic_n[iMarker][i].resize(2);
        Aeroelastic_n1[iMarker][i].resize(2);
        for (int j=0; j<2; j++) {
          Aeroelastic_np1[iMarker][i][j] = 0.0;
          Aeroelastic_n[iMarker][i][j] = 0.0;
          Aeroelastic_n1[iMarker][i][j] = 0.0;
        }
      }
    }
  }
  
  /*--- Allocate memory for the plunge and pitch and initialized them to zero ---*/
  
  if (GetGrid_Movement() && Aeroelastic_Simulation) {
    Aeroelastic_pitch = new su2double[nMarker_Monitoring];
    Aeroelastic_plunge = new su2double[nMarker_Monitoring];
    for (iMarker = 0; iMarker < nMarker_Monitoring; iMarker++ ) {
      Aeroelastic_pitch[iMarker] = 0.0;
      Aeroelastic_plunge[iMarker] = 0.0;
    }
  }

  FinestMesh = MESH_0;
  if (MGCycle == FULLMG_CYCLE) FinestMesh = nMGLevels;
  
  if ((Kind_Solver == NAVIER_STOKES) &&
      (Kind_Turb_Model != NONE))
    Kind_Solver = RANS;
  
  if ((Kind_Solver == INC_NAVIER_STOKES) &&
      (Kind_Turb_Model != NONE))
    Kind_Solver = INC_RANS;
  
  if (Kind_Solver == EULER ||
      Kind_Solver == INC_EULER ||
      Kind_Solver == FEM_EULER)
    Kind_Turb_Model = NONE;

  Kappa_2nd_Flow    = Kappa_Flow[0];
  Kappa_4th_Flow    = Kappa_Flow[1];
  Kappa_2nd_AdjFlow = Kappa_AdjFlow[0];
  Kappa_4th_AdjFlow = Kappa_AdjFlow[1];
  Kappa_2nd_Heat = Kappa_Heat[0];
  Kappa_4th_Heat = Kappa_Heat[1];
  
  /*--- Make the MG_PreSmooth, MG_PostSmooth, and MG_CorrecSmooth
   arrays consistent with nMGLevels ---*/
  
  unsigned short * tmp_smooth = new unsigned short[nMGLevels+1];
  
  if ((nMG_PreSmooth != nMGLevels+1) && (nMG_PreSmooth != 0)) {
    if (nMG_PreSmooth > nMGLevels+1) {
      
      /*--- Truncate by removing unnecessary elements at the end ---*/
      
      for (unsigned int i = 0; i <= nMGLevels; i++)
        tmp_smooth[i] = MG_PreSmooth[i];
      delete [] MG_PreSmooth;
      MG_PreSmooth=NULL;
    } else {
      
      /*--- Add additional elements equal to last element ---*/
      
      for (unsigned int i = 0; i < nMG_PreSmooth; i++)
        tmp_smooth[i] = MG_PreSmooth[i];
      for (unsigned int i = nMG_PreSmooth; i <= nMGLevels; i++)
        tmp_smooth[i] = MG_PreSmooth[nMG_PreSmooth-1];
      delete [] MG_PreSmooth;
      MG_PreSmooth=NULL;
    }
    
    nMG_PreSmooth = nMGLevels+1;
    MG_PreSmooth = new unsigned short[nMG_PreSmooth];
    for (unsigned int i = 0; i < nMG_PreSmooth; i++)
      MG_PreSmooth[i] = tmp_smooth[i];
  }
  if ((nMGLevels != 0) && (nMG_PreSmooth == 0)) {
    delete [] MG_PreSmooth;
    nMG_PreSmooth = nMGLevels+1;
    MG_PreSmooth = new unsigned short[nMG_PreSmooth];
    for (unsigned int i = 0; i < nMG_PreSmooth; i++)
      MG_PreSmooth[i] = i+1;
  }
  
  if ((nMG_PostSmooth != nMGLevels+1) && (nMG_PostSmooth != 0)) {
    if (nMG_PostSmooth > nMGLevels+1) {
      
      /*--- Truncate by removing unnecessary elements at the end ---*/
      
      for (unsigned int i = 0; i <= nMGLevels; i++)
        tmp_smooth[i] = MG_PostSmooth[i];
      delete [] MG_PostSmooth;
      MG_PostSmooth=NULL;
    } else {
      
      /*--- Add additional elements equal to last element ---*/
       
      for (unsigned int i = 0; i < nMG_PostSmooth; i++)
        tmp_smooth[i] = MG_PostSmooth[i];
      for (unsigned int i = nMG_PostSmooth; i <= nMGLevels; i++)
        tmp_smooth[i] = MG_PostSmooth[nMG_PostSmooth-1];
      delete [] MG_PostSmooth;
      MG_PostSmooth=NULL;
    }
    
    nMG_PostSmooth = nMGLevels+1;
    MG_PostSmooth = new unsigned short[nMG_PostSmooth];
    for (unsigned int i = 0; i < nMG_PostSmooth; i++)
      MG_PostSmooth[i] = tmp_smooth[i];
    
  }
  
  if ((nMGLevels != 0) && (nMG_PostSmooth == 0)) {
    delete [] MG_PostSmooth;
    nMG_PostSmooth = nMGLevels+1;
    MG_PostSmooth = new unsigned short[nMG_PostSmooth];
    for (unsigned int i = 0; i < nMG_PostSmooth; i++)
      MG_PostSmooth[i] = 0;
  }
  
  if ((nMG_CorrecSmooth != nMGLevels+1) && (nMG_CorrecSmooth != 0)) {
    if (nMG_CorrecSmooth > nMGLevels+1) {
      
      /*--- Truncate by removing unnecessary elements at the end ---*/
      
      for (unsigned int i = 0; i <= nMGLevels; i++)
        tmp_smooth[i] = MG_CorrecSmooth[i];
      delete [] MG_CorrecSmooth;
      MG_CorrecSmooth = NULL;
    } else {
      
      /*--- Add additional elements equal to last element ---*/
      
      for (unsigned int i = 0; i < nMG_CorrecSmooth; i++)
        tmp_smooth[i] = MG_CorrecSmooth[i];
      for (unsigned int i = nMG_CorrecSmooth; i <= nMGLevels; i++)
        tmp_smooth[i] = MG_CorrecSmooth[nMG_CorrecSmooth-1];
      delete [] MG_CorrecSmooth;
      MG_CorrecSmooth = NULL;
    }
    nMG_CorrecSmooth = nMGLevels+1;
    MG_CorrecSmooth = new unsigned short[nMG_CorrecSmooth];
    for (unsigned int i = 0; i < nMG_CorrecSmooth; i++)
      MG_CorrecSmooth[i] = tmp_smooth[i];
  }
  
  if ((nMGLevels != 0) && (nMG_CorrecSmooth == 0)) {
    delete [] MG_CorrecSmooth;
    nMG_CorrecSmooth = nMGLevels+1;
    MG_CorrecSmooth = new unsigned short[nMG_CorrecSmooth];
    for (unsigned int i = 0; i < nMG_CorrecSmooth; i++)
      MG_CorrecSmooth[i] = 0;
  }
  
  /*--- Override MG Smooth parameters ---*/
  
  if (nMG_PreSmooth != 0) MG_PreSmooth[MESH_0] = 1;
  if (nMG_PostSmooth != 0) {
    MG_PostSmooth[MESH_0] = 0;
    MG_PostSmooth[nMGLevels] = 0;
  }
  if (nMG_CorrecSmooth != 0) MG_CorrecSmooth[nMGLevels] = 0;
  
  if (Restart) MGCycle = V_CYCLE;
  
  if (ContinuousAdjoint) {
    if (Kind_Solver == EULER) Kind_Solver = ADJ_EULER;
    if (Kind_Solver == NAVIER_STOKES) Kind_Solver = ADJ_NAVIER_STOKES;
    if (Kind_Solver == RANS) Kind_Solver = ADJ_RANS;
  }
  
  nCFL = nMGLevels+1;
  CFL = new su2double[nCFL];
  CFL[0] = CFLFineGrid;
  
  /*--- Evaluate when the Cl should be evaluated ---*/
  
  Iter_Fixed_CL        = SU2_TYPE::Int(nInnerIter / (su2double(Update_Alpha)+1));
  Iter_Fixed_CM        = SU2_TYPE::Int(nInnerIter / (su2double(Update_iH)+1));
  Iter_Fixed_NetThrust = SU2_TYPE::Int(nInnerIter / (su2double(Update_BCThrust)+1));

  /*--- Setting relaxation factor and CFL for the adjoint runs ---*/

  if (ContinuousAdjoint) {
    Relaxation_Factor_Flow = Relaxation_Factor_AdjFlow;
    CFL[0] = CFL[0] * CFLRedCoeff_AdjFlow;
    CFL_AdaptParam[2] *= CFLRedCoeff_AdjFlow;
    CFL_AdaptParam[3] *= CFLRedCoeff_AdjFlow;
    Iter_Fixed_CL = SU2_TYPE::Int(su2double (Iter_Fixed_CL) / CFLRedCoeff_AdjFlow);
    Iter_Fixed_CM = SU2_TYPE::Int(su2double (Iter_Fixed_CM) / CFLRedCoeff_AdjFlow);
    Iter_Fixed_NetThrust = SU2_TYPE::Int(su2double (Iter_Fixed_NetThrust) / CFLRedCoeff_AdjFlow);
  }

  if ((DiscreteAdjoint) && (Inconsistent_Disc)) {
    Kind_ConvNumScheme_Flow = Kind_ConvNumScheme_AdjFlow;
    Kind_Centered_Flow = Kind_Centered_AdjFlow;
    Kind_Upwind_Flow = Kind_Upwind_AdjFlow;
    Kappa_Flow[0] = Kappa_AdjFlow[0];
    Kappa_Flow[1] = Kappa_AdjFlow[1];
  }
  
  if (Iter_Fixed_CL == 0) { Iter_Fixed_CL = nInnerIter+1; Update_Alpha = 0; }
  if (Iter_Fixed_CM == 0) { Iter_Fixed_CM = nInnerIter+1; Update_iH = 0; }
  if (Iter_Fixed_NetThrust == 0) { Iter_Fixed_NetThrust = nInnerIter+1; Update_BCThrust = 0; }

  for (iCFL = 1; iCFL < nCFL; iCFL++)
    CFL[iCFL] = CFL[iCFL-1];
  
  if (nRKStep == 0) {
    nRKStep = 1;
    RK_Alpha_Step = new su2double[1]; RK_Alpha_Step[0] = 1.0;
  }

  /* Check if the byte alignment of the matrix multiplications is a
     multiple of 64. */
  if( byteAlignmentMatMul%64 ) {
    if(rank == MASTER_NODE)
      cout << "ALIGNED_BYTES_MATMUL must be a multiple of 64." << endl;
    exit(EXIT_FAILURE);
  }

  /* Determine the value of sizeMatMulPadding, which is the matrix size in
     the vectorization direction when padding is applied to have optimal
     performance in the matrix multiplications. */
  sizeMatMulPadding = byteAlignmentMatMul/sizeof(passivedouble);

  /* Correct the number of time levels for time accurate local time
     stepping, if needed.  */
  if (nLevels_TimeAccurateLTS == 0)  nLevels_TimeAccurateLTS =  1;
  if (nLevels_TimeAccurateLTS  > 15) nLevels_TimeAccurateLTS = 15;

  /* Check that no time accurate local time stepping is specified for time
     integration schemes other than ADER. */
  if (Kind_TimeIntScheme_FEM_Flow != ADER_DG && nLevels_TimeAccurateLTS != 1) {

    if (rank==MASTER_NODE) {
      cout << endl << "WARNING: "
           << nLevels_TimeAccurateLTS << " levels specified for time accurate local time stepping." << endl
           << "Time accurate local time stepping is only possible for ADER, hence this option is not used." << endl
           << endl;
    }

    nLevels_TimeAccurateLTS = 1;
  }

  if (Kind_TimeIntScheme_FEM_Flow == ADER_DG) {

    TimeMarching = TIME_STEPPING;  // Only time stepping for ADER.

    /* If time accurate local time stepping is used, make sure that an unsteady
       CFL is specified. If not, terminate. */
    if (nLevels_TimeAccurateLTS != 1) {
      if(Unst_CFL == 0.0)
        SU2_MPI::Error("ERROR: Unsteady CFL not specified for time accurate local time stepping.",
                       CURRENT_FUNCTION);
    }

    /* Determine the location of the ADER time DOFs, which are the Gauss-Legendre
       integration points corresponding to the number of time DOFs. */
    vector<passivedouble> GLPoints(nTimeDOFsADER_DG), GLWeights(nTimeDOFsADER_DG);
    CGaussJacobiQuadrature GaussJacobi;
    GaussJacobi.GetQuadraturePoints(0.0, 0.0, -1.0, 1.0, GLPoints, GLWeights);

    TimeDOFsADER_DG = new su2double[nTimeDOFsADER_DG];
    for(unsigned short i=0; i<nTimeDOFsADER_DG; ++i)
      TimeDOFsADER_DG[i] = GLPoints[i];

    /* Determine the number of integration points in time, their locations
       on the interval [-1..1] and their integration weights. */
    unsigned short orderExact = ceil(Quadrature_Factor_Time_ADER_DG*(nTimeDOFsADER_DG-1));
    nTimeIntegrationADER_DG = orderExact/2 + 1;
    nTimeIntegrationADER_DG = max(nTimeIntegrationADER_DG, nTimeDOFsADER_DG);
    GLPoints.resize(nTimeIntegrationADER_DG);
    GLWeights.resize(nTimeIntegrationADER_DG);
    GaussJacobi.GetQuadraturePoints(0.0, 0.0, -1.0, 1.0, GLPoints, GLWeights);

    TimeIntegrationADER_DG    = new su2double[nTimeIntegrationADER_DG];
    WeightsIntegrationADER_DG = new su2double[nTimeIntegrationADER_DG];
    for(unsigned short i=0; i<nTimeIntegrationADER_DG; ++i) {
      TimeIntegrationADER_DG[i]    = GLPoints[i];
      WeightsIntegrationADER_DG[i] = GLWeights[i];
    }
  }

  if (nIntCoeffs == 0) {
    nIntCoeffs = 2;
    Int_Coeffs = new su2double[2]; Int_Coeffs[0] = 0.25; Int_Coeffs[1] = 0.5;
  }
  
  if (nElasticityMod == 0) {
  nElasticityMod = 1;
  ElasticityMod = new su2double[1]; ElasticityMod[0] = 2E11;
  }

  if (nPoissonRatio == 0) {
  nPoissonRatio = 1;
  PoissonRatio = new su2double[1]; PoissonRatio[0] = 0.30;
  }

  if (nMaterialDensity == 0) {
  nMaterialDensity = 1;
  MaterialDensity = new su2double[1]; MaterialDensity[0] = 7854;
  }

  if (nElectric_Constant == 0) {
  nElectric_Constant = 1;
  Electric_Constant = new su2double[1]; Electric_Constant[0] = 0.0;
  }

  if (nElectric_Field == 0) {
	nElectric_Field = 1;
	Electric_Field_Mod = new su2double[1]; Electric_Field_Mod[0] = 0.0;
  }

  if (nDim_RefNode == 0) {
  nDim_RefNode = 3;
  RefNode_Displacement = new su2double[3];
  RefNode_Displacement[0] = 0.0; RefNode_Displacement[1] = 0.0; RefNode_Displacement[2] = 0.0;
  }

  if (nDim_Electric_Field == 0) {
	nDim_Electric_Field = 2;
	Electric_Field_Dir = new su2double[2]; Electric_Field_Dir[0] = 0.0;  Electric_Field_Dir[1] = 1.0;
  }

  if ((Kind_SU2 == SU2_CFD) && (Kind_Solver == NO_SOLVER)) {
    SU2_MPI::Error("PHYSICAL_PROBLEM must be set in the configuration file", CURRENT_FUNCTION);
  }
  
  /*--- Set a flag for viscous simulations ---*/
  
  Viscous = (( Kind_Solver == NAVIER_STOKES          ) ||
             ( Kind_Solver == ADJ_NAVIER_STOKES      ) ||
             ( Kind_Solver == RANS                   ) ||
             ( Kind_Solver == ADJ_RANS               ) ||
             ( Kind_Solver == FEM_NAVIER_STOKES      ) ||
             ( Kind_Solver == FEM_RANS               ) ||
             ( Kind_Solver == FEM_LES                ) ||
             ( Kind_Solver == INC_NAVIER_STOKES      ) ||
             ( Kind_Solver == INC_RANS               ) );

  /*--- To avoid boundary intersections, let's add a small constant to the planes. ---*/

  if (Geo_Description == NACELLE) {
    for (unsigned short iSections = 0; iSections < nLocationStations; iSections++) {
      if (LocationStations[iSections] == 0) LocationStations[iSections] = 1E-6;
      if (LocationStations[iSections] == 360) LocationStations[iSections] = 359.999999;
    }
  }
  else {
    for (unsigned short iSections = 0; iSections < nLocationStations; iSections++) {
      LocationStations[iSections] += EPS;
    }
    Stations_Bounds[0] += EPS;
    Stations_Bounds[1] += EPS;
  }

  /*--- Length based parameter for slope limiters uses a default value of
   0.1m ---*/
  
  RefElemLength = 1.0;
  if (SystemMeasurements == US) RefElemLength /= 0.3048;

  /*--- Re-scale the length based parameters. The US system uses feet,
   but SU2 assumes that the grid is in inches ---*/
  
  if ((SystemMeasurements == US) && (Kind_SU2 == SU2_CFD)) {
    
    for (iMarker = 0; iMarker < nMarker_Monitoring; iMarker++) {
      RefOriginMoment_X[iMarker] = RefOriginMoment_X[iMarker]/12.0;
      RefOriginMoment_Y[iMarker] = RefOriginMoment_Y[iMarker]/12.0;
      RefOriginMoment_Z[iMarker] = RefOriginMoment_Z[iMarker]/12.0;
    }
    
    for (iMarker = 0; iMarker < nMarker_Moving; iMarker++){
      for (unsigned short iDim = 0; iDim < 3; iDim++){
        MarkerMotion_Origin[3*iMarker+iDim] /= 12.0;
      }
    }
    
    RefLength = RefLength/12.0;

    if ((val_nDim == 2) && (!Axisymmetric)) RefArea = RefArea/12.0;
    else RefArea = RefArea/144.0;
    Length_Reynolds = Length_Reynolds/12.0;
    Highlite_Area = Highlite_Area/144.0;
    SemiSpan = SemiSpan/12.0;

    EA_IntLimit[0] = EA_IntLimit[0]/12.0;
    EA_IntLimit[1] = EA_IntLimit[1]/12.0;
    EA_IntLimit[2] = EA_IntLimit[2]/12.0;
    
    if (Geo_Description != NACELLE) {
      for (unsigned short iSections = 0; iSections < nLocationStations; iSections++) {
        LocationStations[iSections] = LocationStations[iSections]/12.0;
      }
      Stations_Bounds[0] = Stations_Bounds[0]/12.0;
      Stations_Bounds[1] = Stations_Bounds[1]/12.0;
    }
    
    SubsonicEngine_Cyl[0] = SubsonicEngine_Cyl[0]/12.0;
    SubsonicEngine_Cyl[1] = SubsonicEngine_Cyl[1]/12.0;
    SubsonicEngine_Cyl[2] = SubsonicEngine_Cyl[2]/12.0;
    SubsonicEngine_Cyl[3] = SubsonicEngine_Cyl[3]/12.0;
    SubsonicEngine_Cyl[4] = SubsonicEngine_Cyl[4]/12.0;
    SubsonicEngine_Cyl[5] = SubsonicEngine_Cyl[5]/12.0;
    SubsonicEngine_Cyl[6] = SubsonicEngine_Cyl[6]/12.0;
    
  }

  if ((Kind_Turb_Model != SA) && (Kind_Trans_Model == BC)){
    SU2_MPI::Error("BC transition model currently only available in combination with SA turbulence model!", CURRENT_FUNCTION);
  }
  
  /*--- Check for constant lift mode. Initialize the update flag for
   the AoA with each iteration to false  ---*/
  
  if (Fixed_CL_Mode) Update_AoA = false;
  if (Fixed_CM_Mode) Update_HTPIncidence = false;

  if (DirectDiff != NO_DERIVATIVE) {
#if !defined COMPLEX_TYPE && !defined ADOLC_FORWARD_TYPE && !defined CODI_FORWARD_TYPE
      if (Kind_SU2 == SU2_CFD) {
        SU2_MPI::Error(string("SU2_CFD: Config option DIRECT_DIFF= YES requires AD or complex support!\n") +
                       string("Please use SU2_CFD_DIRECTDIFF (configuration/compilation is done using the preconfigure.py script)."),
                       CURRENT_FUNCTION);
      }
#endif
    /*--- Initialize the derivative values ---*/
    switch (DirectDiff) {
      case D_MACH:
        SU2_TYPE::SetDerivative(Mach, 1.0);
        break;
      case D_AOA:
        SU2_TYPE::SetDerivative(AoA, 1.0);
        break;
      case D_SIDESLIP:
        SU2_TYPE::SetDerivative(AoS, 1.0);
        break;
      case D_REYNOLDS:
        SU2_TYPE::SetDerivative(Reynolds, 1.0);
        break;
      case D_TURB2LAM:
       SU2_TYPE::SetDerivative(Turb2LamViscRatio_FreeStream, 1.0);
        break;
      default:
        /*--- All other cases are handled in the specific solver ---*/
        break;
      }
  }

#if defined CODI_REVERSE_TYPE
  AD_Mode = YES;

  AD::PreaccEnabled = AD_Preaccumulation;

#else
  if (AD_Mode == YES) {
    SU2_MPI::Error(string("AUTO_DIFF=YES requires Automatic Differentiation support.\n") +
                   string("Please use correct executables (configuration/compilation is done using the preconfigure.py script)."),
                   CURRENT_FUNCTION);
  }
#endif

  delete [] tmp_smooth;

  /*--- Make sure that implicit time integration is disabled
        for the FEM fluid solver (numerics). ---*/
  if ((Kind_Solver == FEM_EULER)         ||
      (Kind_Solver == FEM_NAVIER_STOKES) ||
      (Kind_Solver == FEM_RANS)          ||
      (Kind_Solver == FEM_LES)) {
     Kind_TimeIntScheme_Flow = Kind_TimeIntScheme_FEM_Flow;
  }

  /*--- Set up the time stepping / unsteady CFL options. ---*/
  if ((TimeMarching == TIME_STEPPING) && (Unst_CFL != 0.0)) {
    for (iCFL = 0; iCFL < nCFL; iCFL++)
      CFL[iCFL] = Unst_CFL;
  }


  /*--- If it is a fixed mode problem, then we will add 100 iterations to
    evaluate the derivatives with respect to a change in the AoA and CL ---*/

  if (!ContinuousAdjoint & !DiscreteAdjoint) {
  	if ((Fixed_CL_Mode) || (Fixed_CM_Mode)) {
    ConvCriteria = RESIDUAL;
  		nInnerIter += Iter_dCL_dAlpha;
  		MinLogResidual = -24;
  	}
  }

  /* --- Throw error if UQ used for any turbulence model other that SST --- */

  if (Kind_Solver == RANS && Kind_Turb_Model != SST && Kind_Turb_Model != SST_SUST && using_uq){
    SU2_MPI::Error("UQ capabilities only implemented for NAVIER_STOKES solver SST turbulence model", CURRENT_FUNCTION);
  }

  /* --- Throw error if invalid componentiality used --- */

  if (using_uq && (eig_val_comp > 3 || eig_val_comp < 1)){
    SU2_MPI::Error("Componentality should be either 1, 2, or 3!", CURRENT_FUNCTION);
  }

  /*--- If there are not design variables defined in the file ---*/

  if (nDV == 0) {
    nDV = 1;
    Design_Variable = new unsigned short [nDV];
    Design_Variable[0] = NO_DEFORMATION;
  }

  /*--- Checks for incompressible flow problems. ---*/

  if (Kind_Solver == INC_EULER) {
    /*--- Force inviscid problems to use constant density and disable energy. ---*/
    if (Kind_DensityModel != CONSTANT || Energy_Equation == true) {
      SU2_MPI::Error("Inviscid incompressible problems must be constant density (no energy eqn.).\n Use DENSITY_MODEL= CONSTANT and ENERGY_EQUATION= NO.", CURRENT_FUNCTION);
    }
  }

  /*--- Default values should recover original incompressible behavior (for old config files). ---*/

  if (Kind_Solver == INC_EULER || Kind_Solver == INC_NAVIER_STOKES || Kind_Solver == INC_RANS) {
    if ((Kind_DensityModel == CONSTANT) || (Kind_DensityModel == BOUSSINESQ))
      Kind_FluidModel = CONSTANT_DENSITY;
  }

  /*--- Energy equation must be active for any fluid models other than constant density. ---*/

  if (Kind_DensityModel != CONSTANT) Energy_Equation = true;

  if (Kind_DensityModel == BOUSSINESQ) {
    Energy_Equation = true;
    if (Body_Force) {
      SU2_MPI::Error("Body force and Boussinesq source terms are not currently compatible.", CURRENT_FUNCTION);
    }
  }

  if (Kind_DensityModel == VARIABLE) {
    if (Kind_FluidModel != INC_IDEAL_GAS && Kind_FluidModel != INC_IDEAL_GAS_POLY) {
      SU2_MPI::Error("Variable density incompressible solver limited to ideal gases.\n Check the fluid model options (use INC_IDEAL_GAS, INC_IDEAL_GAS_POLY).", CURRENT_FUNCTION);
    }
  }

  if (Kind_Solver != INC_EULER && Kind_Solver != INC_NAVIER_STOKES && Kind_Solver != INC_RANS) {
    if ((Kind_FluidModel == CONSTANT_DENSITY) || (Kind_FluidModel == INC_IDEAL_GAS) || (Kind_FluidModel == INC_IDEAL_GAS_POLY)) {
      SU2_MPI::Error("Fluid model not compatible with compressible flows.\n CONSTANT_DENSITY/INC_IDEAL_GAS/INC_IDEAL_GAS_POLY are for incompressible only.", CURRENT_FUNCTION);
    }
  }

  if (Kind_Solver == INC_NAVIER_STOKES || Kind_Solver == INC_RANS) {
    if (Kind_ViscosityModel == SUTHERLAND) {
      if ((Kind_FluidModel != INC_IDEAL_GAS) && (Kind_FluidModel != INC_IDEAL_GAS_POLY)) {
        SU2_MPI::Error("Sutherland's law only valid for ideal gases in incompressible flows.\n Must use VISCOSITY_MODEL=CONSTANT_VISCOSITY and set viscosity with\n MU_CONSTANT, or use DENSITY_MODEL= VARIABLE with FLUID_MODEL= INC_IDEAL_GAS or INC_IDEAL_GAS_POLY for VISCOSITY_MODEL=SUTHERLAND.\n NOTE: FREESTREAM_VISCOSITY is no longer used for incompressible flows!", CURRENT_FUNCTION);
      }
    }
  }
  
  /*--- Check the coefficients for the polynomial models. ---*/
  
  if (Kind_Solver != INC_EULER && Kind_Solver != INC_NAVIER_STOKES && Kind_Solver != INC_RANS) {
    if ((Kind_ViscosityModel == POLYNOMIAL_VISCOSITY) || (Kind_ConductivityModel == POLYNOMIAL_CONDUCTIVITY) || (Kind_FluidModel == INC_IDEAL_GAS_POLY)) {
      SU2_MPI::Error("POLYNOMIAL_VISCOSITY and POLYNOMIAL_CONDUCTIVITY are for incompressible only currently.", CURRENT_FUNCTION);
    }
  }
  
  if ((Kind_Solver == INC_EULER || Kind_Solver == INC_NAVIER_STOKES || Kind_Solver == INC_RANS) && (Kind_FluidModel == INC_IDEAL_GAS_POLY)) {
    su2double sum = 0.0;
    for (unsigned short iVar = 0; iVar < nPolyCoeffs; iVar++) {
      sum += GetCp_PolyCoeff(iVar);
    }
    if ((nPolyCoeffs < 1) || (sum == 0.0))
      SU2_MPI::Error(string("CP_POLYCOEFFS not set for fluid model INC_IDEAL_GAS_POLY. \n"), CURRENT_FUNCTION);
  }
  
  if (((Kind_Solver == INC_EULER || Kind_Solver == INC_NAVIER_STOKES || Kind_Solver == INC_RANS)) && (Kind_ViscosityModel == POLYNOMIAL_VISCOSITY)) {
    su2double sum = 0.0;
    for (unsigned short iVar = 0; iVar < nPolyCoeffs; iVar++) {
      sum += GetMu_PolyCoeff(iVar);
    }
    if ((nPolyCoeffs < 1) || (sum == 0.0))
      SU2_MPI::Error(string("MU_POLYCOEFFS not set for viscosity model POLYNOMIAL_VISCOSITY. \n"), CURRENT_FUNCTION);
  }
  
  if ((Kind_Solver == INC_EULER || Kind_Solver == INC_NAVIER_STOKES || Kind_Solver == INC_RANS) && (Kind_ConductivityModel == POLYNOMIAL_CONDUCTIVITY)) {
    su2double sum = 0.0;
    for (unsigned short iVar = 0; iVar < nPolyCoeffs; iVar++) {
      sum += GetKt_PolyCoeff(iVar);
    }
    if ((nPolyCoeffs < 1) || (sum == 0.0))
      SU2_MPI::Error(string("KT_POLYCOEFFS not set for conductivity model POLYNOMIAL_CONDUCTIVITY. \n"), CURRENT_FUNCTION);
  }

  /*--- Incompressible solver currently limited to SI units. ---*/

  if ((Kind_Solver == INC_EULER || Kind_Solver == INC_NAVIER_STOKES || Kind_Solver == INC_RANS) && (SystemMeasurements == US)) {
    SU2_MPI::Error("Must use SI units for incompressible solver.", CURRENT_FUNCTION);
  }

  /*--- Check that the non-dim type is valid. ---*/

  if ((Kind_Solver == INC_EULER || Kind_Solver == INC_NAVIER_STOKES || Kind_Solver == INC_RANS)) {
    if ((Ref_Inc_NonDim != INITIAL_VALUES) && (Ref_Inc_NonDim != REFERENCE_VALUES) && (Ref_Inc_NonDim != DIMENSIONAL)) {
      SU2_MPI::Error("Incompressible non-dim. scheme invalid.\n Must use INITIAL_VALUES, REFERENCE_VALUES, or DIMENSIONAL.", CURRENT_FUNCTION);
    }
  }
  
  /*--- Check that the incompressible inlets are correctly specified. ---*/
  
  if ((Kind_Solver == INC_EULER || Kind_Solver == INC_NAVIER_STOKES || Kind_Solver == INC_RANS) && (nMarker_Inlet != 0)) {
    if (nMarker_Inlet != nInc_Inlet) {
      SU2_MPI::Error("Inlet types for incompressible problem improperly specified.\n Use INC_INLET_TYPE= VELOCITY_INLET or PRESSURE_INLET.\n Must list a type for each inlet marker, including duplicates, e.g.,\n INC_INLET_TYPE= VELOCITY_INLET VELOCITY_INLET PRESSURE_INLET", CURRENT_FUNCTION);
    }
    for (unsigned short iInlet = 0; iInlet < nInc_Inlet; iInlet++){
      if ((Kind_Inc_Inlet[iInlet] != VELOCITY_INLET) && (Kind_Inc_Inlet[iInlet] != PRESSURE_INLET)) {
        SU2_MPI::Error("Undefined incompressible inlet type. VELOCITY_INLET or PRESSURE_INLET possible.", CURRENT_FUNCTION);
      }
    }
  }
  
  /*--- Check that the incompressible inlets are correctly specified. ---*/
  
  if ((Kind_Solver == INC_EULER || Kind_Solver == INC_NAVIER_STOKES || Kind_Solver == INC_RANS) && (nMarker_Outlet != 0)) {
    if (nMarker_Outlet != nInc_Outlet) {
      SU2_MPI::Error("Outlet types for incompressible problem improperly specified.\n Use INC_OUTLET_TYPE= PRESSURE_OUTLET or MASS_FLOW_OUTLET.\n Must list a type for each inlet marker, including duplicates, e.g.,\n INC_OUTLET_TYPE= PRESSURE_OUTLET PRESSURE_OUTLET MASS_FLOW_OUTLET", CURRENT_FUNCTION);
    }
    for (unsigned short iInlet = 0; iInlet < nInc_Outlet; iInlet++){
      if ((Kind_Inc_Outlet[iInlet] != PRESSURE_OUTLET) && (Kind_Inc_Outlet[iInlet] != MASS_FLOW_OUTLET)) {
        SU2_MPI::Error("Undefined incompressible outlet type. PRESSURE_OUTLET or MASS_FLOW_OUTLET possible.", CURRENT_FUNCTION);
      }
    }
  }

  /*--- Rotating frame is not yet supported with the incompressible solver. ---*/

  if ((Kind_Solver == INC_EULER || Kind_Solver == INC_NAVIER_STOKES || Kind_Solver == INC_RANS) && (Kind_GridMovement == ROTATING_FRAME)) {
    SU2_MPI::Error("Support for rotating frame simulation not yet implemented for incompressible flows.", CURRENT_FUNCTION);
  }

  /*--- Assert that there are two markers being analyzed if the
   pressure drop objective function is selected. ---*/

  for (unsigned short iObj = 0; iObj < nObj; iObj++) {
    if ((Kind_ObjFunc[iObj] == SURFACE_PRESSURE_DROP) && (nMarker_Analyze != 2)) {
      SU2_MPI::Error("Must list two markers for the pressure drop objective function.\n Expected format: MARKER_ANALYZE= (outlet_name, inlet_name).", CURRENT_FUNCTION);
    }
  }
  
  /*--- Handle default options for topology optimization ---*/
  
  if (topology_optimization && top_optim_nKernel==0) {
    top_optim_nKernel = 1;
    top_optim_kernels = new unsigned short [1];
    top_optim_kernels[0] = CONICAL_WEIGHT_FILTER;
  }
  
  if (top_optim_nKernel != 0) {
    /*--- Set default value of kernel parameters ---*/
    if (top_optim_nKernelParams == 0) {
      top_optim_nKernelParams = top_optim_nKernel;
      top_optim_kernel_params = new su2double [top_optim_nKernel];
      for (unsigned short i=0; i<top_optim_nKernel; ++i) top_optim_kernel_params[i] = 1.0;
    }
    /*--- Broadcast the only value provided ---*/
    else if (top_optim_nKernelParams==1 && top_optim_nKernel>1) {
      su2double tmp = top_optim_kernel_params[0];
      delete [] top_optim_kernel_params;
      top_optim_nKernelParams = top_optim_nKernel;
      top_optim_kernel_params = new su2double [top_optim_nKernel];
      for (unsigned short i=0; i<top_optim_nKernel; ++i) top_optim_kernel_params[i] = tmp;
    }
    /*--- Numbers do not match ---*/
    else if (top_optim_nKernelParams != top_optim_nKernel) {
      SU2_MPI::Error("Different number of topology filter kernels and respective parameters.", CURRENT_FUNCTION);
    }

    /*--- Set default value of filter radius ---*/
    if (top_optim_nRadius == 0) {
      top_optim_nRadius = top_optim_nKernel;
      top_optim_filter_radius = new su2double [top_optim_nKernel];
      for (unsigned short i=0; i<top_optim_nKernel; ++i) top_optim_filter_radius[i] = 1.0e-6;
    }
    /*--- Broadcast the only value provided ---*/
    else if (top_optim_nRadius==1 && top_optim_nKernel>1) {
      su2double tmp = top_optim_filter_radius[0];
      delete [] top_optim_filter_radius;
      top_optim_nRadius = top_optim_nKernel;
      top_optim_filter_radius = new su2double [top_optim_nKernel];
      for (unsigned short i=0; i<top_optim_nKernel; ++i) top_optim_filter_radius[i] = tmp;
    }
    /*--- Numbers do not match ---*/
    else if (top_optim_nRadius != top_optim_nKernel) {
      SU2_MPI::Error("Different number of topology filter kernels and respective radii.", CURRENT_FUNCTION);
    }
  }
  
  /*--- If we are executing SU2_DOT in surface file mode, then
   force the projected surface sensitivity file to be written. ---*/
  
  Wrt_Projected_Sensitivity = false;
  if ((Kind_SU2 == SU2_DOT) && (Design_Variable[0] == SURFACE_FILE)) {
    Wrt_Projected_Sensitivity = true;
  }

  /*--- Delay the output until exit for minimal communication mode. ---*/
  
  if (Comm_Level != COMM_FULL) {
    
    /*--- Disable the use of Comm_Level = NONE until we have properly
     implemented it. ---*/
    
    if (Comm_Level == COMM_NONE)
      SU2_MPI::Error("COMM_LEVEL = NONE not yet implemented.", CURRENT_FUNCTION);

    Wrt_Sol_Freq          = nTimeIter+1;
    Wrt_Sol_Freq_DualTime = nTimeIter+1;
    
    /*--- Write only the restart. ---*/
    
    Wrt_Slice   = false;
    Wrt_Vol_Sol = false;
    Wrt_Srf_Sol = false;
    Wrt_Csv_Sol = false;
  }
  
  /*--- Check the conductivity model. Deactivate the turbulent component
   if we are not running RANS. ---*/
  
  if ((Kind_Solver != RANS) &&
      (Kind_Solver != ADJ_RANS) &&
      (Kind_Solver != DISC_ADJ_RANS) && 
      (Kind_Solver != INC_RANS) &&
      (Kind_Solver != DISC_ADJ_INC_RANS)){
    Kind_ConductivityModel_Turb = NO_CONDUCTIVITY_TURB;
  }
  
  /*--- Check for running SU2_MSH for periodic preprocessing, and throw
   an error to report that this is no longer necessary. ---*/
  
  if ((Kind_SU2 == SU2_MSH) &&
      (Kind_Adaptation == PERIODIC)) {
    SU2_MPI::Error(string("For SU2 v7.0.0 and later, preprocessing of periodic grids by SU2_MSH\n") +
                   string("is no longer necessary. Please use the original mesh file (prior to SU2_MSH)\n") +
                   string("with the same MARKER_PERIODIC definition in the configuration file.") , CURRENT_FUNCTION);
  }
  

  /* Set a default for the size of the RECTANGLE / BOX grid sizes. */
  
  if (nMesh_Box_Size == 0) {
    nMesh_Box_Size = 3;
    Mesh_Box_Size = new short [nMesh_Box_Size];
    Mesh_Box_Size[0] = 33;
    Mesh_Box_Size[1] = 33;
    Mesh_Box_Size[2] = 33;
  } else if (nMesh_Box_Size != 3) {
    SU2_MPI::Error(string("MESH_BOX_SIZE specified without 3 values.\n"),
                   CURRENT_FUNCTION);
  }
  
  if (DiscreteAdjoint) {
#if !defined CODI_REVERSE_TYPE
    if (Kind_SU2 == SU2_CFD) {
      SU2_MPI::Error(string("SU2_CFD: Config option MATH_PROBLEM= DISCRETE_ADJOINT requires AD support!\n") +
                     string("Please use SU2_CFD_AD (configuration/compilation is done using the preconfigure.py script)."),
                     CURRENT_FUNCTION);
    }
#endif

    /*--- Disable writing of limiters if enabled ---*/
    Wrt_Limiters = false;

    if (TimeMarching) {

      Restart_Flow = false;

      if (GetKind_GridMovement() != RIGID_MOTION &&
          GetKind_GridMovement() != NO_MOVEMENT) {
        SU2_MPI::Error(string("Dynamic mesh movement currently only supported for the discrete adjoint solver for\n") + 
                       string("GRID_MOVEMENT = RIGID_MOTION."), CURRENT_FUNCTION);
      }

<<<<<<< HEAD
      if (Unst_AdjointIter- long(nTimeIter) < 0){
=======
      /*--- Quickfix to not trigger the error message below if SINGLEZONE_DRIVER is used.
            Once the old driver (i.e. EXT_ITER with it) is removed, the Error conditional
            can be changed. ---*/
      if (SinglezoneDriver) nExtIter = Time_Iter;

      if (Unst_AdjointIter- long(nExtIter) < 0){
>>>>>>> 1ef7788a
        SU2_MPI::Error(string("Invalid iteration number requested for unsteady adjoint.\n" ) +
                       string("Make sure EXT_ITER is larger or equal than UNST_ADJOINT_ITER."),
                       CURRENT_FUNCTION);
      }

      /*--- If the averaging interval is not set, we average over all time-steps ---*/

      if (Iter_Avg_Objective == 0.0) {
        Iter_Avg_Objective = nTimeIter;
      }

    }
    
    /*--- Note that this is deliberatly done at the end of this routine! ---*/
    switch(Kind_Solver) {
      case EULER:
        Kind_Solver = DISC_ADJ_EULER;
        break;
      case RANS:
        Kind_Solver = DISC_ADJ_RANS;
        break;
      case NAVIER_STOKES:
        Kind_Solver = DISC_ADJ_NAVIER_STOKES;
        break;
      case INC_EULER:
        Kind_Solver = DISC_ADJ_INC_EULER;
        break;
      case INC_RANS:
        Kind_Solver = DISC_ADJ_INC_RANS;
        break;
      case INC_NAVIER_STOKES:
        Kind_Solver = DISC_ADJ_INC_NAVIER_STOKES;
        break;
      case FEM_EULER :
        Kind_Solver = DISC_ADJ_FEM_EULER;
        break;
      case FEM_RANS :
        Kind_Solver = DISC_ADJ_FEM_RANS;
        break;
      case FEM_NAVIER_STOKES : 
        Kind_Solver = DISC_ADJ_FEM_NS;
        break;
      case FEM_ELASTICITY:
        Kind_Solver = DISC_ADJ_FEM;
        break;
      default:
        break;
    }

    RampOutletPressure = false;
    RampRotatingFrame = false;
  }
}

void CConfig::SetMarkers(unsigned short val_software) {

  unsigned short iMarker_All, iMarker_CfgFile, iMarker_Euler, iMarker_Custom,
  iMarker_FarField, iMarker_SymWall, iMarker_PerBound,
  iMarker_NearFieldBound, iMarker_Fluid_InterfaceBound, iMarker_Dirichlet,
  iMarker_Inlet, iMarker_Riemann, iMarker_Giles, iMarker_Outlet, iMarker_Isothermal,
  iMarker_HeatFlux, iMarker_EngineInflow, iMarker_EngineExhaust, iMarker_Damper,
  iMarker_Displacement, iMarker_Load, iMarker_FlowLoad, iMarker_Neumann, iMarker_Internal,
  iMarker_Monitoring, iMarker_Designing, iMarker_GeoEval, iMarker_Plotting, iMarker_Analyze,
  iMarker_DV, iMarker_Moving, iMarker_PyCustom, iMarker_Supersonic_Inlet, iMarker_Supersonic_Outlet,
  iMarker_Clamped, iMarker_ZoneInterface, iMarker_CHTInterface, iMarker_Load_Dir, iMarker_Disp_Dir, iMarker_Load_Sine,
  iMarker_Fluid_Load, iMarker_Deform_Mesh,
  iMarker_ActDiskInlet, iMarker_ActDiskOutlet,
  iMarker_Turbomachinery, iMarker_MixingPlaneInterface;

  int size = SINGLE_NODE;
  
#ifdef HAVE_MPI
  if (val_software != SU2_MSH)
    SU2_MPI::Comm_size(MPI_COMM_WORLD, &size);
#endif

  /*--- Compute the total number of markers in the config file ---*/
  
  nMarker_CfgFile = nMarker_Euler + nMarker_FarField + nMarker_SymWall +
  nMarker_PerBound + nMarker_NearFieldBound + nMarker_Fluid_InterfaceBound +
  nMarker_CHTInterface + nMarker_Dirichlet + nMarker_Neumann + nMarker_Inlet + nMarker_Riemann +
  nMarker_Giles + nMarker_Outlet + nMarker_Isothermal + nMarker_HeatFlux +
  nMarker_EngineInflow + nMarker_EngineExhaust + nMarker_Internal +
  nMarker_Supersonic_Inlet + nMarker_Supersonic_Outlet + nMarker_Displacement + nMarker_Load +
  nMarker_FlowLoad + nMarker_Custom + nMarker_Damper +
  nMarker_Clamped + nMarker_Load_Sine + nMarker_Load_Dir + nMarker_Disp_Dir +
  nMarker_ActDiskInlet + nMarker_ActDiskOutlet + nMarker_ZoneInterface;
  
  /*--- Add the possible send/receive domains ---*/

  nMarker_Max = nMarker_CfgFile + OVERHEAD*size;
  
  /*--- Basic dimensionalization of the markers (worst scenario) ---*/

  nMarker_All = nMarker_Max;

  /*--- Allocate the memory (markers in each domain) ---*/
  
  Marker_All_TagBound       = new string[nMarker_All];		// Store the tag that correspond with each marker.
  Marker_All_SendRecv       = new short[nMarker_All];		// +#domain (send), -#domain (receive).
  Marker_All_KindBC         = new unsigned short[nMarker_All];	// Store the kind of boundary condition.
  Marker_All_Monitoring     = new unsigned short[nMarker_All];	// Store whether the boundary should be monitored.
  Marker_All_Designing      = new unsigned short[nMarker_All];  // Store whether the boundary should be designed.
  Marker_All_Plotting       = new unsigned short[nMarker_All];	// Store whether the boundary should be plotted.
  Marker_All_Analyze  = new unsigned short[nMarker_All];	// Store whether the boundary should be plotted.
  Marker_All_ZoneInterface   = new unsigned short[nMarker_All];	// Store whether the boundary is in the FSI interface.
  Marker_All_GeoEval        = new unsigned short[nMarker_All];	// Store whether the boundary should be geometry evaluation.
  Marker_All_DV             = new unsigned short[nMarker_All];	// Store whether the boundary should be affected by design variables.
  Marker_All_Moving         = new unsigned short[nMarker_All];	// Store whether the boundary should be in motion.
  Marker_All_Deform_Mesh    = new unsigned short[nMarker_All];	// Store whether the boundary is deformable.
  Marker_All_Fluid_Load     = new unsigned short[nMarker_All];	// Store whether the boundary computes/applies fluid loads.
  Marker_All_PyCustom       = new unsigned short[nMarker_All];  // Store whether the boundary is Python customizable.
  Marker_All_PerBound       = new short[nMarker_All];		// Store whether the boundary belongs to a periodic boundary.
  Marker_All_Turbomachinery       = new unsigned short[nMarker_All];	// Store whether the boundary is in needed for Turbomachinery computations.
  Marker_All_TurbomachineryFlag   = new unsigned short[nMarker_All];	// Store whether the boundary has a flag for Turbomachinery computations.
  Marker_All_MixingPlaneInterface = new unsigned short[nMarker_All];	// Store whether the boundary has a in the MixingPlane interface.


  for (iMarker_All = 0; iMarker_All < nMarker_All; iMarker_All++) {
    Marker_All_TagBound[iMarker_All]             = "SEND_RECEIVE";
    Marker_All_SendRecv[iMarker_All]             = 0;
    Marker_All_KindBC[iMarker_All]               = 0;
    Marker_All_Monitoring[iMarker_All]           = 0;
    Marker_All_GeoEval[iMarker_All]              = 0;
    Marker_All_Designing[iMarker_All]            = 0;
    Marker_All_Plotting[iMarker_All]             = 0;
    Marker_All_Analyze[iMarker_All]              = 0;
    Marker_All_ZoneInterface[iMarker_All]        = 0;
    Marker_All_DV[iMarker_All]                   = 0;
    Marker_All_Moving[iMarker_All]               = 0;
    Marker_All_Deform_Mesh[iMarker_All]          = 0;
    Marker_All_Fluid_Load[iMarker_All]           = 0;
    Marker_All_PerBound[iMarker_All]             = 0;
    Marker_All_Turbomachinery[iMarker_All]       = 0;
    Marker_All_TurbomachineryFlag[iMarker_All]   = 0;
    Marker_All_MixingPlaneInterface[iMarker_All] = 0;
    Marker_All_PyCustom[iMarker_All]             = 0;
  }

  /*--- Allocate the memory (markers in the config file) ---*/

  Marker_CfgFile_TagBound             = new string[nMarker_CfgFile];
  Marker_CfgFile_KindBC               = new unsigned short[nMarker_CfgFile];
  Marker_CfgFile_Monitoring           = new unsigned short[nMarker_CfgFile];
  Marker_CfgFile_Designing            = new unsigned short[nMarker_CfgFile];
  Marker_CfgFile_Plotting             = new unsigned short[nMarker_CfgFile];
  Marker_CfgFile_Analyze              = new unsigned short[nMarker_CfgFile];
  Marker_CfgFile_GeoEval              = new unsigned short[nMarker_CfgFile];
  Marker_CfgFile_ZoneInterface        = new unsigned short[nMarker_CfgFile];
  Marker_CfgFile_DV                   = new unsigned short[nMarker_CfgFile];
  Marker_CfgFile_Moving               = new unsigned short[nMarker_CfgFile];
  Marker_CfgFile_Deform_Mesh          = new unsigned short[nMarker_CfgFile];
  Marker_CfgFile_Fluid_Load           = new unsigned short[nMarker_CfgFile];
  Marker_CfgFile_PerBound             = new unsigned short[nMarker_CfgFile];
  Marker_CfgFile_Turbomachinery       = new unsigned short[nMarker_CfgFile];
  Marker_CfgFile_TurbomachineryFlag   = new unsigned short[nMarker_CfgFile];
  Marker_CfgFile_MixingPlaneInterface = new unsigned short[nMarker_CfgFile];
  Marker_CfgFile_PyCustom             = new unsigned short[nMarker_CfgFile];

  for (iMarker_CfgFile = 0; iMarker_CfgFile < nMarker_CfgFile; iMarker_CfgFile++) {
    Marker_CfgFile_TagBound[iMarker_CfgFile]             = "SEND_RECEIVE";
    Marker_CfgFile_KindBC[iMarker_CfgFile]               = 0;
    Marker_CfgFile_Monitoring[iMarker_CfgFile]           = 0;
    Marker_CfgFile_GeoEval[iMarker_CfgFile]              = 0;
    Marker_CfgFile_Designing[iMarker_CfgFile]            = 0;
    Marker_CfgFile_Plotting[iMarker_CfgFile]             = 0;
    Marker_CfgFile_Analyze[iMarker_CfgFile]              = 0;
    Marker_CfgFile_ZoneInterface[iMarker_CfgFile]        = 0;
    Marker_CfgFile_DV[iMarker_CfgFile]                   = 0;
    Marker_CfgFile_Moving[iMarker_CfgFile]               = 0;
    Marker_CfgFile_Deform_Mesh[iMarker_CfgFile]          = 0;
    Marker_CfgFile_Fluid_Load[iMarker_CfgFile]           = 0;
    Marker_CfgFile_PerBound[iMarker_CfgFile]             = 0;
    Marker_CfgFile_Turbomachinery[iMarker_CfgFile]       = 0;
    Marker_CfgFile_TurbomachineryFlag[iMarker_CfgFile]   = 0;
    Marker_CfgFile_MixingPlaneInterface[iMarker_CfgFile] = 0;
    Marker_CfgFile_PyCustom[iMarker_CfgFile]             = 0;
  }

  /*--- Allocate memory to store surface information (Analyze BC) ---*/

  Surface_MassFlow = new su2double[nMarker_Analyze];
  Surface_Mach = new su2double[nMarker_Analyze];
  Surface_Temperature = new su2double[nMarker_Analyze];
  Surface_Pressure = new su2double[nMarker_Analyze];
  Surface_Density = new su2double[nMarker_Analyze];
  Surface_Enthalpy = new su2double[nMarker_Analyze];
  Surface_NormalVelocity = new su2double[nMarker_Analyze];
  Surface_Uniformity = new su2double[nMarker_Analyze];
  Surface_SecondaryStrength = new su2double[nMarker_Analyze];
  Surface_SecondOverUniform = new su2double[nMarker_Analyze];
  Surface_MomentumDistortion = new su2double[nMarker_Analyze];
  Surface_TotalTemperature = new su2double[nMarker_Analyze];
  Surface_TotalPressure = new su2double[nMarker_Analyze];
  Surface_PressureDrop = new su2double[nMarker_Analyze];
  Surface_DC60 = new su2double[nMarker_Analyze];
  Surface_IDC = new su2double[nMarker_Analyze];
  Surface_IDC_Mach = new su2double[nMarker_Analyze];
  Surface_IDR = new su2double[nMarker_Analyze];
  for (iMarker_Analyze = 0; iMarker_Analyze < nMarker_Analyze; iMarker_Analyze++) {
    Surface_MassFlow[iMarker_Analyze] = 0.0;
    Surface_Mach[iMarker_Analyze] = 0.0;
    Surface_Temperature[iMarker_Analyze] = 0.0;
    Surface_Pressure[iMarker_Analyze] = 0.0;
    Surface_Density[iMarker_Analyze] = 0.0;
    Surface_Enthalpy[iMarker_Analyze] = 0.0;
    Surface_NormalVelocity[iMarker_Analyze] = 0.0;
    Surface_Uniformity[iMarker_Analyze] = 0.0;
    Surface_SecondaryStrength[iMarker_Analyze] = 0.0;
    Surface_SecondOverUniform[iMarker_Analyze] = 0.0;
    Surface_MomentumDistortion[iMarker_Analyze] = 0.0;
    Surface_TotalTemperature[iMarker_Analyze] = 0.0;
    Surface_TotalPressure[iMarker_Analyze] = 0.0;
    Surface_PressureDrop[iMarker_Analyze] = 0.0;
    Surface_DC60[iMarker_Analyze] = 0.0;
    Surface_IDC[iMarker_Analyze] = 0.0;
    Surface_IDC_Mach[iMarker_Analyze] = 0.0;
    Surface_IDR[iMarker_Analyze] = 0.0;
  }

  /*--- Populate the marker information in the config file (all domains) ---*/

  iMarker_CfgFile = 0;
  for (iMarker_Euler = 0; iMarker_Euler < nMarker_Euler; iMarker_Euler++) {
    Marker_CfgFile_TagBound[iMarker_CfgFile] = Marker_Euler[iMarker_Euler];
    Marker_CfgFile_KindBC[iMarker_CfgFile] = EULER_WALL;
    iMarker_CfgFile++;
  }

  for (iMarker_FarField = 0; iMarker_FarField < nMarker_FarField; iMarker_FarField++) {
    Marker_CfgFile_TagBound[iMarker_CfgFile] = Marker_FarField[iMarker_FarField];
    Marker_CfgFile_KindBC[iMarker_CfgFile] = FAR_FIELD;
    iMarker_CfgFile++;
  }

  for (iMarker_SymWall = 0; iMarker_SymWall < nMarker_SymWall; iMarker_SymWall++) {
    Marker_CfgFile_TagBound[iMarker_CfgFile] = Marker_SymWall[iMarker_SymWall];
    Marker_CfgFile_KindBC[iMarker_CfgFile] = SYMMETRY_PLANE;
    iMarker_CfgFile++;
  }

  for (iMarker_PerBound = 0; iMarker_PerBound < nMarker_PerBound; iMarker_PerBound++) {
    Marker_CfgFile_TagBound[iMarker_CfgFile] = Marker_PerBound[iMarker_PerBound];
    Marker_CfgFile_KindBC[iMarker_CfgFile] = PERIODIC_BOUNDARY;
    Marker_CfgFile_PerBound[iMarker_CfgFile] = iMarker_PerBound + 1;
    iMarker_CfgFile++;
  }

  ActDisk_DeltaPress = new su2double[nMarker_ActDiskInlet];
  ActDisk_DeltaTemp = new su2double[nMarker_ActDiskInlet];
  ActDisk_TotalPressRatio = new su2double[nMarker_ActDiskInlet];
  ActDisk_TotalTempRatio = new su2double[nMarker_ActDiskInlet];
  ActDisk_StaticPressRatio = new su2double[nMarker_ActDiskInlet];
  ActDisk_StaticTempRatio = new su2double[nMarker_ActDiskInlet];
  ActDisk_Power = new su2double[nMarker_ActDiskInlet];
  ActDisk_MassFlow = new su2double[nMarker_ActDiskInlet];
  ActDisk_Mach = new su2double[nMarker_ActDiskInlet];
  ActDisk_Force = new su2double[nMarker_ActDiskInlet];
  ActDisk_NetThrust = new su2double[nMarker_ActDiskInlet];
  ActDisk_BCThrust = new su2double[nMarker_ActDiskInlet];
  ActDisk_BCThrust_Old = new su2double[nMarker_ActDiskInlet];
  ActDisk_GrossThrust = new su2double[nMarker_ActDiskInlet];
  ActDisk_Area = new su2double[nMarker_ActDiskInlet];
  ActDisk_ReverseMassFlow = new su2double[nMarker_ActDiskInlet];
  
  for (iMarker_ActDiskInlet = 0; iMarker_ActDiskInlet < nMarker_ActDiskInlet; iMarker_ActDiskInlet++) {
    ActDisk_DeltaPress[iMarker_ActDiskInlet] = 0.0;
    ActDisk_DeltaTemp[iMarker_ActDiskInlet] = 0.0;
    ActDisk_TotalPressRatio[iMarker_ActDiskInlet] = 0.0;
    ActDisk_TotalTempRatio[iMarker_ActDiskInlet] = 0.0;
    ActDisk_StaticPressRatio[iMarker_ActDiskInlet] = 0.0;
    ActDisk_StaticTempRatio[iMarker_ActDiskInlet] = 0.0;
    ActDisk_Power[iMarker_ActDiskInlet] = 0.0;
    ActDisk_MassFlow[iMarker_ActDiskInlet] = 0.0;
    ActDisk_Mach[iMarker_ActDiskInlet] = 0.0;
    ActDisk_Force[iMarker_ActDiskInlet] = 0.0;
    ActDisk_NetThrust[iMarker_ActDiskInlet] = 0.0;
    ActDisk_BCThrust[iMarker_ActDiskInlet] = 0.0;
    ActDisk_BCThrust_Old[iMarker_ActDiskInlet] = 0.0;
    ActDisk_GrossThrust[iMarker_ActDiskInlet] = 0.0;
    ActDisk_Area[iMarker_ActDiskInlet] = 0.0;
    ActDisk_ReverseMassFlow[iMarker_ActDiskInlet] = 0.0;
  }
  
  
  ActDiskInlet_MassFlow = new su2double[nMarker_ActDiskInlet];
  ActDiskInlet_Temperature = new su2double[nMarker_ActDiskInlet];
  ActDiskInlet_TotalTemperature = new su2double[nMarker_ActDiskInlet];
  ActDiskInlet_Pressure = new su2double[nMarker_ActDiskInlet];
  ActDiskInlet_TotalPressure = new su2double[nMarker_ActDiskInlet];
  ActDiskInlet_RamDrag = new su2double[nMarker_ActDiskInlet];
  ActDiskInlet_Force = new su2double[nMarker_ActDiskInlet];
  ActDiskInlet_Power = new su2double[nMarker_ActDiskInlet];
  
  for (iMarker_ActDiskInlet = 0; iMarker_ActDiskInlet < nMarker_ActDiskInlet; iMarker_ActDiskInlet++) {
    Marker_CfgFile_TagBound[iMarker_CfgFile] = Marker_ActDiskInlet[iMarker_ActDiskInlet];
    Marker_CfgFile_KindBC[iMarker_CfgFile] = ACTDISK_INLET;
    ActDiskInlet_MassFlow[iMarker_ActDiskInlet] = 0.0;
    ActDiskInlet_Temperature[iMarker_ActDiskInlet] = 0.0;
    ActDiskInlet_TotalTemperature[iMarker_ActDiskInlet] = 0.0;
    ActDiskInlet_Pressure[iMarker_ActDiskInlet] = 0.0;
    ActDiskInlet_TotalPressure[iMarker_ActDiskInlet] = 0.0;
    ActDiskInlet_RamDrag[iMarker_ActDiskInlet] = 0.0;
    ActDiskInlet_Force[iMarker_ActDiskInlet] = 0.0;
    ActDiskInlet_Power[iMarker_ActDiskInlet] = 0.0;
    iMarker_CfgFile++;
  }
  
  ActDiskOutlet_MassFlow = new su2double[nMarker_ActDiskOutlet];
  ActDiskOutlet_Temperature = new su2double[nMarker_ActDiskOutlet];
  ActDiskOutlet_TotalTemperature = new su2double[nMarker_ActDiskOutlet];
  ActDiskOutlet_Pressure = new su2double[nMarker_ActDiskOutlet];
  ActDiskOutlet_TotalPressure = new su2double[nMarker_ActDiskOutlet];
  ActDiskOutlet_GrossThrust = new su2double[nMarker_ActDiskOutlet];
  ActDiskOutlet_Force = new su2double[nMarker_ActDiskOutlet];
  ActDiskOutlet_Power = new su2double[nMarker_ActDiskOutlet];
  
  for (iMarker_ActDiskOutlet = 0; iMarker_ActDiskOutlet < nMarker_ActDiskOutlet; iMarker_ActDiskOutlet++) {
    Marker_CfgFile_TagBound[iMarker_CfgFile] = Marker_ActDiskOutlet[iMarker_ActDiskOutlet];
    Marker_CfgFile_KindBC[iMarker_CfgFile] = ACTDISK_OUTLET;
    ActDiskOutlet_MassFlow[iMarker_ActDiskOutlet] = 0.0;
    ActDiskOutlet_Temperature[iMarker_ActDiskOutlet] = 0.0;
    ActDiskOutlet_TotalTemperature[iMarker_ActDiskOutlet] = 0.0;
    ActDiskOutlet_Pressure[iMarker_ActDiskOutlet] = 0.0;
    ActDiskOutlet_TotalPressure[iMarker_ActDiskOutlet] = 0.0;
    ActDiskOutlet_GrossThrust[iMarker_ActDiskOutlet] = 0.0;
    ActDiskOutlet_Force[iMarker_ActDiskOutlet] = 0.0;
    ActDiskOutlet_Power[iMarker_ActDiskOutlet] = 0.0;
    iMarker_CfgFile++;
  }

  Outlet_MassFlow = new su2double[nMarker_Outlet];
  Outlet_Density  = new su2double[nMarker_Outlet];
  Outlet_Area     = new su2double[nMarker_Outlet];
  for (iMarker_Outlet = 0; iMarker_Outlet < nMarker_Outlet; iMarker_Outlet++) {
    Outlet_MassFlow[iMarker_Outlet] = 0.0;
    Outlet_Density[iMarker_Outlet]  = 0.0;
    Outlet_Area[iMarker_Outlet]     = 0.0;
  }
  
  for (iMarker_NearFieldBound = 0; iMarker_NearFieldBound < nMarker_NearFieldBound; iMarker_NearFieldBound++) {
    Marker_CfgFile_TagBound[iMarker_CfgFile] = Marker_NearFieldBound[iMarker_NearFieldBound];
    Marker_CfgFile_KindBC[iMarker_CfgFile] = NEARFIELD_BOUNDARY;
    iMarker_CfgFile++;
  }
  
  for (iMarker_Fluid_InterfaceBound = 0; iMarker_Fluid_InterfaceBound < nMarker_Fluid_InterfaceBound; iMarker_Fluid_InterfaceBound++) {
    Marker_CfgFile_TagBound[iMarker_CfgFile] = Marker_Fluid_InterfaceBound[iMarker_Fluid_InterfaceBound];
    Marker_CfgFile_KindBC[iMarker_CfgFile] = FLUID_INTERFACE;
    iMarker_CfgFile++;
  }

  for (iMarker_CHTInterface = 0; iMarker_CHTInterface < nMarker_CHTInterface; iMarker_CHTInterface++) {
    Marker_CfgFile_TagBound[iMarker_CfgFile] = Marker_CHTInterface[iMarker_CHTInterface];
    Marker_CfgFile_KindBC[iMarker_CfgFile] = CHT_WALL_INTERFACE;
    iMarker_CfgFile++;
  }

  for (iMarker_Dirichlet = 0; iMarker_Dirichlet < nMarker_Dirichlet; iMarker_Dirichlet++) {
    Marker_CfgFile_TagBound[iMarker_CfgFile] = Marker_Dirichlet[iMarker_Dirichlet];
    Marker_CfgFile_KindBC[iMarker_CfgFile] = DIRICHLET;
    iMarker_CfgFile++;
  }

  for (iMarker_Inlet = 0; iMarker_Inlet < nMarker_Inlet; iMarker_Inlet++) {
    Marker_CfgFile_TagBound[iMarker_CfgFile] = Marker_Inlet[iMarker_Inlet];
    Marker_CfgFile_KindBC[iMarker_CfgFile] = INLET_FLOW;
    iMarker_CfgFile++;
  }

  for (iMarker_Riemann = 0; iMarker_Riemann < nMarker_Riemann; iMarker_Riemann++) {
    Marker_CfgFile_TagBound[iMarker_CfgFile] = Marker_Riemann[iMarker_Riemann];
    Marker_CfgFile_KindBC[iMarker_CfgFile] = RIEMANN_BOUNDARY;
    iMarker_CfgFile++;
  }

  for (iMarker_Giles = 0; iMarker_Giles < nMarker_Giles; iMarker_Giles++) {
    Marker_CfgFile_TagBound[iMarker_CfgFile] = Marker_Giles[iMarker_Giles];
    Marker_CfgFile_KindBC[iMarker_CfgFile] = GILES_BOUNDARY;
    iMarker_CfgFile++;
  }

  Engine_Power       = new su2double[nMarker_EngineInflow];
  Engine_Mach        = new su2double[nMarker_EngineInflow];
  Engine_Force       = new su2double[nMarker_EngineInflow];
  Engine_NetThrust   = new su2double[nMarker_EngineInflow];
  Engine_GrossThrust = new su2double[nMarker_EngineInflow];
  Engine_Area        = new su2double[nMarker_EngineInflow];
  
  for (iMarker_EngineInflow = 0; iMarker_EngineInflow < nMarker_EngineInflow; iMarker_EngineInflow++) {
    Engine_Power[iMarker_EngineInflow] = 0.0;
    Engine_Mach[iMarker_EngineInflow] = 0.0;
    Engine_Force[iMarker_EngineInflow] = 0.0;
    Engine_NetThrust[iMarker_EngineInflow] = 0.0;
    Engine_GrossThrust[iMarker_EngineInflow] = 0.0;
    Engine_Area[iMarker_EngineInflow] = 0.0;
  }
  
  Inflow_Mach = new su2double[nMarker_EngineInflow];
  Inflow_Pressure = new su2double[nMarker_EngineInflow];
  Inflow_MassFlow = new su2double[nMarker_EngineInflow];
  Inflow_ReverseMassFlow = new su2double[nMarker_EngineInflow];
  Inflow_TotalPressure = new su2double[nMarker_EngineInflow];
  Inflow_Temperature = new su2double[nMarker_EngineInflow];
  Inflow_TotalTemperature = new su2double[nMarker_EngineInflow];
  Inflow_RamDrag = new su2double[nMarker_EngineInflow];
  Inflow_Force = new su2double[nMarker_EngineInflow];
  Inflow_Power = new su2double[nMarker_EngineInflow];
  
  for (iMarker_EngineInflow = 0; iMarker_EngineInflow < nMarker_EngineInflow; iMarker_EngineInflow++) {
    Marker_CfgFile_TagBound[iMarker_CfgFile] = Marker_EngineInflow[iMarker_EngineInflow];
    Marker_CfgFile_KindBC[iMarker_CfgFile] = ENGINE_INFLOW;
    Inflow_Mach[iMarker_EngineInflow] = 0.0;
    Inflow_Pressure[iMarker_EngineInflow] = 0.0;
    Inflow_MassFlow[iMarker_EngineInflow] = 0.0;
    Inflow_ReverseMassFlow[iMarker_EngineInflow] = 0.0;
    Inflow_TotalPressure[iMarker_EngineInflow] = 0.0;
    Inflow_Temperature[iMarker_EngineInflow] = 0.0;
    Inflow_TotalTemperature[iMarker_EngineInflow] = 0.0;
    Inflow_RamDrag[iMarker_EngineInflow] = 0.0;
    Inflow_Force[iMarker_EngineInflow] = 0.0;
    Inflow_Power[iMarker_EngineInflow] = 0.0;
    iMarker_CfgFile++;
  }
  
  Exhaust_Pressure = new su2double[nMarker_EngineExhaust];
  Exhaust_Temperature = new su2double[nMarker_EngineExhaust];
  Exhaust_MassFlow = new su2double[nMarker_EngineExhaust];
  Exhaust_TotalPressure = new su2double[nMarker_EngineExhaust];
  Exhaust_TotalTemperature = new su2double[nMarker_EngineExhaust];
  Exhaust_GrossThrust = new su2double[nMarker_EngineExhaust];
  Exhaust_Force = new su2double[nMarker_EngineExhaust];
  Exhaust_Power = new su2double[nMarker_EngineExhaust];
  
  for (iMarker_EngineExhaust = 0; iMarker_EngineExhaust < nMarker_EngineExhaust; iMarker_EngineExhaust++) {
    Marker_CfgFile_TagBound[iMarker_CfgFile] = Marker_EngineExhaust[iMarker_EngineExhaust];
    Marker_CfgFile_KindBC[iMarker_CfgFile] = ENGINE_EXHAUST;
    Exhaust_Pressure[iMarker_EngineExhaust] = 0.0;
    Exhaust_Temperature[iMarker_EngineExhaust] = 0.0;
    Exhaust_MassFlow[iMarker_EngineExhaust] = 0.0;
    Exhaust_TotalPressure[iMarker_EngineExhaust] = 0.0;
    Exhaust_TotalTemperature[iMarker_EngineExhaust] = 0.0;
    Exhaust_GrossThrust[iMarker_EngineExhaust] = 0.0;
    Exhaust_Force[iMarker_EngineExhaust] = 0.0;
    Exhaust_Power[iMarker_EngineExhaust] = 0.0;
    iMarker_CfgFile++;
  }
  
  for (iMarker_Supersonic_Inlet = 0; iMarker_Supersonic_Inlet < nMarker_Supersonic_Inlet; iMarker_Supersonic_Inlet++) {
    Marker_CfgFile_TagBound[iMarker_CfgFile] = Marker_Supersonic_Inlet[iMarker_Supersonic_Inlet];
    Marker_CfgFile_KindBC[iMarker_CfgFile] = SUPERSONIC_INLET;
    iMarker_CfgFile++;
  }
  
  for (iMarker_Supersonic_Outlet = 0; iMarker_Supersonic_Outlet < nMarker_Supersonic_Outlet; iMarker_Supersonic_Outlet++) {
    Marker_CfgFile_TagBound[iMarker_CfgFile] = Marker_Supersonic_Outlet[iMarker_Supersonic_Outlet];
    Marker_CfgFile_KindBC[iMarker_CfgFile] = SUPERSONIC_OUTLET;
    iMarker_CfgFile++;
  }

  for (iMarker_Neumann = 0; iMarker_Neumann < nMarker_Neumann; iMarker_Neumann++) {
    Marker_CfgFile_TagBound[iMarker_CfgFile] = Marker_Neumann[iMarker_Neumann];
    Marker_CfgFile_KindBC[iMarker_CfgFile] = NEUMANN;
    iMarker_CfgFile++;
  }
  
  for (iMarker_Internal = 0; iMarker_Internal < nMarker_Internal; iMarker_Internal++) {
    Marker_CfgFile_TagBound[iMarker_CfgFile] = Marker_Internal[iMarker_Internal];
    Marker_CfgFile_KindBC[iMarker_CfgFile] = INTERNAL_BOUNDARY;
    iMarker_CfgFile++;
  }

  for (iMarker_Custom = 0; iMarker_Custom < nMarker_Custom; iMarker_Custom++) {
    Marker_CfgFile_TagBound[iMarker_CfgFile] = Marker_Custom[iMarker_Custom];
    Marker_CfgFile_KindBC[iMarker_CfgFile] = CUSTOM_BOUNDARY;
    iMarker_CfgFile++;
  }

  for (iMarker_Outlet = 0; iMarker_Outlet < nMarker_Outlet; iMarker_Outlet++) {
    Marker_CfgFile_TagBound[iMarker_CfgFile] = Marker_Outlet[iMarker_Outlet];
    Marker_CfgFile_KindBC[iMarker_CfgFile] = OUTLET_FLOW;
    iMarker_CfgFile++;
  }

  for (iMarker_Isothermal = 0; iMarker_Isothermal < nMarker_Isothermal; iMarker_Isothermal++) {
    Marker_CfgFile_TagBound[iMarker_CfgFile] = Marker_Isothermal[iMarker_Isothermal];
    Marker_CfgFile_KindBC[iMarker_CfgFile] = ISOTHERMAL;
    iMarker_CfgFile++;
  }

  for (iMarker_HeatFlux = 0; iMarker_HeatFlux < nMarker_HeatFlux; iMarker_HeatFlux++) {
    Marker_CfgFile_TagBound[iMarker_CfgFile] = Marker_HeatFlux[iMarker_HeatFlux];
    Marker_CfgFile_KindBC[iMarker_CfgFile] = HEAT_FLUX;
    iMarker_CfgFile++;
  }

  for (iMarker_Clamped = 0; iMarker_Clamped < nMarker_Clamped; iMarker_Clamped++) {
    Marker_CfgFile_TagBound[iMarker_CfgFile] = Marker_Clamped[iMarker_Clamped];
    Marker_CfgFile_KindBC[iMarker_CfgFile] = CLAMPED_BOUNDARY;
    iMarker_CfgFile++;
  }

  for (iMarker_Displacement = 0; iMarker_Displacement < nMarker_Displacement; iMarker_Displacement++) {
    Marker_CfgFile_TagBound[iMarker_CfgFile] = Marker_Displacement[iMarker_Displacement];
    Marker_CfgFile_KindBC[iMarker_CfgFile] = DISPLACEMENT_BOUNDARY;
    iMarker_CfgFile++;
  }

  for (iMarker_Load = 0; iMarker_Load < nMarker_Load; iMarker_Load++) {
    Marker_CfgFile_TagBound[iMarker_CfgFile] = Marker_Load[iMarker_Load];
    Marker_CfgFile_KindBC[iMarker_CfgFile] = LOAD_BOUNDARY;
    iMarker_CfgFile++;
  }

  for (iMarker_Damper = 0; iMarker_Damper < nMarker_Damper; iMarker_Damper++) {
    Marker_CfgFile_TagBound[iMarker_CfgFile] = Marker_Damper[iMarker_Damper];
    Marker_CfgFile_KindBC[iMarker_CfgFile] = DAMPER_BOUNDARY;
    iMarker_CfgFile++;
  }

  for (iMarker_Load_Dir = 0; iMarker_Load_Dir < nMarker_Load_Dir; iMarker_Load_Dir++) {
    Marker_CfgFile_TagBound[iMarker_CfgFile] = Marker_Load_Dir[iMarker_Load_Dir];
    Marker_CfgFile_KindBC[iMarker_CfgFile] = LOAD_DIR_BOUNDARY;
    iMarker_CfgFile++;
  }

  for (iMarker_Disp_Dir = 0; iMarker_Disp_Dir < nMarker_Disp_Dir; iMarker_Disp_Dir++) {
    Marker_CfgFile_TagBound[iMarker_CfgFile] = Marker_Disp_Dir[iMarker_Disp_Dir];
    Marker_CfgFile_KindBC[iMarker_CfgFile] = DISP_DIR_BOUNDARY;
    iMarker_CfgFile++;
  }

  for (iMarker_Load_Sine = 0; iMarker_Load_Sine < nMarker_Load_Sine; iMarker_Load_Sine++) {
    Marker_CfgFile_TagBound[iMarker_CfgFile] = Marker_Load_Sine[iMarker_Load_Sine];
    Marker_CfgFile_KindBC[iMarker_CfgFile] = LOAD_SINE_BOUNDARY;
    iMarker_CfgFile++;
  }


  for (iMarker_FlowLoad = 0; iMarker_FlowLoad < nMarker_FlowLoad; iMarker_FlowLoad++) {
    Marker_CfgFile_TagBound[iMarker_CfgFile] = Marker_FlowLoad[iMarker_FlowLoad];
    Marker_CfgFile_KindBC[iMarker_CfgFile] = FLOWLOAD_BOUNDARY;
    iMarker_CfgFile++;
  }

  for (iMarker_CfgFile = 0; iMarker_CfgFile < nMarker_CfgFile; iMarker_CfgFile++) {
    Marker_CfgFile_Monitoring[iMarker_CfgFile] = NO;
    for (iMarker_Monitoring = 0; iMarker_Monitoring < nMarker_Monitoring; iMarker_Monitoring++)
      if (Marker_CfgFile_TagBound[iMarker_CfgFile] == Marker_Monitoring[iMarker_Monitoring])
        Marker_CfgFile_Monitoring[iMarker_CfgFile] = YES;
  }

  for (iMarker_CfgFile = 0; iMarker_CfgFile < nMarker_CfgFile; iMarker_CfgFile++) {
    Marker_CfgFile_GeoEval[iMarker_CfgFile] = NO;
    for (iMarker_GeoEval = 0; iMarker_GeoEval < nMarker_GeoEval; iMarker_GeoEval++)
      if (Marker_CfgFile_TagBound[iMarker_CfgFile] == Marker_GeoEval[iMarker_GeoEval])
        Marker_CfgFile_GeoEval[iMarker_CfgFile] = YES;
  }

  for (iMarker_CfgFile = 0; iMarker_CfgFile < nMarker_CfgFile; iMarker_CfgFile++) {
    Marker_CfgFile_Designing[iMarker_CfgFile] = NO;
    for (iMarker_Designing = 0; iMarker_Designing < nMarker_Designing; iMarker_Designing++)
      if (Marker_CfgFile_TagBound[iMarker_CfgFile] == Marker_Designing[iMarker_Designing])
        Marker_CfgFile_Designing[iMarker_CfgFile] = YES;
  }

  for (iMarker_CfgFile = 0; iMarker_CfgFile < nMarker_CfgFile; iMarker_CfgFile++) {
    Marker_CfgFile_Plotting[iMarker_CfgFile] = NO;
    for (iMarker_Plotting = 0; iMarker_Plotting < nMarker_Plotting; iMarker_Plotting++)
      if (Marker_CfgFile_TagBound[iMarker_CfgFile] == Marker_Plotting[iMarker_Plotting])
        Marker_CfgFile_Plotting[iMarker_CfgFile] = YES;
  }
  
  for (iMarker_CfgFile = 0; iMarker_CfgFile < nMarker_CfgFile; iMarker_CfgFile++) {
    Marker_CfgFile_Analyze[iMarker_CfgFile] = NO;
    for (iMarker_Analyze = 0; iMarker_Analyze < nMarker_Analyze; iMarker_Analyze++)
      if (Marker_CfgFile_TagBound[iMarker_CfgFile] == Marker_Analyze[iMarker_Analyze])
        Marker_CfgFile_Analyze[iMarker_CfgFile] = YES;
  }

  /*--- Identification of Fluid-Structure interface markers ---*/

  for (iMarker_CfgFile = 0; iMarker_CfgFile < nMarker_CfgFile; iMarker_CfgFile++) {
    unsigned short indexMarker = 0;
    Marker_CfgFile_ZoneInterface[iMarker_CfgFile] = NO;
    for (iMarker_ZoneInterface = 0; iMarker_ZoneInterface < nMarker_ZoneInterface; iMarker_ZoneInterface++)
      if (Marker_CfgFile_TagBound[iMarker_CfgFile] == Marker_ZoneInterface[iMarker_ZoneInterface])
            indexMarker = (int)(iMarker_ZoneInterface/2+1);
    Marker_CfgFile_ZoneInterface[iMarker_CfgFile] = indexMarker;
  }

/*--- Identification of Turbomachinery markers and flag them---*/

  for (iMarker_CfgFile = 0; iMarker_CfgFile < nMarker_CfgFile; iMarker_CfgFile++) {
    unsigned short indexMarker=0;
    Marker_CfgFile_Turbomachinery[iMarker_CfgFile] = NO;
    Marker_CfgFile_TurbomachineryFlag[iMarker_CfgFile] = NO;
    for (iMarker_Turbomachinery = 0; iMarker_Turbomachinery < nMarker_Turbomachinery; iMarker_Turbomachinery++){
      if (Marker_CfgFile_TagBound[iMarker_CfgFile] == Marker_TurboBoundIn[iMarker_Turbomachinery]){
        indexMarker=(iMarker_Turbomachinery+1);
        Marker_CfgFile_Turbomachinery[iMarker_CfgFile] = indexMarker;
        Marker_CfgFile_TurbomachineryFlag[iMarker_CfgFile] = INFLOW;
      }
      if (Marker_CfgFile_TagBound[iMarker_CfgFile] == Marker_TurboBoundOut[iMarker_Turbomachinery]){
        indexMarker=(iMarker_Turbomachinery+1);
        Marker_CfgFile_Turbomachinery[iMarker_CfgFile] = indexMarker;
        Marker_CfgFile_TurbomachineryFlag[iMarker_CfgFile] = OUTFLOW;
      }
    }
  }

  /*--- Identification of MixingPlane interface markers ---*/

  for (iMarker_CfgFile = 0; iMarker_CfgFile < nMarker_CfgFile; iMarker_CfgFile++) {
  	unsigned short indexMarker=0;
    Marker_CfgFile_MixingPlaneInterface[iMarker_CfgFile] = NO;
    for (iMarker_MixingPlaneInterface = 0; iMarker_MixingPlaneInterface < nMarker_MixingPlaneInterface; iMarker_MixingPlaneInterface++)
      if (Marker_CfgFile_TagBound[iMarker_CfgFile] == Marker_MixingPlaneInterface[iMarker_MixingPlaneInterface])
      	indexMarker=(int)(iMarker_MixingPlaneInterface/2+1);
    Marker_CfgFile_MixingPlaneInterface[iMarker_CfgFile] = indexMarker;
  }

  for (iMarker_CfgFile = 0; iMarker_CfgFile < nMarker_CfgFile; iMarker_CfgFile++) {
    Marker_CfgFile_DV[iMarker_CfgFile] = NO;
    for (iMarker_DV = 0; iMarker_DV < nMarker_DV; iMarker_DV++)
      if (Marker_CfgFile_TagBound[iMarker_CfgFile] == Marker_DV[iMarker_DV])
        Marker_CfgFile_DV[iMarker_CfgFile] = YES;
  }
  
  /*--- Add an extra check for DV_MARKER to make sure that any given marker
   name is recognized as an existing boundary in the problem. ---*/
  
  unsigned short markerCount = 0;
  for (iMarker_DV = 0; iMarker_DV < nMarker_DV; iMarker_DV++) {
    for (iMarker_CfgFile = 0; iMarker_CfgFile < nMarker_CfgFile; iMarker_CfgFile++) {
      if (Marker_CfgFile_TagBound[iMarker_CfgFile] == Marker_DV[iMarker_DV])
        markerCount++;
    }
  }
  if ((nMarker_DV > 0) && (markerCount != nMarker_DV)) {
    SU2_MPI::Error("DV_MARKER contains marker names that do not exist in the lists of BCs in the config file.", CURRENT_FUNCTION);
  }
  
  for (iMarker_CfgFile = 0; iMarker_CfgFile < nMarker_CfgFile; iMarker_CfgFile++) {
    Marker_CfgFile_Moving[iMarker_CfgFile] = NO;
    for (iMarker_Moving = 0; iMarker_Moving < nMarker_Moving; iMarker_Moving++)
      if (Marker_CfgFile_TagBound[iMarker_CfgFile] == Marker_Moving[iMarker_Moving])
        Marker_CfgFile_Moving[iMarker_CfgFile] = YES;
  }

  for (iMarker_CfgFile = 0; iMarker_CfgFile < nMarker_CfgFile; iMarker_CfgFile++) {
    Marker_CfgFile_Deform_Mesh[iMarker_CfgFile] = NO;
    for (iMarker_Deform_Mesh = 0; iMarker_Deform_Mesh < nMarker_Deform_Mesh; iMarker_Deform_Mesh++)
      if (Marker_CfgFile_TagBound[iMarker_CfgFile] == Marker_Deform_Mesh[iMarker_Deform_Mesh])
        Marker_CfgFile_Deform_Mesh[iMarker_CfgFile] = YES;
  }

  for (iMarker_CfgFile = 0; iMarker_CfgFile < nMarker_CfgFile; iMarker_CfgFile++) {
    Marker_CfgFile_Fluid_Load[iMarker_CfgFile] = NO;
    for (iMarker_Fluid_Load = 0; iMarker_Fluid_Load < nMarker_Fluid_Load; iMarker_Fluid_Load++)
      if (Marker_CfgFile_TagBound[iMarker_CfgFile] == Marker_Fluid_Load[iMarker_Fluid_Load])
        Marker_CfgFile_Fluid_Load[iMarker_CfgFile] = YES;
  }

  for (iMarker_CfgFile=0; iMarker_CfgFile < nMarker_CfgFile; iMarker_CfgFile++) {
    Marker_CfgFile_PyCustom[iMarker_CfgFile] = NO;
    for(iMarker_PyCustom=0; iMarker_PyCustom < nMarker_PyCustom; iMarker_PyCustom++)
      if (Marker_CfgFile_TagBound[iMarker_CfgFile] == Marker_PyCustom[iMarker_PyCustom])
        Marker_CfgFile_PyCustom[iMarker_CfgFile] = YES;
  }

}

void CConfig::SetOutput(unsigned short val_software, unsigned short val_izone) {

  unsigned short iMarker_Euler, iMarker_Custom, iMarker_FarField,
  iMarker_SymWall, iMarker_PerBound, iMarker_NearFieldBound,
  iMarker_Fluid_InterfaceBound, iMarker_Dirichlet, iMarker_Inlet, iMarker_Riemann,
  iMarker_Deform_Mesh, iMarker_Fluid_Load,
  iMarker_Giles, iMarker_Outlet, iMarker_Isothermal, iMarker_HeatFlux,
  iMarker_EngineInflow, iMarker_EngineExhaust, iMarker_Displacement, iMarker_Damper,
  iMarker_Load, iMarker_FlowLoad,  iMarker_Neumann, iMarker_Internal, iMarker_Monitoring,
  iMarker_Designing, iMarker_GeoEval, iMarker_Plotting, iMarker_Analyze, iMarker_DV, iDV_Value,
  iMarker_ZoneInterface, iMarker_PyCustom, iMarker_Load_Dir, iMarker_Disp_Dir, iMarker_Load_Sine, iMarker_Clamped,
  iMarker_Moving, iMarker_Supersonic_Inlet, iMarker_Supersonic_Outlet, iMarker_ActDiskInlet,
  iMarker_ActDiskOutlet, iMarker_MixingPlaneInterface;
  
  bool fea = ((Kind_Solver == FEM_ELASTICITY) || (Kind_Solver == DISC_ADJ_FEM));
  
  cout << endl <<"----------------- Physical Case Definition ( Zone "  << iZone << " ) -------------------" << endl;
  if (val_software == SU2_CFD) {
	if (FSI_Problem) {
	   cout << "Fluid-Structure Interaction." << endl;
	}

  if (DiscreteAdjoint) {
     cout <<"Discrete Adjoint equations using Algorithmic Differentiation " << endl;
     cout <<"based on the physical case: ";
  }
    switch (Kind_Solver) {
      case EULER: case DISC_ADJ_EULER: case FEM_EULER: case DISC_ADJ_FEM_EULER:
        if (Kind_Regime == COMPRESSIBLE) cout << "Compressible Euler equations." << endl;
        if (Kind_Regime == INCOMPRESSIBLE) cout << "Incompressible Euler equations." << endl;
        break;
      case NAVIER_STOKES: case DISC_ADJ_NAVIER_STOKES: case FEM_NAVIER_STOKES: case DISC_ADJ_FEM_NS:
        if (Kind_Regime == COMPRESSIBLE) cout << "Compressible Laminar Navier-Stokes' equations." << endl;
        if (Kind_Regime == INCOMPRESSIBLE) cout << "Incompressible Laminar Navier-Stokes' equations." << endl;
        break;
      case RANS: case DISC_ADJ_RANS: case FEM_RANS: case DISC_ADJ_FEM_RANS:
        if (Kind_Regime == COMPRESSIBLE) cout << "Compressible RANS equations." << endl;
        if (Kind_Regime == INCOMPRESSIBLE) cout << "Incompressible RANS equations." << endl;
        cout << "Turbulence model: ";
        switch (Kind_Turb_Model) {
          case SA:        cout << "Spalart Allmaras" << endl; break;
          case SA_NEG:    cout << "Negative Spalart Allmaras" << endl; break;
          case SA_E:      cout << "Edwards Spalart Allmaras" << endl; break;
          case SA_COMP:   cout << "Compressibility Correction Spalart Allmaras" << endl; break;
          case SA_E_COMP: cout << "Compressibility Correction Edwards Spalart Allmaras" << endl; break;
          case SST:       cout << "Menter's SST"     << endl; break;
          case SST_SUST:  cout << "Menter's SST with sustaining terms" << endl; break;
        }
        if (QCR) cout << "Using Quadratic Constitutive Relation, 2000 version (QCR2000)" << endl;
        cout << "Hybrid RANS/LES: ";
        switch (Kind_HybridRANSLES){
          case NO_HYBRIDRANSLES: cout <<  "No Hybrid RANS/LES" << endl; break;
          case SA_DES:   cout << "Detached Eddy Simulation (DES97) " << endl; break;
          case SA_DDES:  cout << "Delayed Detached Eddy Simulation (DDES) with Standard SGS" << endl; break;
          case SA_ZDES:  cout << "Delayed Detached Eddy Simulation (DDES) with Vorticity-based SGS" << endl; break;
          case SA_EDDES: cout << "Delayed Detached Eddy Simulation (DDES) with Shear-layer Adapted SGS" << endl; break;
        }
        if (using_uq){
          cout << "Perturbing Reynold's Stress Matrix towards "<< eig_val_comp << " component turbulence"<< endl;
          if (uq_permute) cout << "Permuting eigenvectors" << endl;  
        } 
        break;
      case FEM_LES:
        if (Kind_Regime == COMPRESSIBLE)   cout << "Compressible LES equations." << endl;
        if (Kind_Regime == INCOMPRESSIBLE) cout << "Incompressible LES equations." << endl;
        cout << "Subgrid Scale model: ";
        switch (Kind_SGS_Model) {
          case IMPLICIT_LES: cout << "Implicit LES" << endl; break;
          case SMAGORINSKY:  cout << "Smagorinsky " << endl; break;
          case WALE:         cout << "WALE"         << endl; break;
          case VREMAN:       cout << "VREMAN"         << endl; break;
          default:
            SU2_MPI::Error("Subgrid Scale model not specified.", CURRENT_FUNCTION);

        }
        break;
      case FEM_ELASTICITY: case DISC_ADJ_FEM:
    	  if (Kind_Struct_Solver == SMALL_DEFORMATIONS) cout << "Geometrically linear elasticity solver." << endl;
    	  if (Kind_Struct_Solver == LARGE_DEFORMATIONS) cout << "Geometrically non-linear elasticity solver." << endl;
    	  if (Kind_Material == LINEAR_ELASTIC) cout << "Linear elastic material." << endl;
    	  if (Kind_Material == NEO_HOOKEAN) {
    		  if (Kind_Material_Compress == COMPRESSIBLE_MAT) cout << "Compressible Neo-Hookean material model." << endl;
    	  }
    	  break;
      case ADJ_EULER: cout << "Continuous Euler adjoint equations." << endl; break;
      case ADJ_NAVIER_STOKES:
        if (Frozen_Visc_Cont)
          cout << "Continuous Navier-Stokes adjoint equations with frozen (laminar) viscosity." << endl;
        else
          cout << "Continuous Navier-Stokes adjoint equations." << endl;
        break;
      case ADJ_RANS:
        if (Frozen_Visc_Cont)
          cout << "Continuous RANS adjoint equations with frozen (laminar and eddy) viscosity." << endl;
        else
          cout << "Continuous RANS adjoint equations." << endl;

        break;

    }

    if ((Kind_Regime == COMPRESSIBLE) && (Kind_Solver != FEM_ELASTICITY)) {
      cout << "Mach number: " << Mach <<"."<< endl;
      cout << "Angle of attack (AoA): " << AoA <<" deg, and angle of sideslip (AoS): " << AoS <<" deg."<< endl;
      if ((Kind_Solver == NAVIER_STOKES) || (Kind_Solver == ADJ_NAVIER_STOKES) ||
          (Kind_Solver == RANS) || (Kind_Solver == ADJ_RANS))
        cout << "Reynolds number: " << Reynolds <<". Reference length "  << Length_Reynolds << "." << endl;
      if (Fixed_CL_Mode) {
      	cout << "Fixed CL mode, target value: " << Target_CL << "." << endl;
      }
      if (Fixed_CM_Mode) {
      		cout << "Fixed CM mode, target value:  " << Target_CM << "." << endl;
      		cout << "HTP rotation axis (X,Z): ("<< HTP_Axis[0] <<", "<< HTP_Axis[1] <<")."<< endl;
      }
    }

    if (EquivArea) {
      cout <<"The equivalent area is going to be evaluated on the near-field."<< endl;
      cout <<"The lower integration limit is "<<EA_IntLimit[0]<<", and the upper is "<<EA_IntLimit[1]<<"."<< endl;
      cout <<"The near-field is situated at "<<EA_IntLimit[2]<<"."<< endl;
    }

    if (GetGrid_Movement()) {
      cout << "Performing a dynamic mesh simulation: ";
      switch (Kind_GridMovement) {
        case NO_MOVEMENT:     cout << "no direct movement." << endl; break;
        case RIGID_MOTION:    cout << "rigid mesh motion." << endl; break;
        case MOVING_HTP:      cout << "HTP moving." << endl; break;
        case ROTATING_FRAME:  cout << "rotating reference frame." << endl; break;
        case FLUID_STRUCTURE: cout << "fluid-structure motion." << endl; break;
        case EXTERNAL:        cout << "externally prescribed motion." << endl; break;
      }
    }

    if (Restart) {
      if (Read_Binary_Restart) cout << "Reading and writing binary SU2 native restart files." << endl;
      else cout << "Reading and writing ASCII SU2 native restart files." << endl;
      if (!ContinuousAdjoint && Kind_Solver != FEM_ELASTICITY) cout << "Read flow solution from: " << Solution_FileName << "." << endl;
      if (ContinuousAdjoint) cout << "Read adjoint solution from: " << Solution_AdjFileName << "." << endl;
    }
    else {
        if (fea) cout << "No restart solution, initialize from undeformed configuration." << endl;
        else cout << "No restart solution, use the values at infinity (freestream)." << endl;
    }

    if (ContinuousAdjoint)
      cout << "Read flow solution from: " << Solution_FileName << "." << endl;
  
    if (!fea){
      if (Kind_Regime == COMPRESSIBLE) {
        if (Ref_NonDim == DIMENSIONAL) { cout << "Dimensional simulation." << endl; }
        else if (Ref_NonDim == FREESTREAM_PRESS_EQ_ONE) { cout << "Non-Dimensional simulation (P=1.0, Rho=1.0, T=1.0 at the farfield)." << endl; }
        else if (Ref_NonDim == FREESTREAM_VEL_EQ_MACH) { cout << "Non-Dimensional simulation (V=Mach, Rho=1.0, T=1.0 at the farfield)." << endl; }
        else if (Ref_NonDim == FREESTREAM_VEL_EQ_ONE) { cout << "Non-Dimensional simulation (V=1.0, Rho=1.0, T=1.0 at the farfield)." << endl; }
    } else if (Kind_Regime == INCOMPRESSIBLE) {
        if (Ref_Inc_NonDim == DIMENSIONAL) { cout << "Dimensional simulation." << endl; }
        else if (Ref_Inc_NonDim == INITIAL_VALUES) { cout << "Non-Dimensional simulation using intialization values." << endl; }
        else if (Ref_Inc_NonDim == REFERENCE_VALUES) { cout << "Non-Dimensional simulation using user-specified reference values." << endl; }
      }
      
      if (RefArea == 0.0) cout << "The reference area will be computed using y(2D) or z(3D) projection." << endl;
      else { cout << "The reference area is " << RefArea;
        if (SystemMeasurements == US) cout << " ft^2." << endl; else cout << " m^2." << endl;
      }

      if (SemiSpan == 0.0) cout << "The semi-span will be computed using the max y(3D) value." << endl;
      else { cout << "The semi-span length area is " << SemiSpan;
        if (SystemMeasurements == US) cout << " ft." << endl; else cout << " m." << endl;
      }

      cout << "The reference length is " << RefLength;
      if (SystemMeasurements == US) cout << " ft." << endl; else cout << " m." << endl;

      if (nMarker_Monitoring != 0){
        if ((nRefOriginMoment_X > 1) || (nRefOriginMoment_Y > 1) || (nRefOriginMoment_Z > 1)) {
          cout << "Surface(s) where the force coefficients are evaluated and \n";
          cout << "their reference origin for moment computation: \n";
          
          for (iMarker_Monitoring = 0; iMarker_Monitoring < nMarker_Monitoring; iMarker_Monitoring++) {
            cout << "   - " << Marker_Monitoring[iMarker_Monitoring] << " (" << RefOriginMoment_X[iMarker_Monitoring] <<", "<<RefOriginMoment_Y[iMarker_Monitoring] <<", "<< RefOriginMoment_Z[iMarker_Monitoring] << ")";
            if (iMarker_Monitoring < nMarker_Monitoring-1) cout << ".\n";
            else {
              if (SystemMeasurements == US) cout <<" ft."<< endl;
              else cout <<" m."<< endl;
            }
            
          }
        }
        else {
          cout << "Reference origin for moment evaluation is (" << RefOriginMoment_X[0] << ", " << RefOriginMoment_Y[0] << ", " << RefOriginMoment_Z[0] << ")." << endl;
          cout << "Surface(s) where the force coefficients are evaluated: ";
          for (iMarker_Monitoring = 0; iMarker_Monitoring < nMarker_Monitoring; iMarker_Monitoring++) {
            cout << Marker_Monitoring[iMarker_Monitoring];
            if (iMarker_Monitoring < nMarker_Monitoring-1) cout << ", ";
            else cout <<"."<< endl;
          }
          cout<< endl;
        }
      }
    }
    
    if (nMarker_Designing != 0) {
      cout << "Surface(s) where the objective function is evaluated: ";
      for (iMarker_Designing = 0; iMarker_Designing < nMarker_Designing; iMarker_Designing++) {
        cout << Marker_Designing[iMarker_Designing];
        if (iMarker_Designing < nMarker_Designing-1) cout << ", ";
        else cout <<".";
      }
      cout<< endl;
    }
    
    if (nMarker_Plotting != 0) {
      cout << "Surface(s) plotted in the output file: ";
      for (iMarker_Plotting = 0; iMarker_Plotting < nMarker_Plotting; iMarker_Plotting++) {
        cout << Marker_Plotting[iMarker_Plotting];
        if (iMarker_Plotting < nMarker_Plotting-1) cout << ", ";
        else cout <<".";
      }
      cout<< endl;
    }
    
    if (nMarker_Analyze != 0) {
      cout << "Surface(s) to be analyzed in detail: ";
      for (iMarker_Analyze = 0; iMarker_Analyze < nMarker_Analyze; iMarker_Analyze++) {
        cout << Marker_Analyze[iMarker_Analyze];
        if (iMarker_Analyze < nMarker_Analyze-1) cout << ", ";
        else cout <<".";
      }
      cout<< endl;
    }
    
    if (nMarker_ZoneInterface != 0) {
      cout << "Surface(s) acting as an interface among zones: ";
      for (iMarker_ZoneInterface = 0; iMarker_ZoneInterface < nMarker_ZoneInterface; iMarker_ZoneInterface++) {
        cout << Marker_ZoneInterface[iMarker_ZoneInterface];
        if (iMarker_ZoneInterface < nMarker_ZoneInterface-1) cout << ", ";
        else cout <<".";
      }
      cout<<endl;
    }

    if(nMarker_PyCustom != 0) {
      cout << "Surface(s) that are customizable in Python: ";
      for(iMarker_PyCustom=0; iMarker_PyCustom < nMarker_PyCustom; iMarker_PyCustom++){
        cout << Marker_PyCustom[iMarker_PyCustom];
        if (iMarker_PyCustom < nMarker_PyCustom-1) cout << ", ";
        else cout << ".";
      }
      cout << endl;
    }
    
    if (nMarker_DV != 0) {
      cout << "Surface(s) affected by the design variables: ";
      for (iMarker_DV = 0; iMarker_DV < nMarker_DV; iMarker_DV++) {
        cout << Marker_DV[iMarker_DV];
        if (iMarker_DV < nMarker_DV-1) cout << ", ";
        else cout <<".";
      }
      cout<< endl;
    }

    if (nMarker_Moving != 0) {
      cout << "Surface(s) in motion: ";
      for (iMarker_Moving = 0; iMarker_Moving < nMarker_Moving; iMarker_Moving++) {
        cout << Marker_Moving[iMarker_Moving];
        if (iMarker_Moving < nMarker_Moving-1) cout << ", ";
        else cout <<".";
      }
      cout<< endl;
    }

  }

  if (val_software == SU2_GEO) {
    if (nMarker_GeoEval != 0) {
      cout << "Surface(s) where the geometrical based functions is evaluated: ";
      for (iMarker_GeoEval = 0; iMarker_GeoEval < nMarker_GeoEval; iMarker_GeoEval++) {
        cout << Marker_GeoEval[iMarker_GeoEval];
        if (iMarker_GeoEval < nMarker_GeoEval-1) cout << ", ";
        else cout <<".";
      }
      cout<< endl;
    }
  }

  cout << "Input mesh file name: " << Mesh_FileName << endl;

	if (val_software == SU2_DOT) {
    if (DiscreteAdjoint) {
      cout << "Input sensitivity file name: " << GetObjFunc_Extension(Solution_AdjFileName) << "." << endl;
    }else {
		cout << "Input sensitivity file name: " << SurfAdjCoeff_FileName << "." << endl;
	}
  }

	if (val_software == SU2_MSH) {
		switch (Kind_Adaptation) {
		case FULL: case WAKE: case FULL_FLOW: case FULL_ADJOINT: case SMOOTHING: case SUPERSONIC_SHOCK:
			break;
		case GRAD_FLOW:
			cout << "Read flow solution from: " << Solution_FileName << "." << endl;
			break;
		case GRAD_ADJOINT:
			cout << "Read adjoint flow solution from: " << Solution_AdjFileName << "." << endl;
			break;
		case GRAD_FLOW_ADJ: case COMPUTABLE: case REMAINING:
			cout << "Read flow solution from: " << Solution_FileName << "." << endl;
			cout << "Read adjoint flow solution from: " << Solution_AdjFileName << "." << endl;
			break;
		}
	}

	if (val_software == SU2_DEF) {
		cout << endl <<"---------------- Grid deformation parameters ( Zone "  << iZone << " )  ----------------" << endl;
		cout << "Grid deformation using a linear elasticity method." << endl;

    if (Hold_GridFixed == YES) cout << "Hold some regions of the mesh fixed (hardcode implementation)." << endl;
  }

  if (val_software == SU2_DOT) {
  cout << endl <<"-------------- Surface deformation parameters ( Zone "  << iZone << " ) ----------------" << endl;
  }

  if (((val_software == SU2_DEF) || (val_software == SU2_DOT)) && (Design_Variable[0] != NO_DEFORMATION)) {

    for (unsigned short iDV = 0; iDV < nDV; iDV++) {

      
      if ((Design_Variable[iDV] != NO_DEFORMATION) &&
          (Design_Variable[iDV] != FFD_SETTING) &&
          (Design_Variable[iDV] != SCALE_GRID) &&
          (Design_Variable[iDV] != TRANSLATE_GRID) &&
          (Design_Variable[iDV] != ROTATE_GRID) &&
          (Design_Variable[iDV] != SURFACE_FILE)) {
        
        if (iDV == 0)
          cout << "Design variables definition (markers <-> value <-> param):" << endl;
        
        switch (Design_Variable[iDV]) {
          case FFD_CONTROL_POINT_2D:  cout << "FFD 2D (control point) <-> "; break;
          case FFD_CAMBER_2D:         cout << "FFD 2D (camber) <-> "; break;
          case FFD_THICKNESS_2D:      cout << "FFD 2D (thickness) <-> "; break;
          case FFD_TWIST_2D:          cout << "FFD 2D (twist) <-> "; break;
          case HICKS_HENNE:           cout << "Hicks Henne <-> " ; break;
          case SURFACE_BUMP:          cout << "Surface bump <-> " ; break;
          case ANGLE_OF_ATTACK:       cout << "Angle of attack <-> " ; break;
          case CST:           	      cout << "Kulfan parameter number (CST) <-> " ; break;
          case TRANSLATION:           cout << "Translation design variable."; break;
          case SCALE:                 cout << "Scale design variable."; break;
          case NACA_4DIGITS:          cout << "NACA four digits <-> "; break;
          case PARABOLIC:             cout << "Parabolic <-> "; break;
          case AIRFOIL:               cout << "Airfoil <-> "; break;
          case ROTATION:              cout << "Rotation <-> "; break;
          case FFD_CONTROL_POINT:     cout << "FFD (control point) <-> "; break;
          case FFD_NACELLE:           cout << "FFD (nacelle) <-> "; break;
          case FFD_GULL:              cout << "FFD (gull) <-> "; break;
          case FFD_TWIST:             cout << "FFD (twist) <-> "; break;
          case FFD_ROTATION:          cout << "FFD (rotation) <-> "; break;
          case FFD_CONTROL_SURFACE:   cout << "FFD (control surface) <-> "; break;
          case FFD_CAMBER:            cout << "FFD (camber) <-> "; break;
          case FFD_THICKNESS:         cout << "FFD (thickness) -> "; break;
          case FFD_ANGLE_OF_ATTACK:   cout << "FFD (angle of attack) <-> "; break;
        }
        
        for (iMarker_DV = 0; iMarker_DV < nMarker_DV; iMarker_DV++) {
          cout << Marker_DV[iMarker_DV];
          if (iMarker_DV < nMarker_DV-1) cout << ", ";
          else cout << " <-> ";
        }

        for (iDV_Value = 0; iDV_Value < nDV_Value[iDV]; iDV_Value++) {
          cout << DV_Value[iDV][iDV_Value];
          if (iDV_Value != nDV_Value[iDV]-1) cout << ", ";
        }
        cout << " <-> ";

        if ((Design_Variable[iDV] == NO_DEFORMATION) ||
            (Design_Variable[iDV] == FFD_SETTING) ||
            (Design_Variable[iDV] == SCALE) ) nParamDV = 0;
        if (Design_Variable[iDV] == ANGLE_OF_ATTACK) nParamDV = 1;
        if ((Design_Variable[iDV] == FFD_CAMBER_2D) ||
            (Design_Variable[iDV] == FFD_THICKNESS_2D) ||
            (Design_Variable[iDV] == HICKS_HENNE) ||
            (Design_Variable[iDV] == PARABOLIC) ||
            (Design_Variable[iDV] == AIRFOIL) ||
            (Design_Variable[iDV] == FFD_GULL) ||
            (Design_Variable[iDV] == FFD_ANGLE_OF_ATTACK) ) nParamDV = 2;
        if ((Design_Variable[iDV] ==  TRANSLATION) ||
            (Design_Variable[iDV] ==  NACA_4DIGITS) ||
            (Design_Variable[iDV] ==  CST) ||
            (Design_Variable[iDV] ==  SURFACE_BUMP) ||
            (Design_Variable[iDV] ==  FFD_CAMBER) ||
            (Design_Variable[iDV] ==  FFD_TWIST_2D) ||
            (Design_Variable[iDV] ==  FFD_THICKNESS) ) nParamDV = 3;
        if (Design_Variable[iDV] == FFD_CONTROL_POINT_2D) nParamDV = 5;
        if (Design_Variable[iDV] == ROTATION) nParamDV = 6;
        if ((Design_Variable[iDV] ==  FFD_CONTROL_POINT) ||
            (Design_Variable[iDV] ==  FFD_ROTATION) ||
            (Design_Variable[iDV] ==  FFD_CONTROL_SURFACE) ) nParamDV = 7;
        if (Design_Variable[iDV] == FFD_TWIST) nParamDV = 8;

        for (unsigned short iParamDV = 0; iParamDV < nParamDV; iParamDV++) {

          if (iParamDV == 0) cout << "( ";

          if ((iParamDV == 0) &&
              ((Design_Variable[iDV] == NO_DEFORMATION) ||
               (Design_Variable[iDV] == FFD_SETTING) ||
               (Design_Variable[iDV] == FFD_ANGLE_OF_ATTACK) ||
               (Design_Variable[iDV] == FFD_CONTROL_POINT_2D) ||
               (Design_Variable[iDV] == FFD_CAMBER_2D) ||
               (Design_Variable[iDV] == FFD_THICKNESS_2D) ||
               (Design_Variable[iDV] == FFD_TWIST_2D) ||
               (Design_Variable[iDV] == FFD_CONTROL_POINT) ||
               (Design_Variable[iDV] == FFD_NACELLE) ||
               (Design_Variable[iDV] == FFD_GULL) ||
               (Design_Variable[iDV] == FFD_TWIST) ||
               (Design_Variable[iDV] == FFD_ROTATION) ||
               (Design_Variable[iDV] == FFD_CONTROL_SURFACE) ||
               (Design_Variable[iDV] == FFD_CAMBER) ||
               (Design_Variable[iDV] == FFD_THICKNESS))) cout << FFDTag[iDV];
          else cout << ParamDV[iDV][iParamDV];

          if (iParamDV < nParamDV-1) cout << ", ";
          else cout <<" )"<< endl;
          
        }

      }
      
      else if (Design_Variable[iDV] == NO_DEFORMATION) {
        cout << "No deformation of the numerical grid. Just output .su2 file." << endl;
      }
      
      else if (Design_Variable[iDV] == SCALE_GRID) {
        nParamDV = 0;
        cout << "Scaling of the volume grid by a constant factor." << endl;
      }
      
      else if (Design_Variable[iDV] == TRANSLATE_GRID) {
        nParamDV = 3;
        cout << "Rigid translation of the volume grid." << endl;
      }
      
      else if (Design_Variable[iDV] == ROTATE_GRID) {
        nParamDV = 6;
        cout << "Rigid rotation of the volume grid." << endl;
      }

      else if (Design_Variable[iDV] == FFD_SETTING) {
        
        cout << "Setting the FFD box structure." << endl;
        cout << "FFD boxes definition (FFD tag <-> degree <-> coord):" << endl;
        
        for (unsigned short iFFDBox = 0; iFFDBox < nFFDBox; iFFDBox++) {
          
          cout << TagFFDBox[iFFDBox] << " <-> ";
          
          for (unsigned short iDegreeFFD = 0; iDegreeFFD < 3; iDegreeFFD++) {
            if (iDegreeFFD == 0) cout << "( ";
            cout << DegreeFFDBox[iFFDBox][iDegreeFFD];
            if (iDegreeFFD < 2) cout << ", ";
            else cout <<" )";
          }
          
          cout << " <-> ";

          for (unsigned short iCoordFFD = 0; iCoordFFD < 24; iCoordFFD++) {
            if (iCoordFFD == 0) cout << "( ";
            cout << CoordFFDBox[iFFDBox][iCoordFFD];
            if (iCoordFFD < 23) cout << ", ";
            else cout <<" )"<< endl;
          }
          
        }
        
      }
      
      else cout << endl;

		}
	}

	if (((val_software == SU2_CFD) && ( ContinuousAdjoint || DiscreteAdjoint)) || (val_software == SU2_DOT)) {

		cout << endl <<"---------------- Design problem definition  ( Zone "  << iZone << " ) ------------------" << endl;
		if (nObj==1) {
      switch (Kind_ObjFunc[0]) {
        case DRAG_COEFFICIENT:           cout << "CD objective function";
          if (Fixed_CL_Mode) {           cout << " using fixed CL mode, dCD/dCL = " << dCD_dCL << "." << endl; }
          else if (Fixed_CM_Mode) {      cout << " using fixed CMy mode, dCD/dCMy = " << dCD_dCMy << "." << endl; }
          else {                         cout << "." << endl; }
          break;
        case LIFT_COEFFICIENT:           cout << "CL objective function." << endl; break;
        case MOMENT_X_COEFFICIENT:       cout << "CMx objective function" << endl;
          if (Fixed_CL_Mode) {           cout << " using fixed CL mode, dCMx/dCL = " << dCMx_dCL << "." << endl; }
          else {                         cout << "." << endl; }
          break;
        case MOMENT_Y_COEFFICIENT:       cout << "CMy objective function" << endl;
          if (Fixed_CL_Mode) {           cout << " using fixed CL mode, dCMy/dCL = " << dCMy_dCL << "." << endl; }
          else {                         cout << "." << endl; }
          break;
        case MOMENT_Z_COEFFICIENT:       cout << "CMz objective function" << endl;
          if (Fixed_CL_Mode) {           cout << " using fixed CL mode, dCMz/dCL = " << dCMz_dCL << "." << endl; }
          else {                         cout << "." << endl; }
          break;
        case INVERSE_DESIGN_PRESSURE:    cout << "Inverse design (Cp) objective function." << endl; break;
        case INVERSE_DESIGN_HEATFLUX:    cout << "Inverse design (Heat Flux) objective function." << endl; break;
        case SIDEFORCE_COEFFICIENT:      cout << "Side force objective function." << endl; break;
        case EFFICIENCY:                 cout << "CL/CD objective function." << endl; break;
        case EQUIVALENT_AREA:            cout << "Equivalent area objective function. CD weight: " << WeightCd <<"."<< endl;  break;
        case NEARFIELD_PRESSURE:         cout << "Nearfield pressure objective function. CD weight: " << WeightCd <<"."<< endl;  break;
        case FORCE_X_COEFFICIENT:        cout << "X-force objective function." << endl; break;
        case FORCE_Y_COEFFICIENT:        cout << "Y-force objective function." << endl; break;
        case FORCE_Z_COEFFICIENT:        cout << "Z-force objective function." << endl; break;
        case THRUST_COEFFICIENT:         cout << "Thrust objective function." << endl; break;
        case TORQUE_COEFFICIENT:         cout << "Torque efficiency objective function." << endl; break;
        case TOTAL_HEATFLUX:             cout << "Total heat flux objective function." << endl; break;
        case MAXIMUM_HEATFLUX:           cout << "Maximum heat flux objective function." << endl; break;
        case FIGURE_OF_MERIT:            cout << "Rotor Figure of Merit objective function." << endl; break;
        case BUFFET_SENSOR:              cout << "Buffet sensor objective function." << endl; break;
        case SURFACE_TOTAL_PRESSURE:         cout << "Average total pressure objective function." << endl; break;
        case SURFACE_STATIC_PRESSURE:        cout << "Average static pressure objective function." << endl; break;
        case SURFACE_MASSFLOW:             cout << "Mass flow rate objective function." << endl; break;
        case SURFACE_MACH:             cout << "Mach number objective function." << endl; break;
        case CUSTOM_OBJFUNC:        		cout << "Custom objective function." << endl; break;
        case REFERENCE_GEOMETRY:        cout << "Target geometry objective function." << endl; break;
        case REFERENCE_NODE:            cout << "Target node displacement objective function." << endl; break;
        case VOLUME_FRACTION:           cout << "Volume fraction objective function." << endl; break;
        case TOPOL_DISCRETENESS:        cout << "Topology discreteness objective function." << endl; break;
        case TOPOL_COMPLIANCE:          cout << "Topology compliance objective function." << endl; break;
      }
		}
		else {
		  cout << "Weighted sum objective function." << endl;
		}

	}

	if (val_software == SU2_CFD) {
		cout << endl <<"--------------- Space Numerical Integration ( Zone "  << iZone << " ) ------------------" << endl;

		if (SmoothNumGrid) cout << "There are some smoothing iterations on the grid coordinates." << endl;

    if ((Kind_Solver == EULER)          || (Kind_Solver == NAVIER_STOKES)          || (Kind_Solver == RANS) ||
        (Kind_Solver == INC_EULER)      || (Kind_Solver == INC_NAVIER_STOKES)      || (Kind_Solver == INC_RANS) ||
        (Kind_Solver == DISC_ADJ_EULER) || (Kind_Solver == DISC_ADJ_NAVIER_STOKES) || (Kind_Solver == DISC_ADJ_RANS) ) {

      if (Kind_ConvNumScheme_Flow == SPACE_CENTERED) {
        if (Kind_Centered_Flow == JST) {
          cout << "Jameson-Schmidt-Turkel scheme (2nd order in space) for the flow inviscid terms."<< endl;
          cout << "JST viscous coefficients (2nd & 4th): " << Kappa_2nd_Flow << ", " << Kappa_4th_Flow <<"." << endl;
          cout << "The method includes a grid stretching correction (p = 0.3)."<< endl;
        }
        if (Kind_Centered_Flow == JST_KE) {
          cout << "Jameson-Schmidt-Turkel scheme (2nd order in space) for the flow inviscid terms."<< endl;
          cout << "JST viscous coefficients (2nd & 4th): " << Kappa_2nd_Flow << ", " << Kappa_4th_Flow << "." << endl;
          cout << "The method includes a grid stretching correction (p = 0.3)."<< endl;
        }
        if (Kind_Centered_Flow == LAX) {
          cout << "Lax-Friedrich scheme (1st order in space) for the flow inviscid terms."<< endl;
          cout << "Lax viscous coefficients (1st): " << Kappa_1st_Flow << "." << endl;
          cout << "First order integration." << endl;
        }
      }

      if (Kind_ConvNumScheme_Flow == SPACE_UPWIND) {
        if (Kind_Upwind_Flow == ROE)   cout << "Roe (with entropy fix = "<< EntropyFix_Coeff <<") solver for the flow inviscid terms."<< endl;
        if (Kind_Upwind_Flow == TURKEL) cout << "Roe-Turkel solver for the flow inviscid terms."<< endl;
        if (Kind_Upwind_Flow == AUSM)  cout << "AUSM solver for the flow inviscid terms."<< endl;
        if (Kind_Upwind_Flow == HLLC)  cout << "HLLC solver for the flow inviscid terms."<< endl;
        if (Kind_Upwind_Flow == SW)  cout << "Steger-Warming solver for the flow inviscid terms."<< endl;
        if (Kind_Upwind_Flow == MSW)  cout << "Modified Steger-Warming solver for the flow inviscid terms."<< endl;
        if (Kind_Upwind_Flow == CUSP)  cout << "CUSP solver for the flow inviscid terms."<< endl;
        if (Kind_Upwind_Flow == L2ROE) cout << "L2ROE Low Mach ROE solver for the flow inviscid terms."<< endl;
        if (Kind_Upwind_Flow == LMROE) cout << "Rieper Low Mach ROE solver for the flow inviscid terms."<< endl;
        if (Kind_Upwind_Flow == SLAU) cout << "Simple Low-Dissipation AUSM solver for the flow inviscid terms."<< endl;
        if (Kind_Upwind_Flow == SLAU2) cout << "Simple Low-Dissipation AUSM 2 solver for the flow inviscid terms."<< endl;
        if (Kind_Upwind_Flow == FDS)   cout << "Flux difference splitting (FDS) upwind scheme for the flow inviscid terms."<< endl;
        if (Kind_Upwind_Flow == AUSMPLUSUP)  cout << "AUSM+-up solver for the flow inviscid terms."<< endl;
	if (Kind_Upwind_Flow == AUSMPLUSUP2)  cout << "AUSM+-up2 solver for the flow inviscid terms."<< endl;
          
  if (Kind_Solver == EULER         || Kind_Solver == DISC_ADJ_EULER ||
      Kind_Solver == NAVIER_STOKES || Kind_Solver == DISC_ADJ_NAVIER_STOKES ||
      Kind_Solver == RANS          || Kind_Solver == DISC_ADJ_RANS) {
          switch (Kind_RoeLowDiss) {
            case NO_ROELOWDISS: cout << "Standard Roe without low-dissipation function."<< endl; break;
            case NTS: cout << "Roe with NTS low-dissipation function."<< endl; break;
            case FD: cout << "Roe with DDES's FD low-dissipation function."<< endl; break;
            case NTS_DUCROS: cout << "Roe with NTS low-dissipation function + Ducros shock sensor."<< endl; break;
            case FD_DUCROS: cout << "Roe with DDES's FD low-dissipation function + Ducros shock sensor."<< endl; break;
          }
        }
        
        if (MUSCL_Flow) {
          cout << "Second order integration in space, with slope limiter." << endl;
            switch (Kind_SlopeLimit_Flow) {
              case NO_LIMITER:
                cout << "No slope-limiting method. "<< endl;
                break;
              case VENKATAKRISHNAN:
                cout << "Venkatakrishnan slope-limiting method, with constant: " << Venkat_LimiterCoeff <<". "<< endl;
                cout << "The reference element size is: " << RefElemLength <<". "<< endl;
                break;
              case VENKATAKRISHNAN_WANG:
                cout << "Venkatakrishnan-Wang slope-limiting method, with constant: " << Venkat_LimiterCoeff <<". "<< endl;
                break;
              case BARTH_JESPERSEN:
                cout << "Barth-Jespersen slope-limiting method." << endl;
                break;
              case VAN_ALBADA_EDGE:
                cout << "Van Albada slope-limiting method implemented by edges." << endl;
                break;
            }
        }
        else {
          cout << "First order integration in space." << endl;
        }
        
      }

    }

    if ((Kind_Solver == RANS) || (Kind_Solver == DISC_ADJ_RANS)) {
      if (Kind_ConvNumScheme_Turb == SPACE_UPWIND) {
        if (Kind_Upwind_Turb == SCALAR_UPWIND) cout << "Scalar upwind solver for the turbulence model."<< endl;
        if (MUSCL_Turb) {
          cout << "Second order integration in space with slope limiter." << endl;
            switch (Kind_SlopeLimit_Turb) {
              case NO_LIMITER:
                cout << "No slope-limiting method. "<< endl;
                break;
              case VENKATAKRISHNAN:
                cout << "Venkatakrishnan slope-limiting method, with constant: " << Venkat_LimiterCoeff <<". "<< endl;
                cout << "The reference element size is: " << RefElemLength <<". "<< endl;
                break;
              case VENKATAKRISHNAN_WANG:
                cout << "Venkatakrishnan-Wang slope-limiting method, with constant: " << Venkat_LimiterCoeff <<". "<< endl;
                break;
              case BARTH_JESPERSEN:
                cout << "Barth-Jespersen slope-limiting method." << endl;
                break;
              case VAN_ALBADA_EDGE:
                cout << "Van Albada slope-limiting method implemented by edges." << endl;
                break;
            }
        }
        else {
          cout << "First order integration in space." << endl;
        }
      }
    }

    if ((Kind_Solver == ADJ_EULER) || (Kind_Solver == ADJ_NAVIER_STOKES) || (Kind_Solver == ADJ_RANS)) {

      if (Kind_ConvNumScheme_AdjFlow == SPACE_CENTERED) {
        if (Kind_Centered_AdjFlow == JST) {
          cout << "Jameson-Schmidt-Turkel scheme for the adjoint inviscid terms."<< endl;
          cout << "JST viscous coefficients (1st, 2nd, & 4th): " << Kappa_1st_AdjFlow
          << ", " << Kappa_2nd_AdjFlow << ", " << Kappa_4th_AdjFlow <<"."<< endl;
          cout << "The method includes a grid stretching correction (p = 0.3)."<< endl;
          cout << "Second order integration." << endl;
        }
        if (Kind_Centered_AdjFlow == LAX) {
          cout << "Lax-Friedrich scheme for the adjoint inviscid terms."<< endl;
          cout << "First order integration." << endl;
        }
      }

      if (Kind_ConvNumScheme_AdjFlow == SPACE_UPWIND) {
        if (Kind_Upwind_AdjFlow == ROE) cout << "Roe (with entropy fix = "<< EntropyFix_Coeff <<") solver for the adjoint inviscid terms."<< endl;
        if (MUSCL_AdjFlow) {
          cout << "Second order integration with slope limiter." << endl;
            switch (Kind_SlopeLimit_AdjFlow) {
              case NO_LIMITER:
                cout << "No slope-limiting method. "<< endl;
                break;
              case VENKATAKRISHNAN:
                cout << "Venkatakrishnan slope-limiting method, with constant: " << Venkat_LimiterCoeff <<". "<< endl;
                cout << "The reference element size is: " << RefElemLength <<". "<< endl;
                break;
              case VENKATAKRISHNAN_WANG:
                cout << "Venkatakrishnan-Wang slope-limiting method, with constant: " << Venkat_LimiterCoeff <<". "<< endl;
                break;
              case BARTH_JESPERSEN:
                cout << "Barth-Jespersen slope-limiting method." << endl;
                break;
              case VAN_ALBADA_EDGE:
                cout << "Van Albada slope-limiting method implemented by edges." << endl;
                break;
              case SHARP_EDGES:
                cout << "Sharp edges slope-limiting method, with constant: " << Venkat_LimiterCoeff <<". "<< endl;
                cout << "The reference element size is: " << RefElemLength <<". "<< endl;
                cout << "The reference sharp edge distance is: " << AdjSharp_LimiterCoeff*RefElemLength*Venkat_LimiterCoeff <<". "<< endl;
                break;
              case WALL_DISTANCE:
                cout << "Wall distance slope-limiting method, with constant: " << Venkat_LimiterCoeff <<". "<< endl;
                cout << "The reference element size is: " << RefElemLength <<". "<< endl;
                cout << "The reference wall distance is: " << AdjSharp_LimiterCoeff*RefElemLength*Venkat_LimiterCoeff <<". "<< endl;
                break;
            }
        }
        else {
          cout << "First order integration." << endl;
        }
      }
      
      cout << "The reference sharp edge distance is: " << AdjSharp_LimiterCoeff*RefElemLength*Venkat_LimiterCoeff <<". "<< endl;

    }

    if ((Kind_Solver == ADJ_RANS) && (!Frozen_Visc_Cont)) {
      if (Kind_ConvNumScheme_AdjTurb == SPACE_UPWIND) {
        if (Kind_Upwind_Turb == SCALAR_UPWIND) cout << "Scalar upwind solver (first order) for the adjoint turbulence model."<< endl;
        if (MUSCL_AdjTurb) {
          cout << "Second order integration with slope limiter." << endl;
            switch (Kind_SlopeLimit_AdjTurb) {
              case NO_LIMITER:
                cout << "No slope-limiting method. "<< endl;
                break;
              case VENKATAKRISHNAN:
                cout << "Venkatakrishnan slope-limiting method, with constant: " << Venkat_LimiterCoeff <<". "<< endl;
                cout << "The reference element size is: " << RefElemLength <<". "<< endl;
                break;
              case VENKATAKRISHNAN_WANG:
                cout << "Venkatakrishnan-Wang slope-limiting method, with constant: " << Venkat_LimiterCoeff <<". "<< endl;
                break;
              case BARTH_JESPERSEN:
                cout << "Barth-Jespersen slope-limiting method." << endl;
                break;
              case VAN_ALBADA_EDGE:
                cout << "Van Albada slope-limiting method implemented by edges." << endl;
                break;
              case SHARP_EDGES:
                cout << "Sharp edges slope-limiting method, with constant: " << Venkat_LimiterCoeff <<". "<< endl;
                cout << "The reference element size is: " << RefElemLength <<". "<< endl;
                cout << "The reference sharp edge distance is: " << AdjSharp_LimiterCoeff*RefElemLength*Venkat_LimiterCoeff <<". "<< endl;
                break;
              case WALL_DISTANCE:
                cout << "Wall distance slope-limiting method, with constant: " << Venkat_LimiterCoeff <<". "<< endl;
                cout << "The reference element size is: " << RefElemLength <<". "<< endl;
                cout << "The reference wall distance is: " << AdjSharp_LimiterCoeff*RefElemLength*Venkat_LimiterCoeff <<". "<< endl;
                break;
            }
        }
        else {
          cout << "First order integration." << endl;
        }
      }
    }

    if ((Kind_Solver == NAVIER_STOKES) || (Kind_Solver == RANS) ||
        (Kind_Solver == INC_NAVIER_STOKES) || (Kind_Solver == INC_RANS) ||
        (Kind_Solver == DISC_ADJ_INC_NAVIER_STOKES) || (Kind_Solver == DISC_ADJ_INC_RANS) || 
        (Kind_Solver == DISC_ADJ_NAVIER_STOKES) || (Kind_Solver == DISC_ADJ_RANS)) {
        cout << "Average of gradients with correction (viscous flow terms)." << endl;
    }

    if ((Kind_Solver == ADJ_NAVIER_STOKES) || (Kind_Solver == ADJ_RANS)) {
      cout << "Average of gradients with correction (viscous adjoint terms)." << endl;
    }

    if ((Kind_Solver == RANS) || (Kind_Solver == DISC_ADJ_RANS) || (Kind_Solver == INC_RANS) || (Kind_Solver == DISC_ADJ_INC_RANS) ) {
      cout << "Average of gradients with correction (viscous turbulence terms)." << endl;
    }

    if ((Kind_Solver == ADJ_RANS) && (!Frozen_Visc_Cont)) {
      cout << "Average of gradients with correction (2nd order) for computation of adjoint viscous turbulence terms." << endl;
      if (Kind_TimeIntScheme_AdjTurb == EULER_IMPLICIT) cout << "Euler implicit method for the turbulent adjoint equation." << endl;
    }

    if(Kind_Solver != FEM_EULER && Kind_Solver != FEM_NAVIER_STOKES &&
       Kind_Solver != FEM_RANS  && Kind_Solver != FEM_LES &&
       Kind_Solver != DISC_ADJ_FEM_EULER && Kind_Solver != DISC_ADJ_FEM_NS && 
       Kind_Solver != DISC_ADJ_FEM_RANS) {
      if (!fea){
        switch (Kind_Gradient_Method) {
          case GREEN_GAUSS: cout << "Gradient computation using Green-Gauss theorem." << endl; break;
          case WEIGHTED_LEAST_SQUARES: cout << "Gradient Computation using weighted Least-Squares method." << endl; break;
        }
      }
      else{
        cout << "Spatial discretization using the Finite Element Method." << endl;
      }
    }

    if(Kind_Solver == FEM_EULER || Kind_Solver == FEM_NAVIER_STOKES ||
       Kind_Solver == FEM_RANS  || Kind_Solver == FEM_LES ||
       Kind_Solver == DISC_ADJ_FEM_EULER || Kind_Solver == DISC_ADJ_FEM_NS ||
       Kind_Solver == DISC_ADJ_FEM_RANS) {
      if(Kind_FEM_Flow == DG) {
        cout << "Discontinuous Galerkin Finite element solver" << endl;

        switch( Riemann_Solver_FEM ) {
          case ROE:           cout << "Roe (with entropy fix) solver for inviscid fluxes over the faces" << endl; break;
          case LAX_FRIEDRICH: cout << "Lax-Friedrich solver for inviscid fluxes over the faces" << endl; break;
          case AUSM:          cout << "AUSM solver inviscid fluxes over the faces" << endl; break;
          case HLLC:          cout << "HLLC solver inviscid fluxes over the faces" << endl; break;
        }

        if(Kind_Solver != FEM_EULER && Kind_Solver != DISC_ADJ_FEM_EULER) {
          cout << "Theta symmetrizing terms interior penalty: " << Theta_Interior_Penalty_DGFEM << endl;
        }
      }

      cout << "Quadrature factor for elements with constant Jacobian:     " << Quadrature_Factor_Straight << endl;
      cout << "Quadrature factor for elements with non-constant Jacobian: " << Quadrature_Factor_Curved << endl;

      cout << "Byte alignment matrix multiplications:      " << byteAlignmentMatMul << endl;
      cout << "Padded matrix size for optimal performance: " << sizeMatMulPadding << endl;
    }

    cout << endl <<"--------------- Time Numerical Integration  ( Zone "  << iZone << " ) ------------------" << endl;

    if (!fea) {
		switch (TimeMarching) {
		  case NO:
			cout << "Local time stepping (steady state simulation)." << endl; break;
		  case TIME_STEPPING:
			cout << "Unsteady simulation using a time stepping strategy."<< endl;
			if (Unst_CFL != 0.0) {
                          cout << "Time step computed by the code. Unsteady CFL number: " << Unst_CFL <<"."<< endl;
                          if (Delta_UnstTime != 0.0) {
                            cout << "Synchronization time provided by the user (s): "<< Delta_UnstTime << "." << endl;
                          }
                        }
			else cout << "Unsteady time step provided by the user (s): "<< Delta_UnstTime << "." << endl;
			break;
		  case DT_STEPPING_1ST: case DT_STEPPING_2ND:
			if (TimeMarching == DT_STEPPING_1ST) cout << "Unsteady simulation, dual time stepping strategy (first order in time)."<< endl;
			if (TimeMarching == DT_STEPPING_2ND) cout << "Unsteady simulation, dual time stepping strategy (second order in time)."<< endl;
			if (Unst_CFL != 0.0) cout << "Time step computed by the code. Unsteady CFL number: " << Unst_CFL <<"."<< endl;
			else cout << "Unsteady time step provided by the user (s): "<< Delta_UnstTime << "." << endl;
			cout << "Total number of internal Dual Time iterations: "<< Unst_nIntIter <<"." << endl;
			break;
		}
  }
	else {
		if (Time_Domain) {
			cout << "Static structural analysis." << endl; 
		 } else {
			cout << "Dynamic structural analysis."<< endl;
			cout << "Time step provided by the user for the dynamic analysis(s): "<< Delta_DynTime << "." << endl;
		}
	}

    if ((Kind_Solver == EULER) || (Kind_Solver == NAVIER_STOKES) || (Kind_Solver == RANS) ||
        (Kind_Solver == INC_EULER) || (Kind_Solver == INC_NAVIER_STOKES) || (Kind_Solver == INC_RANS) ||
        (Kind_Solver == DISC_ADJ_INC_EULER) || (Kind_Solver == DISC_ADJ_INC_NAVIER_STOKES) || (Kind_Solver == DISC_ADJ_INC_RANS) ||
        (Kind_Solver == DISC_ADJ_EULER) || (Kind_Solver == DISC_ADJ_NAVIER_STOKES) || (Kind_Solver == DISC_ADJ_RANS) ||
        (Kind_Solver == DISC_ADJ_FEM_EULER) || (Kind_Solver == DISC_ADJ_FEM_NS) || (Kind_Solver == DISC_ADJ_FEM_RANS)) {
      switch (Kind_TimeIntScheme_Flow) {
        case RUNGE_KUTTA_EXPLICIT:
          cout << "Runge-Kutta explicit method for the flow equations." << endl;
          cout << "Number of steps: " << nRKStep << endl;
          cout << "Alpha coefficients: ";
          for (unsigned short iRKStep = 0; iRKStep < nRKStep; iRKStep++) {
            cout << "\t" << RK_Alpha_Step[iRKStep];
          }
          cout << endl;
          break;
        case EULER_EXPLICIT:
          cout << "Euler explicit method for the flow equations." << endl;
          break;
        case EULER_IMPLICIT:
          cout << "Euler implicit method for the flow equations." << endl;
          switch (Kind_Linear_Solver) {
            case BCGSTAB:
            case FGMRES:
            case RESTARTED_FGMRES:
              if (Kind_Linear_Solver == BCGSTAB)
                cout << "BCGSTAB is used for solving the linear system." << endl;
              else
                cout << "FGMRES is used for solving the linear system." << endl;
              switch (Kind_Linear_Solver_Prec) {
                case ILU: cout << "Using a ILU("<< Linear_Solver_ILU_n <<") preconditioning."<< endl; break;
                case LINELET: cout << "Using a linelet preconditioning."<< endl; break;
                case LU_SGS:  cout << "Using a LU-SGS preconditioning."<< endl; break;
                case JACOBI:  cout << "Using a Jacobi preconditioning."<< endl; break;
              }
              break;
            case SMOOTHER:
              switch (Kind_Linear_Solver_Prec) {
                case ILU:     cout << "A ILU(" << Linear_Solver_ILU_n << ")"; break;
                case LINELET: cout << "A Linelet"; break;
                case LU_SGS:  cout << "A LU-SGS"; break;
                case JACOBI:  cout << "A Jacobi"; break;
              }
              cout << " method is used for smoothing the linear system." << endl;
              break;
          }
          cout << "Convergence criteria of the linear solver: "<< Linear_Solver_Error <<"."<< endl;
          cout << "Max number of linear iterations: "<< Linear_Solver_Iter <<"."<< endl;
          break;
        case CLASSICAL_RK4_EXPLICIT:
          cout << "Classical RK4 explicit method for the flow equations." << endl;
          cout << "Number of steps: " << 4 << endl;
          cout << "Time coefficients: {0.5, 0.5, 1, 1}" << endl;
          cout << "Function coefficients: {1/6, 1/3, 1/3, 1/6}" << endl;
          break;
      }
    }

    if (fea) {
      switch (Kind_TimeIntScheme_FEA) {
        case CD_EXPLICIT:
          cout << "Explicit time integration (NOT IMPLEMENTED YET)." << endl;
          break;
        case GENERALIZED_ALPHA:
          cout << "Generalized-alpha method." << endl;
          break;
        case NEWMARK_IMPLICIT:
          if (Dynamic_Analysis) cout << "Newmark implicit method for the structural time integration." << endl;
          switch (Kind_Linear_Solver) {
            case BCGSTAB:
              cout << "BCGSTAB is used for solving the linear system." << endl;
              cout << "Convergence criteria of the linear solver: "<< Linear_Solver_Error <<"."<< endl;
              cout << "Max number of iterations: "<< Linear_Solver_Iter <<"."<< endl;
              break;
            case FGMRES: case RESTARTED_FGMRES:
              cout << "FGMRES is used for solving the linear system." << endl;
              cout << "Convergence criteria of the linear solver: "<< Linear_Solver_Error <<"."<< endl;
              cout << "Max number of iterations: "<< Linear_Solver_Iter <<"."<< endl;
              break;
            case CONJUGATE_GRADIENT:
              cout << "A Conjugate Gradient method is used for solving the linear system." << endl;
              cout << "Convergence criteria of the linear solver: "<< Linear_Solver_Error <<"."<< endl;
              cout << "Max number of iterations: "<< Linear_Solver_Iter <<"."<< endl;
              break;
          }
          break;
      }
    }

    if ((Kind_Solver == ADJ_EULER) || (Kind_Solver == ADJ_NAVIER_STOKES) || (Kind_Solver == ADJ_RANS)) {
      switch (Kind_TimeIntScheme_AdjFlow) {
        case RUNGE_KUTTA_EXPLICIT:
          cout << "Runge-Kutta explicit method for the adjoint equations." << endl;
          cout << "Number of steps: " << nRKStep << endl;
          cout << "Alpha coefficients: ";
          for (unsigned short iRKStep = 0; iRKStep < nRKStep; iRKStep++) {
            cout << "\t" << RK_Alpha_Step[iRKStep];
          }
          cout << endl;
          break;
        case EULER_EXPLICIT: cout << "Euler explicit method for the adjoint equations." << endl; break;
        case EULER_IMPLICIT: cout << "Euler implicit method for the adjoint equations." << endl; break;
      }
    }

    if(Kind_Solver == FEM_EULER || Kind_Solver == FEM_NAVIER_STOKES ||
       Kind_Solver == FEM_RANS  || Kind_Solver == FEM_LES) {
      switch (Kind_TimeIntScheme_FEM_Flow) {
        case RUNGE_KUTTA_EXPLICIT:
          cout << "Runge-Kutta explicit method for the flow equations." << endl;
          cout << "Number of steps: " << nRKStep << endl;
          cout << "Alpha coefficients: ";
          for (unsigned short iRKStep = 0; iRKStep < nRKStep; iRKStep++) {
            cout << "\t" << RK_Alpha_Step[iRKStep];
          }
          cout << endl;
          break;
        case CLASSICAL_RK4_EXPLICIT:
          cout << "Classical RK4 explicit method for the flow equations." << endl;
          cout << "Number of steps: " << 4 << endl;
          cout << "Time coefficients: {0.5, 0.5, 1, 1}" << endl;
          cout << "Function coefficients: {1/6, 1/3, 1/3, 1/6}" << endl;
          break;

        case ADER_DG:
          if(nLevels_TimeAccurateLTS == 1)
            cout << "ADER-DG for the flow equations with global time stepping." << endl;
          else
            cout << "ADER-DG for the flow equations with " << nLevels_TimeAccurateLTS
                 << " levels for time accurate local time stepping." << endl;

          switch( Kind_ADER_Predictor ) {
            case ADER_ALIASED_PREDICTOR:
              cout << "An aliased approach is used in the predictor step. " << endl;
              break;
            case ADER_NON_ALIASED_PREDICTOR:
              cout << "A non-aliased approach is used in the predictor step. " << endl;
              break;
          }
          cout << "Number of time DOFs ADER-DG predictor step: " << nTimeDOFsADER_DG << endl;
          cout << "Location of time DOFs ADER-DG on the interval [-1,1]: ";
          for (unsigned short iDOF=0; iDOF<nTimeDOFsADER_DG; iDOF++) {
            cout << "\t" << TimeDOFsADER_DG[iDOF];
          }
          cout << endl;
          cout << "Time quadrature factor for ADER-DG: " << Quadrature_Factor_Time_ADER_DG << endl;
          cout << "Number of time integration points ADER-DG: " << nTimeIntegrationADER_DG << endl;
          cout << "Location of time integration points ADER-DG on the interval [-1,1]: ";
          for (unsigned short iDOF=0; iDOF<nTimeIntegrationADER_DG; iDOF++) {
            cout << "\t" << TimeIntegrationADER_DG[iDOF];
          }
          cout << endl;
          cout << "Weights of time integration points ADER-DG on the interval [-1,1]: ";
          for (unsigned short iDOF=0; iDOF<nTimeIntegrationADER_DG; iDOF++) {
            cout << "\t" << WeightsIntegrationADER_DG[iDOF];
          }
          cout << endl;
          break;
      }
    }

    if (nMGLevels !=0) {
      
      if (nStartUpIter != 0) cout << "A total of " << nStartUpIter << " start up iterations on the fine grid."<< endl;
      if (MGCycle == V_CYCLE) cout << "V Multigrid Cycle, with " << nMGLevels << " multigrid levels."<< endl;
      if (MGCycle == W_CYCLE) cout << "W Multigrid Cycle, with " << nMGLevels << " multigrid levels."<< endl;
      if (MGCycle == FULLMG_CYCLE) cout << "Full Multigrid Cycle, with " << nMGLevels << " multigrid levels."<< endl;

      cout << "Damping factor for the residual restriction: " << Damp_Res_Restric <<"."<< endl;
      cout << "Damping factor for the correction prolongation: " << Damp_Correc_Prolong <<"."<< endl;
    }

    if ((Kind_Solver != FEM_ELASTICITY) && (Kind_Solver != DISC_ADJ_FEM)) {

      if (!CFL_Adapt) cout << "No CFL adaptation." << endl;
      else cout << "CFL adaptation. Factor down: "<< CFL_AdaptParam[0] <<", factor up: "<< CFL_AdaptParam[1]
        <<",\n                lower limit: "<< CFL_AdaptParam[2] <<", upper limit: " << CFL_AdaptParam[3] <<"."<< endl;

      if (nMGLevels !=0) {
        PrintingToolbox::CTablePrinter MGTable(&std::cout);
        
        MGTable.AddColumn("MG Level",         10);
        MGTable.AddColumn("Presmooth",     10);
        MGTable.AddColumn("PostSmooth",    10);
        MGTable.AddColumn("CorrectSmooth", 10);
        MGTable.SetAlign(PrintingToolbox::CTablePrinter::RIGHT);
        MGTable.PrintHeader();
        for (unsigned short iLevel = 0; iLevel < nMGLevels+1; iLevel++) {
          MGTable << iLevel << MG_PreSmooth[iLevel] << MG_PostSmooth[iLevel] << MG_CorrecSmooth[iLevel];
        }
        MGTable.PrintFooter();
      }
			if (TimeMarching != TIME_STEPPING) {
				cout << "Courant-Friedrichs-Lewy number:   ";
				cout.precision(3);
				cout.width(6); cout << CFL[0];
				cout << endl;
			}
			
    }

    if ((Kind_Solver == RANS) || (Kind_Solver == DISC_ADJ_RANS) ||
        (Kind_Solver == INC_RANS) || (Kind_Solver == DISC_ADJ_INC_RANS))
      if (Kind_TimeIntScheme_Turb == EULER_IMPLICIT)
        cout << "Euler implicit time integration for the turbulence model." << endl;
  }

  if (val_software == SU2_CFD) {

    cout << endl <<"------------------ Convergence Criteria  ( Zone "  << iZone << " ) ---------------------" << endl;

    
    cout << "Maximum number of solver subiterations: " << nInnerIter <<"."<< endl;
    cout << "Maximum number of physical time-steps: " << nTimeIter <<"."<< endl;
    
  }

  if (val_software == SU2_MSH) {
    cout << endl <<"----------------- Grid adaptation strategy ( Zone "  << iZone << " ) -------------------" << endl;

    switch (Kind_Adaptation) {
      case NONE: break;
      case PERIODIC: cout << "Grid modification to run periodic bc problems." << endl; break;
      case FULL: cout << "Grid adaptation using a complete refinement." << endl; break;
      case WAKE: cout << "Grid adaptation of the wake." << endl; break;
      case FULL_FLOW: cout << "Flow grid adaptation using a complete refinement." << endl; break;
      case FULL_ADJOINT: cout << "Adjoint grid adaptation using a complete refinement." << endl; break;
      case GRAD_FLOW: cout << "Grid adaptation using gradient based strategy (density)." << endl; break;
      case GRAD_ADJOINT: cout << "Grid adaptation using gradient based strategy (adjoint density)." << endl; break;
      case GRAD_FLOW_ADJ: cout << "Grid adaptation using gradient based strategy (density and adjoint density)." << endl; break;
      case COMPUTABLE: cout << "Grid adaptation using computable correction."<< endl; break;
      case REMAINING: cout << "Grid adaptation using remaining error."<< endl; break;
      case SMOOTHING: cout << "Grid smoothing using an implicit method."<< endl; break;
      case SUPERSONIC_SHOCK: cout << "Grid adaptation for a supersonic shock at Mach: " << Mach <<"."<< endl; break;
    }

    switch (Kind_Adaptation) {
      case GRAD_FLOW: case GRAD_ADJOINT: case GRAD_FLOW_ADJ: case COMPUTABLE: case REMAINING:
        cout << "Power of the dual volume in the adaptation sensor: " << DualVol_Power << endl;
        cout << "Percentage of new elements in the adaptation process: " << New_Elem_Adapt << "."<< endl;
        break;
    }

    if (Analytical_Surface != NONE)
      cout << "Use analytical definition for including points in the surfaces." << endl;

  }

  cout << endl <<"-------------------- Output Information ( Zone "  << iZone << " ) ----------------------" << endl;

  if (val_software == SU2_CFD) {

    cout << "Writing a solution file every " << Wrt_Sol_Freq <<" iterations."<< endl;
    cout << "Writing the convergence history every " << Wrt_Con_Freq <<" iterations."<< endl;
    if ((TimeMarching == DT_STEPPING_1ST) || (TimeMarching == DT_STEPPING_2ND)) {
      cout << "Writing the dual time flow solution every " << Wrt_Sol_Freq_DualTime <<" iterations."<< endl;
      cout << "Writing the dual time convergence history every " << Wrt_Con_Freq_DualTime <<" iterations."<< endl;
    }

    switch (Tab_FileFormat) {
      case PARAVIEW: cout << "The output file format is Paraview ASCII legacy (.vtk)." << endl; break;
      case PARAVIEW_BINARY: cout << "The output file format is Paraview binary legacy (.vtk)." << endl; break;
      case TECPLOT: cout << "The output file format is Tecplot ASCII (.dat)." << endl; break;
      case TECPLOT_BINARY: cout << "The output file format is Tecplot binary (.plt)." << endl; break;
    }

    cout << "Convergence history file name: " << Conv_FileName << "." << endl;

    cout << "Forces breakdown file name: " << Breakdown_FileName << "." << endl;

  
    if (!ContinuousAdjoint && !DiscreteAdjoint) {
      cout << "Surface coefficients file name: " << SurfCoeff_FileName << "." << endl;
      cout << "Volume file name: " << Volume_FileName << "." << endl;
      cout << "Restart file name: " << Restart_FileName << "." << endl;
    }
    
    if (ContinuousAdjoint || DiscreteAdjoint) {
      cout << "Adjoint solution file name: " << Solution_AdjFileName << "." << endl;
      cout << "Restart adjoint file name: " << Restart_AdjFileName << "." << endl;
      cout << "Adjoint variables file name: " << Adj_FileName << "." << endl;
      cout << "Surface adjoint coefficients file name: " << SurfAdjCoeff_FileName << "." << endl;
    }

  }

  if (val_software == SU2_SOL) {
    switch (Tab_FileFormat) {
      case PARAVIEW: cout << "The output file format is Paraview ASCII legacy (.vtk)." << endl; break;
      case PARAVIEW_BINARY: cout << "The output file format is Paraview binary legacy (.vtk)." << endl; break;
      case TECPLOT: cout << "The output file format is Tecplot ASCII (.dat)." << endl; break;
      case TECPLOT_BINARY: cout << "The output file format is Tecplot binary (.plt)." << endl; break;
    }
    cout << "Flow variables file name: " << Volume_FileName << "." << endl;
  }

  if (val_software == SU2_DEF) {
    cout << "Output mesh file name: " << Mesh_Out_FileName << ". " << endl;
    if (Visualize_Surface_Def) cout << "A file will be created to visualize the surface deformation." << endl;
    if (Visualize_Volume_Def) cout << "A file will be created to visualize the volume deformation." << endl;
    else cout << "No file for visualizing the deformation." << endl;
    switch (GetDeform_Stiffness_Type()) {
      case INVERSE_VOLUME:
        cout << "Cell stiffness scaled by inverse of the cell volume." << endl;
        break;
      case SOLID_WALL_DISTANCE:
        cout << "Cell stiffness scaled by distance to nearest solid surface." << endl;
        break;
      case CONSTANT_STIFFNESS:
        cout << "Imposing constant cell stiffness." << endl;
        break;
    }
  }

  if (val_software == SU2_MSH) {
    cout << "Output mesh file name: " << Mesh_Out_FileName << ". " << endl;
  }

  if (val_software == SU2_DOT) {
    if (DiscreteAdjoint) {
      cout << "Output Volume Sensitivity file name: " << VolSens_FileName << ". " << endl;
      cout << "Output Surface Sensitivity file name: " << SurfSens_FileName << ". " << endl;
    }
    cout << "Output gradient file name: " << ObjFunc_Grad_FileName << ". " << endl;
  }

  if (val_software == SU2_MSH) {
    cout << "Output mesh file name: " << Mesh_Out_FileName << ". " << endl;
    cout << "Restart flow file name: " << Restart_FileName << "." << endl;
    if ((Kind_Adaptation == FULL_ADJOINT) || (Kind_Adaptation == GRAD_ADJOINT) || (Kind_Adaptation == GRAD_FLOW_ADJ) ||
        (Kind_Adaptation == COMPUTABLE) || (Kind_Adaptation == REMAINING)) {
      if (Kind_ObjFunc[0] == DRAG_COEFFICIENT) cout << "Restart adjoint file name: " << Restart_AdjFileName << "." << endl;
      if (Kind_ObjFunc[0] == EQUIVALENT_AREA) cout << "Restart adjoint file name: " << Restart_AdjFileName << "." << endl;
      if (Kind_ObjFunc[0] == NEARFIELD_PRESSURE) cout << "Restart adjoint file name: " << Restart_AdjFileName << "." << endl;
      if (Kind_ObjFunc[0] == LIFT_COEFFICIENT) cout << "Restart adjoint file name: " << Restart_AdjFileName << "." << endl;
    }
  }

  cout << endl <<"------------- Config File Boundary Information ( Zone "  << iZone << " ) ---------------" << endl;

  PrintingToolbox::CTablePrinter BoundaryTable(&std::cout);
  BoundaryTable.AddColumn("Marker Type", 35);
  BoundaryTable.AddColumn("Marker Name", 35);
  
  BoundaryTable.PrintHeader();
  
  if (nMarker_Euler != 0) {   
    BoundaryTable << "Euler wall";
    for (iMarker_Euler = 0; iMarker_Euler < nMarker_Euler; iMarker_Euler++) {
      BoundaryTable << Marker_Euler[iMarker_Euler];
      if (iMarker_Euler < nMarker_Euler-1)  BoundaryTable << " ";
    }
    BoundaryTable.PrintFooter();
  }
  
  if (nMarker_FarField != 0) {
    BoundaryTable << "Far-field";
    for (iMarker_FarField = 0; iMarker_FarField < nMarker_FarField; iMarker_FarField++) {
      BoundaryTable << Marker_FarField[iMarker_FarField];
      if (iMarker_FarField < nMarker_FarField-1)  BoundaryTable << " ";
    }
    BoundaryTable.PrintFooter();
  }
  
  if (nMarker_SymWall != 0) {
    BoundaryTable << "Symmetry plane";
    for (iMarker_SymWall = 0; iMarker_SymWall < nMarker_SymWall; iMarker_SymWall++) {
      BoundaryTable << Marker_SymWall[iMarker_SymWall];
      if (iMarker_SymWall < nMarker_SymWall-1)  BoundaryTable << " ";
    }
    BoundaryTable.PrintFooter();
  }
  
  if (nMarker_PerBound != 0) {
    BoundaryTable << "Periodic boundary";
    for (iMarker_PerBound = 0; iMarker_PerBound < nMarker_PerBound; iMarker_PerBound++) {
      BoundaryTable << Marker_PerBound[iMarker_PerBound];
      if (iMarker_PerBound < nMarker_PerBound-1)  BoundaryTable << " ";
    }
    BoundaryTable.PrintFooter();
  }

  if (nMarker_NearFieldBound != 0) {
    BoundaryTable << "Near-field boundary";
    for (iMarker_NearFieldBound = 0; iMarker_NearFieldBound < nMarker_NearFieldBound; iMarker_NearFieldBound++) {
      BoundaryTable << Marker_NearFieldBound[iMarker_NearFieldBound];
      if (iMarker_NearFieldBound < nMarker_NearFieldBound-1)  BoundaryTable << " ";
    }
    BoundaryTable.PrintFooter();
  }
  
  if (nMarker_Deform_Mesh != 0) {
    BoundaryTable << "Deformable mesh boundary";
    for (iMarker_Deform_Mesh = 0; iMarker_Deform_Mesh < nMarker_Deform_Mesh; iMarker_Deform_Mesh++) {
      BoundaryTable << Marker_Deform_Mesh[iMarker_Deform_Mesh];
      if (iMarker_Deform_Mesh < nMarker_Deform_Mesh-1)  BoundaryTable << " ";
    }
    BoundaryTable.PrintFooter();
  }

  if (nMarker_Fluid_Load != 0) {
    BoundaryTable << "Fluid loads boundary";
    for (iMarker_Fluid_Load = 0; iMarker_Fluid_Load < nMarker_Fluid_Load; iMarker_Fluid_Load++) {
      BoundaryTable << Marker_Fluid_Load[iMarker_Fluid_Load];
      if (iMarker_Fluid_Load < nMarker_Fluid_Load-1)  BoundaryTable << " ";
    }
    BoundaryTable.PrintFooter();
  }
  
  if (nMarker_Fluid_InterfaceBound != 0) {
    BoundaryTable << "Fluid interface boundary";
    for (iMarker_Fluid_InterfaceBound = 0; iMarker_Fluid_InterfaceBound < nMarker_Fluid_InterfaceBound; iMarker_Fluid_InterfaceBound++) {
      BoundaryTable << Marker_Fluid_InterfaceBound[iMarker_Fluid_InterfaceBound];
      if (iMarker_Fluid_InterfaceBound < nMarker_Fluid_InterfaceBound-1)  BoundaryTable << " ";
    }
    BoundaryTable.PrintFooter();
  }
  
  if (nMarker_Dirichlet != 0) {
    BoundaryTable << "Dirichlet boundary";
    for (iMarker_Dirichlet = 0; iMarker_Dirichlet < nMarker_Dirichlet; iMarker_Dirichlet++) {
      BoundaryTable << Marker_Dirichlet[iMarker_Dirichlet];
      if (iMarker_Dirichlet < nMarker_Dirichlet-1)  BoundaryTable << " ";
    }
    BoundaryTable.PrintFooter();
  }
  
  if (nMarker_FlowLoad != 0) {
    BoundaryTable << "Flow load boundary";
    for (iMarker_FlowLoad = 0; iMarker_FlowLoad < nMarker_FlowLoad; iMarker_FlowLoad++) {
      BoundaryTable << Marker_FlowLoad[iMarker_FlowLoad];
      if (iMarker_FlowLoad < nMarker_FlowLoad-1)  BoundaryTable << " ";
    }
    BoundaryTable.PrintFooter();
  }
  
  if (nMarker_Internal != 0) {
    BoundaryTable << "Internal boundary";
    for (iMarker_Internal = 0; iMarker_Internal < nMarker_Internal; iMarker_Internal++) {
      BoundaryTable << Marker_Internal[iMarker_Internal];
      if (iMarker_Internal < nMarker_Internal-1)  BoundaryTable << " ";
    }
    BoundaryTable.PrintFooter();
  }
  
  if (nMarker_Inlet != 0) {
    BoundaryTable << "Inlet boundary";
    for (iMarker_Inlet = 0; iMarker_Inlet < nMarker_Inlet; iMarker_Inlet++) {
      BoundaryTable << Marker_Inlet[iMarker_Inlet];
      if (iMarker_Inlet < nMarker_Inlet-1)  BoundaryTable << " ";
    }
    BoundaryTable.PrintFooter();
  } 
  
  if (nMarker_Riemann != 0) {
    BoundaryTable << "Riemann boundary";
    for (iMarker_Riemann = 0; iMarker_Riemann < nMarker_Riemann; iMarker_Riemann++) {
      BoundaryTable << Marker_Riemann[iMarker_Riemann];
      if (iMarker_Riemann < nMarker_Riemann-1)  BoundaryTable << " ";
    }
    BoundaryTable.PrintFooter();
  } 
  
  if (nMarker_Giles != 0) {
    BoundaryTable << "Giles boundary";
    for (iMarker_Giles = 0; iMarker_Giles < nMarker_Giles; iMarker_Giles++) {
      BoundaryTable << Marker_Giles[iMarker_Giles];
      if (iMarker_Giles < nMarker_Giles-1)  BoundaryTable << " ";
    }
    BoundaryTable.PrintFooter();
  } 
  
  if (nMarker_MixingPlaneInterface != 0) {
    BoundaryTable << "MixingPlane boundary";
    for (iMarker_MixingPlaneInterface = 0; iMarker_MixingPlaneInterface < nMarker_MixingPlaneInterface; iMarker_MixingPlaneInterface++) {
      BoundaryTable << Marker_MixingPlaneInterface[iMarker_MixingPlaneInterface];
      if (iMarker_MixingPlaneInterface < nMarker_MixingPlaneInterface-1)  BoundaryTable << " ";
    }
    BoundaryTable.PrintFooter();
  } 
  
  if (nMarker_EngineInflow != 0) {
    BoundaryTable << "Engine inflow boundary";
    for (iMarker_EngineInflow = 0; iMarker_EngineInflow < nMarker_EngineInflow; iMarker_EngineInflow++) {
      BoundaryTable << Marker_EngineInflow[iMarker_EngineInflow];
      if (iMarker_EngineInflow < nMarker_EngineInflow-1)  BoundaryTable << " ";
    }
    BoundaryTable.PrintFooter();
  } 
  
  if (nMarker_EngineExhaust != 0) {
    BoundaryTable << "Engine exhaust boundary";
    for (iMarker_EngineExhaust = 0; iMarker_EngineExhaust < nMarker_EngineExhaust; iMarker_EngineExhaust++) {
      BoundaryTable << Marker_EngineExhaust[iMarker_EngineExhaust];
      if (iMarker_EngineExhaust < nMarker_EngineExhaust-1)  BoundaryTable << " ";
    }
    BoundaryTable.PrintFooter();
  } 
  
  if (nMarker_Supersonic_Inlet != 0) {
    BoundaryTable << "Supersonic inlet boundary";
    for (iMarker_Supersonic_Inlet = 0; iMarker_Supersonic_Inlet < nMarker_Supersonic_Inlet; iMarker_Supersonic_Inlet++) {
      BoundaryTable << Marker_Supersonic_Inlet[iMarker_Supersonic_Inlet];
      if (iMarker_Supersonic_Inlet < nMarker_Supersonic_Inlet-1)  BoundaryTable << " ";
    }
    BoundaryTable.PrintFooter();
  } 
  
  if (nMarker_Supersonic_Outlet != 0) {
    BoundaryTable << "Supersonic outlet boundary";
    for (iMarker_Supersonic_Outlet = 0; iMarker_Supersonic_Outlet < nMarker_Supersonic_Outlet; iMarker_Supersonic_Outlet++) {
      BoundaryTable << Marker_Supersonic_Outlet[iMarker_Supersonic_Outlet];
      if (iMarker_Supersonic_Outlet < nMarker_Supersonic_Outlet-1)  BoundaryTable << " ";
    }
    BoundaryTable.PrintFooter();
  } 
  
  if (nMarker_Outlet != 0) {
    BoundaryTable << "Outlet boundary";
    for (iMarker_Outlet = 0; iMarker_Outlet < nMarker_Outlet; iMarker_Outlet++) {
      BoundaryTable << Marker_Outlet[iMarker_Outlet];
      if (iMarker_Outlet < nMarker_Outlet-1)  BoundaryTable << " ";
    }
    BoundaryTable.PrintFooter();
  } 
  
  if (nMarker_Isothermal != 0) {
    BoundaryTable << "Isothermal wall";
    for (iMarker_Isothermal = 0; iMarker_Isothermal < nMarker_Isothermal; iMarker_Isothermal++) {
      BoundaryTable << Marker_Isothermal[iMarker_Isothermal];
      if (iMarker_Isothermal < nMarker_Isothermal-1)  BoundaryTable << " ";
    }
    BoundaryTable.PrintFooter();
  } 
 
  if (nMarker_HeatFlux != 0) {  
    BoundaryTable << "Heat flux wall";
    for (iMarker_HeatFlux = 0; iMarker_HeatFlux < nMarker_HeatFlux; iMarker_HeatFlux++) {
      BoundaryTable << Marker_HeatFlux[iMarker_HeatFlux];
      if (iMarker_HeatFlux < nMarker_HeatFlux-1)  BoundaryTable << " ";
    }
    BoundaryTable.PrintFooter();
  }
  
  if (nMarker_Clamped != 0) {  
    BoundaryTable << "Clamped boundary";
    for (iMarker_Clamped = 0; iMarker_Clamped < nMarker_Clamped; iMarker_Clamped++) {
      BoundaryTable << Marker_Clamped[iMarker_Clamped];
      if (iMarker_Clamped < nMarker_Clamped-1)  BoundaryTable << " ";
    }
    BoundaryTable.PrintFooter();
  }

  if (nMarker_Displacement != 0) {  
    BoundaryTable << "Displacement boundary";
    for (iMarker_Displacement = 0; iMarker_Displacement < nMarker_Displacement; iMarker_Displacement++) {
      BoundaryTable << Marker_Displacement[iMarker_Displacement];
      if (iMarker_Displacement < nMarker_Displacement-1)  BoundaryTable << " ";
    }
    BoundaryTable.PrintFooter();
  }

  if (nMarker_Load != 0) {  
    BoundaryTable << "Normal load boundary";
    for (iMarker_Load = 0; iMarker_Load < nMarker_Load; iMarker_Load++) {
      BoundaryTable << Marker_Load[iMarker_Load];
      if (iMarker_Load < nMarker_Load-1)  BoundaryTable << " ";
    }
    BoundaryTable.PrintFooter();
  }
  
  if (nMarker_Damper != 0) {  
    BoundaryTable << "Damper boundary";
    for (iMarker_Damper = 0; iMarker_Damper < nMarker_Damper; iMarker_Damper++) {
      BoundaryTable << Marker_Damper[iMarker_Damper];
      if (iMarker_Damper < nMarker_Damper-1)  BoundaryTable << " ";
    }
    BoundaryTable.PrintFooter();
  }
  
  if (nMarker_Load_Dir != 0) {  
    BoundaryTable << "Load boundary";
    for (iMarker_Load_Dir = 0; iMarker_Load_Dir < nMarker_Load_Dir; iMarker_Load_Dir++) {
      BoundaryTable << Marker_Load_Dir[iMarker_Load_Dir];
      if (iMarker_Load_Dir < nMarker_Load_Dir-1)  BoundaryTable << " ";
    }
    BoundaryTable.PrintFooter();
  }
  
  if (nMarker_Disp_Dir != 0) {  
    BoundaryTable << "Disp boundary";
    for (iMarker_Disp_Dir = 0; iMarker_Disp_Dir < nMarker_Disp_Dir; iMarker_Disp_Dir++) {
      BoundaryTable << Marker_Disp_Dir[iMarker_Disp_Dir];
      if (iMarker_Disp_Dir < nMarker_Disp_Dir-1)  BoundaryTable << " ";
    }
    BoundaryTable.PrintFooter();
  }
  
  if (nMarker_Load_Sine != 0) {  
    BoundaryTable << "Sine-Wave boundary";
    for (iMarker_Load_Sine = 0; iMarker_Load_Sine < nMarker_Load_Sine; iMarker_Load_Sine++) {
      BoundaryTable << Marker_Load_Sine[iMarker_Load_Sine];
      if (iMarker_Load_Sine < nMarker_Load_Sine-1)  BoundaryTable << " ";
    }
    BoundaryTable.PrintFooter();
  }
  
  if (nMarker_Neumann != 0) {  
    BoundaryTable << "Neumann boundary";
    for (iMarker_Neumann = 0; iMarker_Neumann < nMarker_Neumann; iMarker_Neumann++) {
      BoundaryTable << Marker_Neumann[iMarker_Neumann];
      if (iMarker_Neumann < nMarker_Neumann-1)  BoundaryTable << " ";
    }
    BoundaryTable.PrintFooter();
  }
  
  if (nMarker_Custom != 0) {  
    BoundaryTable << "Custom boundary";
    for (iMarker_Custom = 0; iMarker_Custom < nMarker_Custom; iMarker_Custom++) {
      BoundaryTable << Marker_Custom[iMarker_Custom];
      if (iMarker_Custom < nMarker_Custom-1)  BoundaryTable << " ";
    }
    BoundaryTable.PrintFooter();
  }
  
  if (nMarker_ActDiskInlet != 0) {  
    BoundaryTable << "Actuator disk (inlet) boundary";
    for (iMarker_ActDiskInlet = 0; iMarker_ActDiskInlet < nMarker_ActDiskInlet; iMarker_ActDiskInlet++) {
      BoundaryTable << Marker_ActDiskInlet[iMarker_ActDiskInlet];
      if (iMarker_ActDiskInlet < nMarker_ActDiskInlet-1)  BoundaryTable << " ";
    }
    BoundaryTable.PrintFooter();
  }
  
  if (nMarker_ActDiskOutlet != 0) {  
    BoundaryTable << "Actuator disk (outlet) boundary";
    for (iMarker_ActDiskOutlet = 0; iMarker_ActDiskOutlet < nMarker_ActDiskOutlet; iMarker_ActDiskOutlet++) {
      BoundaryTable << Marker_ActDiskOutlet[iMarker_ActDiskOutlet];
      if (iMarker_ActDiskOutlet < nMarker_ActDiskOutlet-1)  BoundaryTable << " ";
    }
    BoundaryTable.PrintFooter();
  }

}

bool CConfig::TokenizeString(string & str, string & option_name,
                             vector<string> & option_value) {
  const string delimiters(" (){}:,\t\n\v\f\r");
  // check for comments or empty string
  string::size_type pos, last_pos;
  pos = str.find_first_of("%");
  if ( (str.length() == 0) || (pos == 0) ) {
    // str is empty or a comment line, so no option here
    return false;
  }
  if (pos != string::npos) {
    // remove comment at end if necessary
    str.erase(pos);
  }

  // look for line composed on only delimiters (usually whitespace)
  pos = str.find_first_not_of(delimiters);
  if (pos == string::npos) {
    return false;
  }

  // find the equals sign and split string
  string name_part, value_part;
  pos = str.find("=");
  if (pos == string::npos) {
    cerr << "Error in TokenizeString(): "
    << "line in the configuration file with no \"=\" sign."
    << endl;
    cout << "Look for: " << str << endl;
    cout << "str.length() = " << str.length() << endl;
    throw(-1);
  }
  name_part = str.substr(0, pos);
  value_part = str.substr(pos+1, string::npos);
  //cout << "name_part  = |" << name_part  << "|" << endl;
  //cout << "value_part = |" << value_part << "|" << endl;

  // the first_part should consist of one string with no interior delimiters
  last_pos = name_part.find_first_not_of(delimiters, 0);
  pos = name_part.find_first_of(delimiters, last_pos);
  if ( (name_part.length() == 0) || (last_pos == string::npos) ) {
    cerr << "Error in CConfig::TokenizeString(): "
    << "line in the configuration file with no name before the \"=\" sign."
    << endl;
    throw(-1);
  }
  if (pos == string::npos) pos = name_part.length();
  option_name = name_part.substr(last_pos, pos - last_pos);
  last_pos = name_part.find_first_not_of(delimiters, pos);
  if (last_pos != string::npos) {
    cerr << "Error in TokenizeString(): "
    << "two or more options before an \"=\" sign in the configuration file."
    << endl;
    throw(-1);
  }
  StringToUpperCase(option_name);

  //cout << "option_name = |" << option_name << "|" << endl;
  //cout << "pos = " << pos << ": last_pos = " << last_pos << endl;

  // now fill the option value vector
  option_value.clear();
  last_pos = value_part.find_first_not_of(delimiters, 0);
  pos = value_part.find_first_of(delimiters, last_pos);
  while (string::npos != pos || string::npos != last_pos) {
    // add token to the vector<string>
    option_value.push_back(value_part.substr(last_pos, pos - last_pos));
    // skip delimiters
    last_pos = value_part.find_first_not_of(delimiters, pos);
    // find next "non-delimiter"
    pos = value_part.find_first_of(delimiters, last_pos);
  }
  if (option_value.size() == 0) {
    cerr << "Error in TokenizeString(): "
    << "option " << option_name << " in configuration file with no value assigned."
    << endl;
    throw(-1);
  }

#if 0
  cout << "option value(s) = ";
  for (unsigned int i = 0; i < option_value.size(); i++)
    cout << option_value[i] << " ";
  cout << endl;
#endif

  // look for ';' DV delimiters attached to values
  vector<string>::iterator it;
  it = option_value.begin();
  while (it != option_value.end()) {
    if (it->compare(";") == 0) {
      it++;
      continue;
    }

    pos = it->find(';');
    if (pos != string::npos) {
      string before_semi = it->substr(0, pos);
      string after_semi= it->substr(pos+1, string::npos);
      if (before_semi.empty()) {
        *it = ";";
        it++;
        option_value.insert(it, after_semi);
      } else {
        *it = before_semi;
        it++;
        vector<string> to_insert;
        to_insert.push_back(";");
        if (!after_semi.empty())
          to_insert.push_back(after_semi);
        option_value.insert(it, to_insert.begin(), to_insert.end());
      }
      it = option_value.begin(); // go back to beginning; not efficient
      continue;
    } else {
      it++;
    }
  }
#if 0
  cout << "option value(s) = ";
  for (unsigned int i = 0; i < option_value.size(); i++)
    cout << option_value[i] << " ";
  cout << endl;
#endif
  // remove any consecutive ";"
  it = option_value.begin();
  bool semi_at_prev = false;
  while (it != option_value.end()) {
    if (semi_at_prev) {
      if (it->compare(";") == 0) {
        option_value.erase(it);
        it = option_value.begin();
        semi_at_prev = false;
        continue;
      }
    }
    if (it->compare(";") == 0) {
      semi_at_prev = true;
    } else {
      semi_at_prev = false;
    }
    it++;
  }

#if 0
  cout << "option value(s) = ";
  for (unsigned int i = 0; i < option_value.size(); i++)
    cout << option_value[i] << " ";
  cout << endl;
#endif
  return true;
}

unsigned short CConfig::GetMarker_CfgFile_TagBound(string val_marker) {

  unsigned short iMarker_CfgFile;

  for (iMarker_CfgFile = 0; iMarker_CfgFile < nMarker_CfgFile; iMarker_CfgFile++)
    if (Marker_CfgFile_TagBound[iMarker_CfgFile] == val_marker)
      return iMarker_CfgFile;

  SU2_MPI::Error(string("The configuration file doesn't have any definition for marker ") + val_marker, CURRENT_FUNCTION);
  return 0;
}

string CConfig::GetMarker_CfgFile_TagBound(unsigned short val_marker) {
  return Marker_CfgFile_TagBound[val_marker];
}

unsigned short CConfig::GetMarker_CfgFile_KindBC(string val_marker) {
  unsigned short iMarker_CfgFile;
  for (iMarker_CfgFile = 0; iMarker_CfgFile < nMarker_CfgFile; iMarker_CfgFile++)
    if (Marker_CfgFile_TagBound[iMarker_CfgFile] == val_marker) break;
  return Marker_CfgFile_KindBC[iMarker_CfgFile];
}

unsigned short CConfig::GetMarker_CfgFile_Monitoring(string val_marker) {
  unsigned short iMarker_CfgFile;
  for (iMarker_CfgFile = 0; iMarker_CfgFile < nMarker_CfgFile; iMarker_CfgFile++)
    if (Marker_CfgFile_TagBound[iMarker_CfgFile] == val_marker) break;
  return Marker_CfgFile_Monitoring[iMarker_CfgFile];
}

unsigned short CConfig::GetMarker_CfgFile_GeoEval(string val_marker) {
  unsigned short iMarker_CfgFile;
  for (iMarker_CfgFile = 0; iMarker_CfgFile < nMarker_CfgFile; iMarker_CfgFile++)
    if (Marker_CfgFile_TagBound[iMarker_CfgFile] == val_marker) break;
  return Marker_CfgFile_GeoEval[iMarker_CfgFile];
}

unsigned short CConfig::GetMarker_CfgFile_Designing(string val_marker) {
  unsigned short iMarker_CfgFile;
  for (iMarker_CfgFile = 0; iMarker_CfgFile < nMarker_CfgFile; iMarker_CfgFile++)
    if (Marker_CfgFile_TagBound[iMarker_CfgFile] == val_marker) break;
  return Marker_CfgFile_Designing[iMarker_CfgFile];
}

unsigned short CConfig::GetMarker_CfgFile_Plotting(string val_marker) {
  unsigned short iMarker_CfgFile;
  for (iMarker_CfgFile = 0; iMarker_CfgFile < nMarker_CfgFile; iMarker_CfgFile++)
    if (Marker_CfgFile_TagBound[iMarker_CfgFile] == val_marker) break;
  return Marker_CfgFile_Plotting[iMarker_CfgFile];
}

unsigned short CConfig::GetMarker_CfgFile_Analyze(string val_marker) {
  unsigned short iMarker_CfgFile;
  for (iMarker_CfgFile = 0; iMarker_CfgFile < nMarker_CfgFile; iMarker_CfgFile++)
    if (Marker_CfgFile_TagBound[iMarker_CfgFile] == val_marker) break;
  return Marker_CfgFile_Analyze[iMarker_CfgFile];
}


unsigned short CConfig::GetMarker_CfgFile_ZoneInterface(string val_marker) {
  unsigned short iMarker_CfgFile;
  for (iMarker_CfgFile = 0; iMarker_CfgFile < nMarker_CfgFile; iMarker_CfgFile++)
    if (Marker_CfgFile_TagBound[iMarker_CfgFile] == val_marker) break;
  return Marker_CfgFile_ZoneInterface[iMarker_CfgFile];
}

unsigned short CConfig::GetMarker_CfgFile_Turbomachinery(string val_marker) {
  unsigned short iMarker_CfgFile;
  for (iMarker_CfgFile = 0; iMarker_CfgFile < nMarker_CfgFile; iMarker_CfgFile++)
    if (Marker_CfgFile_TagBound[iMarker_CfgFile] == val_marker) break;
  return Marker_CfgFile_Turbomachinery[iMarker_CfgFile];
}

unsigned short CConfig::GetMarker_CfgFile_TurbomachineryFlag(string val_marker) {
  unsigned short iMarker_CfgFile;
  for (iMarker_CfgFile = 0; iMarker_CfgFile < nMarker_CfgFile; iMarker_CfgFile++)
    if (Marker_CfgFile_TagBound[iMarker_CfgFile] == val_marker) break;
  return Marker_CfgFile_TurbomachineryFlag[iMarker_CfgFile];
}

unsigned short CConfig::GetMarker_CfgFile_MixingPlaneInterface(string val_marker) {
  unsigned short iMarker_CfgFile;
  for (iMarker_CfgFile = 0; iMarker_CfgFile < nMarker_CfgFile; iMarker_CfgFile++)
    if (Marker_CfgFile_TagBound[iMarker_CfgFile] == val_marker) break;
  return Marker_CfgFile_MixingPlaneInterface[iMarker_CfgFile];
}

unsigned short CConfig::GetMarker_CfgFile_DV(string val_marker) {
  unsigned short iMarker_CfgFile;
  for (iMarker_CfgFile = 0; iMarker_CfgFile < nMarker_CfgFile; iMarker_CfgFile++)
    if (Marker_CfgFile_TagBound[iMarker_CfgFile] == val_marker) break;
  return Marker_CfgFile_DV[iMarker_CfgFile];
}

unsigned short CConfig::GetMarker_CfgFile_Moving(string val_marker) {
  unsigned short iMarker_CfgFile;
  for (iMarker_CfgFile = 0; iMarker_CfgFile < nMarker_CfgFile; iMarker_CfgFile++)
    if (Marker_CfgFile_TagBound[iMarker_CfgFile] == val_marker) break;
  return Marker_CfgFile_Moving[iMarker_CfgFile];
}

unsigned short CConfig::GetMarker_CfgFile_Deform_Mesh(string val_marker) {
  unsigned short iMarker_CfgFile;
  for (iMarker_CfgFile = 0; iMarker_CfgFile < nMarker_CfgFile; iMarker_CfgFile++)
    if (Marker_CfgFile_TagBound[iMarker_CfgFile] == val_marker) break;
  return Marker_CfgFile_Deform_Mesh[iMarker_CfgFile];
}

unsigned short CConfig::GetMarker_CfgFile_Fluid_Load(string val_marker) {
  unsigned short iMarker_CfgFile;
  for (iMarker_CfgFile = 0; iMarker_CfgFile < nMarker_CfgFile; iMarker_CfgFile++)
    if (Marker_CfgFile_TagBound[iMarker_CfgFile] == val_marker) break;
  return Marker_CfgFile_Fluid_Load[iMarker_CfgFile];
}

unsigned short CConfig::GetMarker_CfgFile_PyCustom(string val_marker){
  unsigned short iMarker_CfgFile;
  for (iMarker_CfgFile=0; iMarker_CfgFile < nMarker_CfgFile; iMarker_CfgFile++)
    if (Marker_CfgFile_TagBound[iMarker_CfgFile] == val_marker) break;
  return Marker_CfgFile_PyCustom[iMarker_CfgFile];
}

unsigned short CConfig::GetMarker_CfgFile_PerBound(string val_marker) {
  unsigned short iMarker_CfgFile;
  for (iMarker_CfgFile = 0; iMarker_CfgFile < nMarker_CfgFile; iMarker_CfgFile++)
    if (Marker_CfgFile_TagBound[iMarker_CfgFile] == val_marker) break;
  return Marker_CfgFile_PerBound[iMarker_CfgFile];
}

int CConfig::GetMarker_ZoneInterface(string val_marker) {	
	  unsigned short iMarker_CfgFile;
	  for (iMarker_CfgFile = 0; iMarker_CfgFile < nMarker_CfgFile; iMarker_CfgFile++)
    
		  if (Marker_CfgFile_TagBound[iMarker_CfgFile] == val_marker)
				return  Marker_CfgFile_ZoneInterface[iMarker_CfgFile];
    return 0;
}


bool CConfig::GetSolid_Wall(unsigned short iMarker){
  
  if (Marker_All_KindBC[iMarker] == HEAT_FLUX  ||
      Marker_All_KindBC[iMarker] == ISOTHERMAL ||
      Marker_All_KindBC[iMarker] == CHT_WALL_INTERFACE ||
      Marker_All_KindBC[iMarker] == EULER_WALL){
    return true;
  }
  
  return false;
}

bool CConfig::GetViscous_Wall(unsigned short iMarker){
  
  if (Marker_All_KindBC[iMarker] == HEAT_FLUX  ||
      Marker_All_KindBC[iMarker] == ISOTHERMAL ||
      Marker_All_KindBC[iMarker] == CHT_WALL_INTERFACE){
    return true;
  }
  
  return false;
}

void CConfig::SetSurface_Movement(unsigned short iMarker, unsigned short kind_movement){
  
  unsigned short* new_surface_movement = new unsigned short[nMarker_Moving + 1];
  string* new_marker_moving = new string[nMarker_Moving+1];
  
  for (unsigned short iMarker_Moving = 0; iMarker_Moving < nMarker_Moving; iMarker_Moving++){
    new_surface_movement[iMarker_Moving] = Kind_SurfaceMovement[iMarker_Moving];
    new_marker_moving[iMarker_Moving] = Marker_Moving[iMarker_Moving];
  }
  
  if (nKind_SurfaceMovement > 0){
    delete [] Marker_Moving;
    delete [] Kind_SurfaceMovement;
  }
  
  Kind_SurfaceMovement = new_surface_movement;
  Marker_Moving        = new_marker_moving;
  
  Kind_SurfaceMovement[nMarker_Moving] = kind_movement;
  Marker_Moving[nMarker_Moving] = Marker_All_TagBound[iMarker];
  
  nMarker_Moving++;
  nKind_SurfaceMovement++;
  
}
CConfig::~CConfig(void) {
	
  unsigned long iDV, iMarker, iPeriodic, iFFD;

  /*--- Delete all of the option objects in the global option map ---*/
    
  for(map<string, COptionBase*>::iterator itr = option_map.begin(); itr != option_map.end(); itr++) {
    delete itr->second;
  }

  if (TimeDOFsADER_DG           != NULL) delete [] TimeDOFsADER_DG;
  if (TimeIntegrationADER_DG    != NULL) delete [] TimeIntegrationADER_DG;
  if (WeightsIntegrationADER_DG != NULL) delete [] WeightsIntegrationADER_DG;
  if (RK_Alpha_Step             != NULL) delete [] RK_Alpha_Step;
  if (MG_PreSmooth              != NULL) delete [] MG_PreSmooth;
  if (MG_PostSmooth             != NULL) delete [] MG_PostSmooth;

  /*--- Free memory for Aeroelastic problems. ---*/

  if (Aeroelastic_pitch  != NULL) delete[] Aeroelastic_pitch;
  if (Aeroelastic_plunge != NULL) delete[] Aeroelastic_plunge;
  
 /*--- Free memory for airfoil sections ---*/

 if (LocationStations   != NULL) delete [] LocationStations;

  /*--- motion origin: ---*/
  
  if (MarkerMotion_Origin   != NULL) delete [] MarkerMotion_Origin;
  
  if (MoveMotion_Origin != NULL) delete [] MoveMotion_Origin;

  /*--- translation: ---*/
  
  if (MarkerTranslation_Rate != NULL) delete [] MarkerTranslation_Rate;

  /*--- rotation: ---*/
  
  if (MarkerRotation_Rate != NULL) delete [] MarkerRotation_Rate;

  /*--- pitching: ---*/
  
  if (MarkerPitching_Omega != NULL) delete [] MarkerPitching_Omega;

  /*--- pitching amplitude: ---*/
  
  if (MarkerPitching_Ampl != NULL) delete [] MarkerPitching_Ampl;

  /*--- pitching phase: ---*/
  
  if (MarkerPitching_Phase != NULL) delete [] MarkerPitching_Phase;

  /*--- plunging: ---*/
  
  if (MarkerPlunging_Omega != NULL) delete [] MarkerPlunging_Omega;

  /*--- plunging amplitude: ---*/
  if (MarkerPlunging_Ampl != NULL) delete [] MarkerPlunging_Ampl;

  /*--- reference origin for moments ---*/
  
  if (RefOriginMoment   != NULL) delete [] RefOriginMoment;
  if (RefOriginMoment_X != NULL) delete [] RefOriginMoment_X;
  if (RefOriginMoment_Y != NULL) delete [] RefOriginMoment_Y;
  if (RefOriginMoment_Z != NULL) delete [] RefOriginMoment_Z;

  /*--- Free memory for Harmonic Blance Frequency  pointer ---*/
    
  if (Omega_HB != NULL) delete [] Omega_HB;
    
  /*--- Marker pointers ---*/
  
  if (Marker_CfgFile_GeoEval != NULL) delete[] Marker_CfgFile_GeoEval;
  if (Marker_All_GeoEval     != NULL) delete[] Marker_All_GeoEval;
  
  if (Marker_CfgFile_TagBound != NULL) delete[] Marker_CfgFile_TagBound;
  if (Marker_All_TagBound     != NULL) delete[] Marker_All_TagBound;
  
  if (Marker_CfgFile_KindBC != NULL) delete[] Marker_CfgFile_KindBC;
  if (Marker_All_KindBC     != NULL) delete[] Marker_All_KindBC;
  
  if (Marker_CfgFile_Monitoring != NULL) delete[] Marker_CfgFile_Monitoring;
  if (Marker_All_Monitoring     != NULL) delete[] Marker_All_Monitoring;
  
  if (Marker_CfgFile_Designing != NULL) delete[] Marker_CfgFile_Designing;
  if (Marker_All_Designing     != NULL) delete[] Marker_All_Designing;
  
  if (Marker_CfgFile_Plotting != NULL) delete[] Marker_CfgFile_Plotting;
  if (Marker_All_Plotting     != NULL) delete[] Marker_All_Plotting;
  
  if (Marker_CfgFile_Analyze != NULL) delete[] Marker_CfgFile_Analyze;
  if (Marker_All_Analyze  != NULL) delete[] Marker_All_Analyze;

  if (Marker_CfgFile_ZoneInterface != NULL) delete[] Marker_CfgFile_ZoneInterface;
  if (Marker_All_ZoneInterface     != NULL) delete[] Marker_All_ZoneInterface;
  
  if (Marker_CfgFile_DV != NULL) delete[] Marker_CfgFile_DV;
  if (Marker_All_DV     != NULL) delete[] Marker_All_DV;
  
  if (Marker_CfgFile_Moving != NULL) delete[] Marker_CfgFile_Moving;
  if (Marker_All_Moving     != NULL) delete[] Marker_All_Moving;

  if (Marker_CfgFile_Deform_Mesh != NULL) delete[] Marker_CfgFile_Deform_Mesh;
  if (Marker_All_Deform_Mesh     != NULL) delete[] Marker_All_Deform_Mesh;

  if (Marker_CfgFile_Fluid_Load != NULL) delete[] Marker_CfgFile_Fluid_Load;
  if (Marker_All_Fluid_Load     != NULL) delete[] Marker_All_Fluid_Load;

  if (Marker_CfgFile_PyCustom    != NULL) delete[] Marker_CfgFile_PyCustom;
  if (Marker_All_PyCustom != NULL) delete[] Marker_All_PyCustom;
  
  if (Marker_CfgFile_PerBound != NULL) delete[] Marker_CfgFile_PerBound;
  if (Marker_All_PerBound     != NULL) delete[] Marker_All_PerBound;

  if (Marker_CfgFile_Turbomachinery != NULL) delete [] Marker_CfgFile_Turbomachinery;
  if (Marker_All_Turbomachinery     != NULL) delete [] Marker_All_Turbomachinery;

  if (Marker_CfgFile_TurbomachineryFlag != NULL) delete [] Marker_CfgFile_TurbomachineryFlag;
  if (Marker_All_TurbomachineryFlag     != NULL) delete [] Marker_All_TurbomachineryFlag;

  if (Marker_CfgFile_MixingPlaneInterface != NULL) delete [] Marker_CfgFile_MixingPlaneInterface;
  if (Marker_All_MixingPlaneInterface     != NULL) delete [] Marker_All_MixingPlaneInterface;

  if (Marker_DV!= NULL)               delete[] Marker_DV;
  if (Marker_Moving != NULL)           delete[] Marker_Moving;
  if (Marker_Monitoring != NULL)      delete[] Marker_Monitoring;
  if (Marker_Designing != NULL)       delete[] Marker_Designing;
  if (Marker_GeoEval != NULL)         delete[] Marker_GeoEval;
  if (Marker_Plotting != NULL)        delete[] Marker_Plotting;
  if (Marker_Analyze != NULL)        delete[] Marker_Analyze;
  if (Marker_WallFunctions != NULL)  delete[] Marker_WallFunctions;
  if (Marker_ZoneInterface != NULL)        delete[] Marker_ZoneInterface;
  if (Marker_PyCustom != NULL)             delete [] Marker_PyCustom;
  if (Marker_All_SendRecv != NULL)    delete[] Marker_All_SendRecv;

  if (Kind_Inc_Inlet != NULL)      delete[] Kind_Inc_Inlet;
  if (Kind_Inc_Outlet != NULL)      delete[] Kind_Inc_Outlet;

  if (Kind_WallFunctions != NULL) delete[] Kind_WallFunctions;

  if (Config_Filenames != NULL) delete[] Config_Filenames;

  if (IntInfo_WallFunctions != NULL) {
    for (iMarker = 0; iMarker < nMarker_WallFunctions; ++iMarker) {
      if (IntInfo_WallFunctions[iMarker] != NULL)
        delete[] IntInfo_WallFunctions[iMarker];
    }
    delete[] IntInfo_WallFunctions;
  }

  if (DoubleInfo_WallFunctions != NULL) {
    for (iMarker = 0; iMarker < nMarker_WallFunctions; ++iMarker) {
      if (DoubleInfo_WallFunctions[iMarker] != NULL) 
        delete[] DoubleInfo_WallFunctions[iMarker];
    }
    delete[] DoubleInfo_WallFunctions;
  }

  if (Kind_ObjFunc != NULL)      delete[] Kind_ObjFunc;
  if (Weight_ObjFunc != NULL)      delete[] Weight_ObjFunc;

  if (DV_Value != NULL) {
    for (iDV = 0; iDV < nDV; iDV++) delete[] DV_Value[iDV];
    delete [] DV_Value;
  }
  
  if (ParamDV != NULL) {
    for (iDV = 0; iDV < nDV; iDV++) delete[] ParamDV[iDV];
    delete [] ParamDV;
  }
  
  if (CoordFFDBox != NULL) {
    for (iFFD = 0; iFFD < nFFDBox; iFFD++) delete[] CoordFFDBox[iFFD];
    delete [] CoordFFDBox;
  }
  
  if (DegreeFFDBox != NULL) {
    for (iFFD = 0; iFFD < nFFDBox; iFFD++) delete[] DegreeFFDBox[iFFD];
    delete [] DegreeFFDBox;
  }
  
  if (Design_Variable != NULL)    delete[] Design_Variable;
  if (Dirichlet_Value != NULL)    delete[] Dirichlet_Value;
  
  if (Exhaust_Temperature_Target != NULL)    delete[]  Exhaust_Temperature_Target;
  if (Exhaust_Pressure_Target != NULL)    delete[]  Exhaust_Pressure_Target;
  if (Exhaust_Pressure != NULL)    delete[] Exhaust_Pressure;
  if (Exhaust_Temperature != NULL)    delete[] Exhaust_Temperature;
  if (Exhaust_MassFlow != NULL)    delete[] Exhaust_MassFlow;
  if (Exhaust_TotalPressure != NULL)    delete[] Exhaust_TotalPressure;
  if (Exhaust_TotalTemperature != NULL)    delete[] Exhaust_TotalTemperature;
  if (Exhaust_GrossThrust != NULL)    delete[] Exhaust_GrossThrust;
  if (Exhaust_Force != NULL)    delete[] Exhaust_Force;
  if (Exhaust_Power != NULL)    delete[] Exhaust_Power;

  if (Inflow_Mach != NULL)    delete[]  Inflow_Mach;
  if (Inflow_Pressure != NULL)    delete[] Inflow_Pressure;
  if (Inflow_MassFlow != NULL)    delete[] Inflow_MassFlow;
  if (Inflow_ReverseMassFlow != NULL)    delete[] Inflow_ReverseMassFlow;
  if (Inflow_TotalPressure != NULL)    delete[] Inflow_TotalPressure;
  if (Inflow_Temperature != NULL)    delete[] Inflow_Temperature;
  if (Inflow_TotalTemperature != NULL)    delete[] Inflow_TotalTemperature;
  if (Inflow_RamDrag != NULL)    delete[] Inflow_RamDrag;
  if (Inflow_Force != NULL)    delete[]  Inflow_Force;
  if (Inflow_Power != NULL)    delete[] Inflow_Power;

  if (Engine_Power != NULL)    delete[]  Engine_Power;
  if (Engine_Mach != NULL)    delete[]  Engine_Mach;
  if (Engine_Force != NULL)    delete[]  Engine_Force;
  if (Engine_NetThrust != NULL)    delete[]  Engine_NetThrust;
  if (Engine_GrossThrust != NULL)    delete[]  Engine_GrossThrust;
  if (Engine_Area != NULL)    delete[]  Engine_Area;
  if (EngineInflow_Target != NULL)    delete[] EngineInflow_Target;

  if (ActDiskInlet_MassFlow != NULL)    delete[]  ActDiskInlet_MassFlow;
  if (ActDiskInlet_Temperature != NULL)    delete[]  ActDiskInlet_Temperature;
  if (ActDiskInlet_TotalTemperature != NULL)    delete[]  ActDiskInlet_TotalTemperature;
  if (ActDiskInlet_Pressure != NULL)    delete[]  ActDiskInlet_Pressure;
  if (ActDiskInlet_TotalPressure != NULL)    delete[]  ActDiskInlet_TotalPressure;
  if (ActDiskInlet_RamDrag != NULL)    delete[]  ActDiskInlet_RamDrag;
  if (ActDiskInlet_Force != NULL)    delete[]  ActDiskInlet_Force;
  if (ActDiskInlet_Power != NULL)    delete[]  ActDiskInlet_Power;

  if (ActDiskOutlet_MassFlow != NULL)    delete[]  ActDiskOutlet_MassFlow;
  if (ActDiskOutlet_Temperature != NULL)    delete[]  ActDiskOutlet_Temperature;
  if (ActDiskOutlet_TotalTemperature != NULL)    delete[]  ActDiskOutlet_TotalTemperature;
  if (ActDiskOutlet_Pressure != NULL)    delete[]  ActDiskOutlet_Pressure;
  if (ActDiskOutlet_TotalPressure != NULL)    delete[]  ActDiskOutlet_TotalPressure;
  if (ActDiskOutlet_GrossThrust != NULL)    delete[]  ActDiskOutlet_GrossThrust;
  if (ActDiskOutlet_Force != NULL)    delete[]  ActDiskOutlet_Force;
  if (ActDiskOutlet_Power != NULL)    delete[]  ActDiskOutlet_Power;

  if (Outlet_MassFlow != NULL)    delete[]  Outlet_MassFlow;
  if (Outlet_Density != NULL)    delete[]  Outlet_Density;
  if (Outlet_Area != NULL)    delete[]  Outlet_Area;

  if (ActDisk_DeltaPress != NULL)    delete[]  ActDisk_DeltaPress;
  if (ActDisk_DeltaTemp != NULL)    delete[]  ActDisk_DeltaTemp;
  if (ActDisk_TotalPressRatio != NULL)    delete[]  ActDisk_TotalPressRatio;
  if (ActDisk_TotalTempRatio != NULL)    delete[]  ActDisk_TotalTempRatio;
  if (ActDisk_StaticPressRatio != NULL)    delete[]  ActDisk_StaticPressRatio;
  if (ActDisk_StaticTempRatio != NULL)    delete[]  ActDisk_StaticTempRatio;
  if (ActDisk_Power != NULL)    delete[]  ActDisk_Power;
  if (ActDisk_MassFlow != NULL)    delete[]  ActDisk_MassFlow;
  if (ActDisk_Mach != NULL)    delete[]  ActDisk_Mach;
  if (ActDisk_Force != NULL)    delete[]  ActDisk_Force;
  if (ActDisk_NetThrust != NULL)    delete[]  ActDisk_NetThrust;
  if (ActDisk_BCThrust != NULL)    delete[]  ActDisk_BCThrust;
  if (ActDisk_BCThrust_Old != NULL)    delete[]  ActDisk_BCThrust_Old;
  if (ActDisk_GrossThrust != NULL)    delete[]  ActDisk_GrossThrust;
  if (ActDisk_Area != NULL)    delete[]  ActDisk_Area;
  if (ActDisk_ReverseMassFlow != NULL)    delete[]  ActDisk_ReverseMassFlow;
  
  if (Surface_MassFlow != NULL)    delete[]  Surface_MassFlow;
  if (Surface_Mach != NULL)    delete[]  Surface_Mach;
  if (Surface_Temperature != NULL)    delete[]  Surface_Temperature;
  if (Surface_Pressure != NULL)    delete[]  Surface_Pressure;
  if (Surface_Density != NULL)    delete[]  Surface_Density;
  if (Surface_Enthalpy != NULL)    delete[]  Surface_Enthalpy;
  if (Surface_NormalVelocity != NULL)    delete[]  Surface_NormalVelocity;
  if (Surface_Uniformity != NULL)    delete[]  Surface_Uniformity;
  if (Surface_SecondaryStrength != NULL)    delete[]  Surface_SecondaryStrength;
  if (Surface_SecondOverUniform != NULL)    delete[]  Surface_SecondOverUniform;
  if (Surface_MomentumDistortion != NULL)    delete[]  Surface_MomentumDistortion;
  if (Surface_TotalTemperature != NULL)    delete[]  Surface_TotalTemperature;
  if (Surface_TotalPressure!= NULL)    delete[]  Surface_TotalPressure;
  if (Surface_PressureDrop!= NULL)    delete[]  Surface_PressureDrop;
  if (Surface_DC60 != NULL)    delete[]  Surface_DC60;
  if (Surface_IDC != NULL)    delete[]  Surface_IDC;
  if (Surface_IDC_Mach != NULL)    delete[]  Surface_IDC_Mach;
  if (Surface_IDR != NULL)    delete[]  Surface_IDR;

  if (Inlet_Ttotal != NULL) delete[]  Inlet_Ttotal;
  if (Inlet_Ptotal != NULL) delete[]  Inlet_Ptotal;
  if (Inlet_FlowDir != NULL) {
    for (iMarker = 0; iMarker < nMarker_Inlet; iMarker++)
      delete [] Inlet_FlowDir[iMarker];
    delete [] Inlet_FlowDir;
  }
  
  if (Inlet_Velocity != NULL) {
    for (iMarker = 0; iMarker < nMarker_Supersonic_Inlet; iMarker++)
      delete [] Inlet_Velocity[iMarker];
    delete [] Inlet_Velocity;
  }
  
  if (Riemann_FlowDir != NULL) {
    for (iMarker = 0; iMarker < nMarker_Riemann; iMarker++)
      delete [] Riemann_FlowDir[iMarker];
    delete [] Riemann_FlowDir;
  }
  
  if (Giles_FlowDir != NULL) {
    for (iMarker = 0; iMarker < nMarker_Giles; iMarker++)
      delete [] Giles_FlowDir[iMarker];
    delete [] Giles_FlowDir;
  }
  
  if (Load_Sine_Dir != NULL) {
    for (iMarker = 0; iMarker < nMarker_Load_Sine; iMarker++)
      delete [] Load_Sine_Dir[iMarker];
    delete [] Load_Sine_Dir;
  }
  
  if (Load_Dir != NULL) {
    for (iMarker = 0; iMarker < nMarker_Load_Dir; iMarker++)
      delete [] Load_Dir[iMarker];
    delete [] Load_Dir;
  }
  
  if (Inlet_Temperature != NULL)    delete[] Inlet_Temperature;
  if (Inlet_Pressure != NULL)    delete[] Inlet_Pressure;
  if (Outlet_Pressure != NULL)    delete[] Outlet_Pressure;
  if (Isothermal_Temperature != NULL)    delete[] Isothermal_Temperature;
  if (Heat_Flux != NULL)    delete[] Heat_Flux;
  if (Displ_Value != NULL)    delete[] Displ_Value;
  if (Load_Value != NULL)    delete[] Load_Value;
  if (Damper_Constant != NULL)    delete[] Damper_Constant;
  if (Load_Dir_Multiplier != NULL)    delete[] Load_Dir_Multiplier;
  if (Load_Dir_Value != NULL)    delete[] Load_Dir_Value;
  if (Disp_Dir != NULL)    delete[] Disp_Dir;
  if (Disp_Dir_Multiplier != NULL)    delete[] Disp_Dir_Multiplier;
  if (Disp_Dir_Value != NULL)    delete[] Disp_Dir_Value;
  if (Load_Sine_Amplitude != NULL)    delete[] Load_Sine_Amplitude;
  if (Load_Sine_Frequency != NULL)    delete[] Load_Sine_Frequency;
  if (FlowLoad_Value != NULL)    delete[] FlowLoad_Value;

  /*--- related to periodic boundary conditions ---*/
  
  for (iMarker = 0; iMarker < nMarker_PerBound; iMarker++) {
    if (Periodic_RotCenter   != NULL) delete [] Periodic_RotCenter[iMarker];
    if (Periodic_RotAngles   != NULL) delete [] Periodic_RotAngles[iMarker];
    if (Periodic_Translation != NULL) delete [] Periodic_Translation[iMarker];
  }
  if (Periodic_RotCenter   != NULL) delete[] Periodic_RotCenter;
  if (Periodic_RotAngles   != NULL) delete[] Periodic_RotAngles;
  if (Periodic_Translation != NULL) delete[] Periodic_Translation;

  for (iPeriodic = 0; iPeriodic < nPeriodic_Index; iPeriodic++) {
    if (Periodic_Center    != NULL) delete [] Periodic_Center[iPeriodic];
    if (Periodic_Rotation  != NULL) delete [] Periodic_Rotation[iPeriodic];
    if (Periodic_Translate != NULL) delete [] Periodic_Translate[iPeriodic];
  }
  if (Periodic_Center      != NULL) delete[] Periodic_Center;
  if (Periodic_Rotation    != NULL) delete[] Periodic_Rotation;
  if (Periodic_Translate   != NULL) delete[] Periodic_Translate;

  if (MG_CorrecSmooth != NULL) delete[] MG_CorrecSmooth;
  if (PlaneTag != NULL)        delete[] PlaneTag;
  if (CFL != NULL)             delete[] CFL;

  /*--- String markers ---*/
  
  if (Marker_Euler != NULL )              delete[] Marker_Euler;
  if (Marker_FarField != NULL )           delete[] Marker_FarField;
  if (Marker_Custom != NULL )             delete[] Marker_Custom;
  if (Marker_SymWall != NULL )            delete[] Marker_SymWall;
  if (Marker_PerBound != NULL )           delete[] Marker_PerBound;
  if (Marker_PerDonor != NULL )           delete[] Marker_PerDonor;
  if (Marker_NearFieldBound != NULL )     delete[] Marker_NearFieldBound;
  if (Marker_Deform_Mesh != NULL )        delete[] Marker_Deform_Mesh;
  if (Marker_Fluid_Load != NULL )         delete[] Marker_Fluid_Load;
  if (Marker_Fluid_InterfaceBound != NULL )     delete[] Marker_Fluid_InterfaceBound;
  if (Marker_Dirichlet != NULL )          delete[] Marker_Dirichlet;
  if (Marker_Inlet != NULL )              delete[] Marker_Inlet;
  if (Marker_Supersonic_Inlet != NULL )   delete[] Marker_Supersonic_Inlet;
  if (Marker_Supersonic_Outlet != NULL )   delete[] Marker_Supersonic_Outlet;
  if (Marker_Outlet != NULL )             delete[] Marker_Outlet;
  if (Marker_Isothermal != NULL )         delete[] Marker_Isothermal;
  if (Marker_EngineInflow != NULL )      delete[] Marker_EngineInflow;
  if (Marker_EngineExhaust != NULL )     delete[] Marker_EngineExhaust;
  if (Marker_Displacement != NULL )       delete[] Marker_Displacement;
  if (Marker_Load != NULL )               delete[] Marker_Load;
  if (Marker_Damper != NULL )               delete[] Marker_Damper;
  if (Marker_Load_Dir != NULL )               delete[] Marker_Load_Dir;
  if (Marker_Disp_Dir != NULL )               delete[] Marker_Disp_Dir;
  if (Marker_Load_Sine != NULL )               delete[] Marker_Load_Sine;
  if (Marker_FlowLoad != NULL )           delete[] Marker_FlowLoad;
  if (Marker_Neumann != NULL )            delete[] Marker_Neumann;
  if (Marker_Internal != NULL )            delete[] Marker_Internal;
  if (Marker_HeatFlux != NULL )               delete[] Marker_HeatFlux;

  if (Int_Coeffs != NULL) delete [] Int_Coeffs;
  
  if (ElasticityMod        != NULL) delete [] ElasticityMod;
  if (PoissonRatio         != NULL) delete [] PoissonRatio;
  if (MaterialDensity      != NULL) delete [] MaterialDensity;
  if (Electric_Constant    != NULL) delete [] Electric_Constant;
  if (Electric_Field_Mod   != NULL) delete [] Electric_Field_Mod;
  if (RefNode_Displacement != NULL) delete [] RefNode_Displacement;
  if (Electric_Field_Dir   != NULL) delete [] Electric_Field_Dir;

  /*--- Delete some arrays needed just for initializing options. ---*/
  
  if (default_vel_inf       != NULL) delete [] default_vel_inf;
  if (default_ffd_axis      != NULL) delete [] default_ffd_axis;
  if (default_eng_cyl       != NULL) delete [] default_eng_cyl;
  if (default_eng_val       != NULL) delete [] default_eng_val;
  if (default_cfl_adapt     != NULL) delete [] default_cfl_adapt;
  if (default_jst_coeff != NULL) delete [] default_jst_coeff;
  if (default_ffd_coeff != NULL) delete [] default_ffd_coeff;
  if (default_mixedout_coeff!= NULL) delete [] default_mixedout_coeff;
  if (default_extrarelfac!= NULL) delete [] default_extrarelfac;
  if (default_rampRotFrame_coeff!= NULL) delete [] default_rampRotFrame_coeff;
  if (default_rampOutPres_coeff!= NULL) delete[] default_rampOutPres_coeff;
  if (default_jst_adj_coeff  != NULL) delete [] default_jst_adj_coeff;
  if (default_ad_coeff_heat  != NULL) delete [] default_ad_coeff_heat;
  if (default_obj_coeff     != NULL) delete [] default_obj_coeff;
  if (default_geo_loc       != NULL) delete [] default_geo_loc;
  if (default_distortion    != NULL) delete [] default_distortion;
  if (default_ea_lim        != NULL) delete [] default_ea_lim;
  if (default_grid_fix      != NULL) delete [] default_grid_fix;
  if (default_inc_crit      != NULL) delete [] default_inc_crit;
  if (default_htp_axis      != NULL) delete [] default_htp_axis;
  if (default_body_force    != NULL) delete [] default_body_force;
  if (default_sineload_coeff!= NULL) delete [] default_sineload_coeff;
  if (default_nacelle_location    != NULL) delete [] default_nacelle_location;
  if (default_wrt_freq != NULL) delete [] default_wrt_freq;
  
  if (default_cp_polycoeffs != NULL) delete [] default_cp_polycoeffs;
  if (default_mu_polycoeffs != NULL) delete [] default_mu_polycoeffs;
  if (default_kt_polycoeffs != NULL) delete [] default_kt_polycoeffs;
  if (CpPolyCoefficientsND  != NULL) delete [] CpPolyCoefficientsND;
  if (MuPolyCoefficientsND  != NULL) delete [] MuPolyCoefficientsND;
  if (KtPolyCoefficientsND  != NULL) delete [] KtPolyCoefficientsND;

  if (FFDTag != NULL) delete [] FFDTag;
  if (nDV_Value != NULL) delete [] nDV_Value;
  if (TagFFDBox != NULL) delete [] TagFFDBox;
  
  if (Kind_Data_Riemann != NULL) delete [] Kind_Data_Riemann;
  if (Riemann_Var1 != NULL) delete [] Riemann_Var1;
  if (Riemann_Var2 != NULL) delete [] Riemann_Var2;
  if (Kind_Data_Giles != NULL) delete [] Kind_Data_Giles;
  if (Giles_Var1 != NULL) delete [] Giles_Var1;
  if (Giles_Var2 != NULL) delete [] Giles_Var2;
  if (RelaxFactorAverage != NULL) delete [] RelaxFactorAverage;
  if (RelaxFactorFourier != NULL) delete [] RelaxFactorFourier;
  if (nSpan_iZones != NULL) delete [] nSpan_iZones;
  if (Kind_TurboMachinery != NULL) delete [] Kind_TurboMachinery;

  if (Marker_MixingPlaneInterface !=NULL) delete [] Marker_MixingPlaneInterface;
  if (Marker_TurboBoundIn != NULL) delete [] Marker_TurboBoundIn;
  if (Marker_TurboBoundOut != NULL) delete [] Marker_TurboBoundOut;
  if (Marker_Riemann != NULL) delete [] Marker_Riemann;
  if (Marker_Giles != NULL) delete [] Marker_Giles;
  if (Marker_Shroud != NULL) delete [] Marker_Shroud;

  if (nBlades != NULL) delete [] nBlades;
  if (FreeStreamTurboNormal != NULL) delete [] FreeStreamTurboNormal;

  if (top_optim_kernels != NULL) delete [] top_optim_kernels;
  if (top_optim_kernel_params != NULL) delete [] top_optim_kernel_params;
  if (top_optim_filter_radius != NULL) delete [] top_optim_filter_radius;
  
  if (ScreenOutput != NULL) delete [] ScreenOutput;
  if (HistoryOutput != NULL) delete [] HistoryOutput;
  if (VolumeOutput != NULL) delete [] VolumeOutput;
  if (Mesh_Box_Size != NULL) delete [] Mesh_Box_Size;
  if (VolumeOutputFiles != NULL) delete [] VolumeOutputFiles;

}

string CConfig::GetFilename(string filename, string ext, unsigned long Iter){
  
  /*--- Remove any extension --- */
  
  unsigned short lastindex = filename.find_last_of(".");
  filename = filename.substr(0, lastindex);
  
  /*--- Add the extension --- */
  
  filename = filename + string(ext);
  
  /*--- Append the zone number if multizone problems ---*/
  if (GetnZone() > 1)
    filename = GetMultizone_FileName(filename, GetiZone(), ext);

  /*--- Append the zone number if multiple instance problems ---*/
  if (GetnTimeInstances() > 1)
    filename = GetMultiInstance_FileName(filename, GetiInst(), ext);

  if (GetTime_Domain()){
    filename = GetUnsteady_FileName(filename, (int)Iter, ext);
  }
  
  return filename;
}

string CConfig::GetUnsteady_FileName(string val_filename, long val_iter, string ext) {

  string UnstExt="", UnstFilename = val_filename;
  char buffer[50];

  /*--- Check that a positive value iteration is requested (for now). ---*/
  
  if (val_iter < 0) {
    SU2_MPI::Error("Requesting a negative iteration number for the restart file!!", CURRENT_FUNCTION);
  }
  
  unsigned short lastindex = UnstFilename.find_last_of(".");
  UnstFilename = UnstFilename.substr(0, lastindex);
  
  /*--- Append iteration number for unsteady cases ---*/

  if (Time_Domain) {

    if ((val_iter >= 0)    && (val_iter < 10))    SPRINTF (buffer, "_0000%d", val_iter);
    if ((val_iter >= 10)   && (val_iter < 100))   SPRINTF (buffer, "_000%d",  val_iter);
    if ((val_iter >= 100)  && (val_iter < 1000))  SPRINTF (buffer, "_00%d",   val_iter);
    if ((val_iter >= 1000) && (val_iter < 10000)) SPRINTF (buffer, "_0%d",    val_iter);
    if (val_iter >= 10000) SPRINTF (buffer, "_%d", val_iter);
    UnstExt = string(buffer);
  }
  UnstExt += ext;
  UnstFilename.append(UnstExt);

  return UnstFilename;
}

string CConfig::GetMultizone_FileName(string val_filename, int val_iZone, string ext) {

    string multizone_filename = val_filename;
    char buffer[50];
    
    unsigned short lastindex = multizone_filename.find_last_of(".");
    multizone_filename = multizone_filename.substr(0, lastindex);
    
    if (GetnZone() > 1 ) {
        SPRINTF (buffer, "_%d", SU2_TYPE::Int(val_iZone));
        multizone_filename.append(string(buffer));
    }
    
    multizone_filename += ext;    
    return multizone_filename;
}

string CConfig::GetMultizone_HistoryFileName(string val_filename, int val_iZone, string ext) {

    string multizone_filename = val_filename;
    char buffer[50];
    unsigned short lastindex = multizone_filename.find_last_of(".");
    multizone_filename = multizone_filename.substr(0, lastindex);
    if (GetnZone() > 1 ) {
        SPRINTF (buffer, "_%d", SU2_TYPE::Int(val_iZone));
        multizone_filename.append(string(buffer));
    }
    multizone_filename += ext;
    return multizone_filename;
}

string CConfig::GetMultiInstance_FileName(string val_filename, int val_iInst, string ext) {

    string multizone_filename = val_filename;
    char buffer[50];

    unsigned short lastindex = multizone_filename.find_last_of(".");
    multizone_filename = multizone_filename.substr(0, lastindex);
    SPRINTF (buffer, "_%d", SU2_TYPE::Int(val_iInst));
    multizone_filename.append(string(buffer));
    multizone_filename += ext;
    return multizone_filename;
}

string CConfig::GetMultiInstance_HistoryFileName(string val_filename, int val_iInst) {

    string multizone_filename = val_filename;
    char buffer[50];

    unsigned short lastindex = multizone_filename.find_last_of(".");
    multizone_filename = multizone_filename.substr(0, lastindex);
    SPRINTF (buffer, "_%d", SU2_TYPE::Int(val_iInst));
    multizone_filename.append(string(buffer));

    return multizone_filename;
}

string CConfig::GetObjFunc_Extension(string val_filename) {

  string AdjExt, Filename = val_filename;

  if (ContinuousAdjoint || DiscreteAdjoint) {

    /*--- Remove filename extension (.dat) ---*/

    unsigned short lastindex = Filename.find_last_of(".");
    Filename = Filename.substr(0, lastindex);

    if (nObj==1) {
      switch (Kind_ObjFunc[0]) {
        case DRAG_COEFFICIENT:            AdjExt = "_cd";       break;
        case LIFT_COEFFICIENT:            AdjExt = "_cl";       break;
        case SIDEFORCE_COEFFICIENT:       AdjExt = "_csf";      break;
        case INVERSE_DESIGN_PRESSURE:     AdjExt = "_invpress"; break;
        case INVERSE_DESIGN_HEATFLUX:     AdjExt = "_invheat";  break;
        case MOMENT_X_COEFFICIENT:        AdjExt = "_cmx";      break;
        case MOMENT_Y_COEFFICIENT:        AdjExt = "_cmy";      break;
        case MOMENT_Z_COEFFICIENT:        AdjExt = "_cmz";      break;
        case EFFICIENCY:                  AdjExt = "_eff";      break;
        case EQUIVALENT_AREA:             AdjExt = "_ea";       break;
        case NEARFIELD_PRESSURE:          AdjExt = "_nfp";      break;
        case FORCE_X_COEFFICIENT:         AdjExt = "_cfx";      break;
        case FORCE_Y_COEFFICIENT:         AdjExt = "_cfy";      break;
        case FORCE_Z_COEFFICIENT:         AdjExt = "_cfz";      break;
        case THRUST_COEFFICIENT:          AdjExt = "_ct";       break;
        case TORQUE_COEFFICIENT:          AdjExt = "_cq";       break;
        case TOTAL_HEATFLUX:              AdjExt = "_totheat";  break;
        case MAXIMUM_HEATFLUX:            AdjExt = "_maxheat";  break;
        case TOTAL_AVG_TEMPERATURE:       AdjExt = "_avtp";     break;
        case FIGURE_OF_MERIT:             AdjExt = "_merit";    break;
        case BUFFET_SENSOR:               AdjExt = "_buffet";    break;
        case SURFACE_TOTAL_PRESSURE:      AdjExt = "_pt";       break;
        case SURFACE_STATIC_PRESSURE:     AdjExt = "_pe";       break;
        case SURFACE_MASSFLOW:            AdjExt = "_mfr";      break;
        case SURFACE_UNIFORMITY:          AdjExt = "_uniform";  break;
        case SURFACE_SECONDARY:           AdjExt = "_second";   break;
        case SURFACE_MOM_DISTORTION:      AdjExt = "_distort";  break;
        case SURFACE_SECOND_OVER_UNIFORM: AdjExt = "_sou";      break;
        case SURFACE_PRESSURE_DROP:       AdjExt = "_dp";       break;
        case SURFACE_MACH:                AdjExt = "_mach";     break;
        case CUSTOM_OBJFUNC:        		  AdjExt = "_custom";   break;
        case KINETIC_ENERGY_LOSS:         AdjExt = "_ke";       break;
        case TOTAL_PRESSURE_LOSS:         AdjExt = "_pl";       break;
        case FLOW_ANGLE_OUT:              AdjExt = "_fao";      break;
        case FLOW_ANGLE_IN:               AdjExt = "_fai";      break;
        case TOTAL_EFFICIENCY:            AdjExt = "_teff";     break;
        case TOTAL_STATIC_EFFICIENCY:     AdjExt = "_tseff";    break;
        case EULERIAN_WORK:               AdjExt = "_ew";       break;
        case MASS_FLOW_IN:                AdjExt = "_mfi";      break;
        case MASS_FLOW_OUT:               AdjExt = "_mfo";      break;
        case ENTROPY_GENERATION:          AdjExt = "_entg";     break;
        case REFERENCE_GEOMETRY:          AdjExt = "_refgeom";  break;
        case REFERENCE_NODE:              AdjExt = "_refnode";  break;
        case VOLUME_FRACTION:             AdjExt = "_volfrac";  break;
        case TOPOL_DISCRETENESS:          AdjExt = "_topdisc";  break;
        case TOPOL_COMPLIANCE:            AdjExt = "_topcomp";  break;
      }
    }
    else{
      AdjExt = "_combo";
    }
    Filename.append(AdjExt);

    /*--- Lastly, add the .dat extension ---*/
    Filename.append(".dat");

  }

  return Filename;
}

unsigned short CConfig::GetContainerPosition(unsigned short val_eqsystem) {

  switch (val_eqsystem) {
    case RUNTIME_FLOW_SYS:      return FLOW_SOL;
    case RUNTIME_TURB_SYS:      return TURB_SOL;
    case RUNTIME_TRANS_SYS:     return TRANS_SOL;
    case RUNTIME_HEAT_SYS:      return HEAT_SOL;
    case RUNTIME_FEA_SYS:       return FEA_SOL;
    case RUNTIME_ADJPOT_SYS:    return ADJFLOW_SOL;
    case RUNTIME_ADJFLOW_SYS:   return ADJFLOW_SOL;
    case RUNTIME_ADJTURB_SYS:   return ADJTURB_SOL;
    case RUNTIME_ADJFEA_SYS:    return ADJFEA_SOL;
    case RUNTIME_MULTIGRID_SYS: return 0;
  }
  return 0;
}

void CConfig::SetKind_ConvNumScheme(unsigned short val_kind_convnumscheme,
                                    unsigned short val_kind_centered, unsigned short val_kind_upwind,
                                    unsigned short val_kind_slopelimit, bool val_muscl,
                                    unsigned short val_kind_fem) {

  Kind_ConvNumScheme = val_kind_convnumscheme;
  Kind_Centered = val_kind_centered;
  Kind_Upwind = val_kind_upwind;
  Kind_FEM = val_kind_fem;
  Kind_SlopeLimit = val_kind_slopelimit;
  MUSCL = val_muscl;

}

void CConfig::SetGlobalParam(unsigned short val_solver,
                             unsigned short val_system) {

  /*--- Set the simulation global time ---*/
  
  Current_UnstTime = static_cast<su2double>(TimeIter)*Delta_UnstTime;
  Current_UnstTimeND = static_cast<su2double>(TimeIter)*Delta_UnstTimeND;

  /*--- Set the solver methods ---*/
  
  switch (val_solver) {
    case EULER: case INC_EULER:
      if (val_system == RUNTIME_FLOW_SYS) {
        SetKind_ConvNumScheme(Kind_ConvNumScheme_Flow, Kind_Centered_Flow,
                              Kind_Upwind_Flow, Kind_SlopeLimit_Flow,
                              MUSCL_Flow, NONE);
        SetKind_TimeIntScheme(Kind_TimeIntScheme_Flow);
      }
      break;
    case NAVIER_STOKES: case INC_NAVIER_STOKES:
      if (val_system == RUNTIME_FLOW_SYS) {
        SetKind_ConvNumScheme(Kind_ConvNumScheme_Flow, Kind_Centered_Flow,
                              Kind_Upwind_Flow, Kind_SlopeLimit_Flow,
                              MUSCL_Flow, NONE);
        SetKind_TimeIntScheme(Kind_TimeIntScheme_Flow);
      }
      if (val_system == RUNTIME_HEAT_SYS) {
        SetKind_ConvNumScheme(Kind_ConvNumScheme_Heat, NONE, NONE, NONE, NONE, NONE);
        SetKind_TimeIntScheme(Kind_TimeIntScheme_Heat);
      }
      break;
    case RANS: case INC_RANS:
      if (val_system == RUNTIME_FLOW_SYS) {
        SetKind_ConvNumScheme(Kind_ConvNumScheme_Flow, Kind_Centered_Flow,
                              Kind_Upwind_Flow, Kind_SlopeLimit_Flow,
                              MUSCL_Flow, NONE);
        SetKind_TimeIntScheme(Kind_TimeIntScheme_Flow);
      }
      if (val_system == RUNTIME_TURB_SYS) {
        SetKind_ConvNumScheme(Kind_ConvNumScheme_Turb, Kind_Centered_Turb,
                              Kind_Upwind_Turb, Kind_SlopeLimit_Turb,
                              MUSCL_Turb, NONE);
        SetKind_TimeIntScheme(Kind_TimeIntScheme_Turb);
      }
      if (val_system == RUNTIME_TRANS_SYS) {
        SetKind_ConvNumScheme(Kind_ConvNumScheme_Turb, Kind_Centered_Turb,
                              Kind_Upwind_Turb, Kind_SlopeLimit_Turb,
                              MUSCL_Turb, NONE);
        SetKind_TimeIntScheme(Kind_TimeIntScheme_Turb);
      }
      if (val_system == RUNTIME_HEAT_SYS) {
        SetKind_ConvNumScheme(Kind_ConvNumScheme_Heat, NONE, NONE, NONE, NONE, NONE);
        SetKind_TimeIntScheme(Kind_TimeIntScheme_Heat);
      }
      break;
    case FEM_EULER:
      if (val_system == RUNTIME_FLOW_SYS) {
        SetKind_ConvNumScheme(Kind_ConvNumScheme_FEM_Flow, Kind_Centered_Flow,
                              Kind_Upwind_Flow, Kind_SlopeLimit_Flow,
                              MUSCL_Flow, Kind_FEM_Flow);
        SetKind_TimeIntScheme(Kind_TimeIntScheme_FEM_Flow);
      }
      break;
    case FEM_NAVIER_STOKES:
      if (val_system == RUNTIME_FLOW_SYS) {
        SetKind_ConvNumScheme(Kind_ConvNumScheme_Flow, Kind_Centered_Flow,
                              Kind_Upwind_Flow, Kind_SlopeLimit_Flow,
                              MUSCL_Flow, Kind_FEM_Flow);
        SetKind_TimeIntScheme(Kind_TimeIntScheme_FEM_Flow);
      }
      break;
    case FEM_LES:
      if (val_system == RUNTIME_FLOW_SYS) {
        SetKind_ConvNumScheme(Kind_ConvNumScheme_Flow, Kind_Centered_Flow,
                              Kind_Upwind_Flow, Kind_SlopeLimit_Flow,
                              MUSCL_Flow, Kind_FEM_Flow);
        SetKind_TimeIntScheme(Kind_TimeIntScheme_FEM_Flow);
      }
      break;
    case ADJ_EULER:
      if (val_system == RUNTIME_FLOW_SYS) {
        SetKind_ConvNumScheme(Kind_ConvNumScheme_Flow, Kind_Centered_Flow,
                              Kind_Upwind_Flow, Kind_SlopeLimit_Flow,
                              MUSCL_Flow, NONE);
        SetKind_TimeIntScheme(Kind_TimeIntScheme_Flow);
      }
      if (val_system == RUNTIME_ADJFLOW_SYS) {
        SetKind_ConvNumScheme(Kind_ConvNumScheme_AdjFlow, Kind_Centered_AdjFlow,
                              Kind_Upwind_AdjFlow, Kind_SlopeLimit_AdjFlow,
                              MUSCL_AdjFlow, NONE);
        SetKind_TimeIntScheme(Kind_TimeIntScheme_AdjFlow);
      }
      break;
    case ADJ_NAVIER_STOKES:
      if (val_system == RUNTIME_FLOW_SYS) {
        SetKind_ConvNumScheme(Kind_ConvNumScheme_Flow, Kind_Centered_Flow,
                              Kind_Upwind_Flow, Kind_SlopeLimit_Flow,
                              MUSCL_Flow, NONE);
        SetKind_TimeIntScheme(Kind_TimeIntScheme_Flow);
      }
      if (val_system == RUNTIME_ADJFLOW_SYS) {
        SetKind_ConvNumScheme(Kind_ConvNumScheme_AdjFlow, Kind_Centered_AdjFlow,
                              Kind_Upwind_AdjFlow, Kind_SlopeLimit_AdjFlow,
                              MUSCL_AdjFlow, NONE);
        SetKind_TimeIntScheme(Kind_TimeIntScheme_AdjFlow);
      }
      break;
    case ADJ_RANS:
      if (val_system == RUNTIME_FLOW_SYS) {
        SetKind_ConvNumScheme(Kind_ConvNumScheme_Flow, Kind_Centered_Flow,
                              Kind_Upwind_Flow, Kind_SlopeLimit_Flow,
                              MUSCL_Flow, NONE);
        SetKind_TimeIntScheme(Kind_TimeIntScheme_Flow);
      }
      if (val_system == RUNTIME_ADJFLOW_SYS) {
        SetKind_ConvNumScheme(Kind_ConvNumScheme_AdjFlow, Kind_Centered_AdjFlow,
                              Kind_Upwind_AdjFlow, Kind_SlopeLimit_AdjFlow,
                              MUSCL_AdjFlow, NONE);
        SetKind_TimeIntScheme(Kind_TimeIntScheme_AdjFlow);
      }
      if (val_system == RUNTIME_TURB_SYS) {
        SetKind_ConvNumScheme(Kind_ConvNumScheme_Turb, Kind_Centered_Turb,
                              Kind_Upwind_Turb, Kind_SlopeLimit_Turb,
                              MUSCL_Turb, NONE);
        SetKind_TimeIntScheme(Kind_TimeIntScheme_Turb);
      }
      if (val_system == RUNTIME_ADJTURB_SYS) {
        SetKind_ConvNumScheme(Kind_ConvNumScheme_AdjTurb, Kind_Centered_AdjTurb,
                              Kind_Upwind_AdjTurb, Kind_SlopeLimit_AdjTurb,
                              MUSCL_AdjTurb, NONE);
        SetKind_TimeIntScheme(Kind_TimeIntScheme_AdjTurb);
      }
      break;
    case HEAT_EQUATION_FVM:
      if (val_system == RUNTIME_HEAT_SYS) {
        SetKind_ConvNumScheme(NONE, NONE, NONE, NONE, NONE, NONE);
        SetKind_TimeIntScheme(Kind_TimeIntScheme_Heat);
      }
      break;

    case FEM_ELASTICITY:

      Current_DynTime = static_cast<su2double>(TimeIter)*Delta_DynTime;

      if (val_system == RUNTIME_FEA_SYS) {
        SetKind_ConvNumScheme(NONE, NONE, NONE, NONE, NONE, NONE);
        SetKind_TimeIntScheme(Kind_TimeIntScheme_FEA);
      }
      break;
  }
}

su2double* CConfig::GetPeriodicRotCenter(string val_marker) {
  unsigned short iMarker_PerBound;
  for (iMarker_PerBound = 0; iMarker_PerBound < nMarker_PerBound; iMarker_PerBound++)
    if (Marker_PerBound[iMarker_PerBound] == val_marker) break;
  return Periodic_RotCenter[iMarker_PerBound];
}

su2double* CConfig::GetPeriodicRotAngles(string val_marker) {
  unsigned short iMarker_PerBound;
  for (iMarker_PerBound = 0; iMarker_PerBound < nMarker_PerBound; iMarker_PerBound++)
    if (Marker_PerBound[iMarker_PerBound] == val_marker) break;
  return Periodic_RotAngles[iMarker_PerBound];
}

su2double* CConfig::GetPeriodicTranslation(string val_marker) {
  unsigned short iMarker_PerBound;
  for (iMarker_PerBound = 0; iMarker_PerBound < nMarker_PerBound; iMarker_PerBound++)
    if (Marker_PerBound[iMarker_PerBound] == val_marker) break;
  return Periodic_Translation[iMarker_PerBound];
}

unsigned short CConfig::GetMarker_Periodic_Donor(string val_marker) {
  unsigned short iMarker_PerBound, jMarker_PerBound, kMarker_All;

  /*--- Find the marker for this periodic boundary. ---*/
  for (iMarker_PerBound = 0; iMarker_PerBound < nMarker_PerBound; iMarker_PerBound++)
    if (Marker_PerBound[iMarker_PerBound] == val_marker) break;

  /*--- Find corresponding donor. ---*/
  for (jMarker_PerBound = 0; jMarker_PerBound < nMarker_PerBound; jMarker_PerBound++)
    if (Marker_PerBound[jMarker_PerBound] == Marker_PerDonor[iMarker_PerBound]) break;

  /*--- Find and return global marker index for donor boundary. ---*/
  for (kMarker_All = 0; kMarker_All < nMarker_CfgFile; kMarker_All++)
    if (Marker_PerBound[jMarker_PerBound] == Marker_All_TagBound[kMarker_All]) break;

  return kMarker_All;
}

su2double CConfig::GetActDisk_NetThrust(string val_marker) {
  unsigned short iMarker_ActDisk;
  for (iMarker_ActDisk = 0; iMarker_ActDisk < nMarker_ActDiskInlet; iMarker_ActDisk++)
    if ((Marker_ActDiskInlet[iMarker_ActDisk] == val_marker) ||
        (Marker_ActDiskOutlet[iMarker_ActDisk] == val_marker)) break;
  return ActDisk_NetThrust[iMarker_ActDisk];
}

su2double CConfig::GetActDisk_Power(string val_marker) {
  unsigned short iMarker_ActDisk;
  for (iMarker_ActDisk = 0; iMarker_ActDisk < nMarker_ActDiskInlet; iMarker_ActDisk++)
    if ((Marker_ActDiskInlet[iMarker_ActDisk] == val_marker) ||
        (Marker_ActDiskOutlet[iMarker_ActDisk] == val_marker)) break;
  return ActDisk_Power[iMarker_ActDisk];
}

su2double CConfig::GetActDisk_MassFlow(string val_marker) {
  unsigned short iMarker_ActDisk;
  for (iMarker_ActDisk = 0; iMarker_ActDisk < nMarker_ActDiskInlet; iMarker_ActDisk++)
    if ((Marker_ActDiskInlet[iMarker_ActDisk] == val_marker) ||
        (Marker_ActDiskOutlet[iMarker_ActDisk] == val_marker)) break;
  return ActDisk_MassFlow[iMarker_ActDisk];
}

su2double CConfig::GetActDisk_Mach(string val_marker) {
  unsigned short iMarker_ActDisk;
  for (iMarker_ActDisk = 0; iMarker_ActDisk < nMarker_ActDiskInlet; iMarker_ActDisk++)
    if ((Marker_ActDiskInlet[iMarker_ActDisk] == val_marker) ||
        (Marker_ActDiskOutlet[iMarker_ActDisk] == val_marker)) break;
  return ActDisk_Mach[iMarker_ActDisk];
}

su2double CConfig::GetActDisk_Force(string val_marker) {
  unsigned short iMarker_ActDisk;
  for (iMarker_ActDisk = 0; iMarker_ActDisk < nMarker_ActDiskInlet; iMarker_ActDisk++)
    if ((Marker_ActDiskInlet[iMarker_ActDisk] == val_marker) ||
        (Marker_ActDiskOutlet[iMarker_ActDisk] == val_marker)) break;
  return ActDisk_Force[iMarker_ActDisk];
}

su2double CConfig::GetActDisk_BCThrust(string val_marker) {
  unsigned short iMarker_ActDisk;
  for (iMarker_ActDisk = 0; iMarker_ActDisk < nMarker_ActDiskInlet; iMarker_ActDisk++)
    if ((Marker_ActDiskInlet[iMarker_ActDisk] == val_marker) ||
        (Marker_ActDiskOutlet[iMarker_ActDisk] == val_marker)) break;
  return ActDisk_BCThrust[iMarker_ActDisk];
}

su2double CConfig::GetActDisk_BCThrust_Old(string val_marker) {
  unsigned short iMarker_ActDisk;
  for (iMarker_ActDisk = 0; iMarker_ActDisk < nMarker_ActDiskInlet; iMarker_ActDisk++)
    if ((Marker_ActDiskInlet[iMarker_ActDisk] == val_marker) ||
        (Marker_ActDiskOutlet[iMarker_ActDisk] == val_marker)) break;
  return ActDisk_BCThrust_Old[iMarker_ActDisk];
}

void CConfig::SetActDisk_BCThrust(string val_marker, su2double val_actdisk_bcthrust) {
  unsigned short iMarker_ActDisk;
  for (iMarker_ActDisk = 0; iMarker_ActDisk < nMarker_ActDiskInlet; iMarker_ActDisk++)
    if ((Marker_ActDiskInlet[iMarker_ActDisk] == val_marker) ||
        (Marker_ActDiskOutlet[iMarker_ActDisk] == val_marker)) break;
  ActDisk_BCThrust[iMarker_ActDisk] = val_actdisk_bcthrust;
}

void CConfig::SetActDisk_BCThrust_Old(string val_marker, su2double val_actdisk_bcthrust_old) {
  unsigned short iMarker_ActDisk;
  for (iMarker_ActDisk = 0; iMarker_ActDisk < nMarker_ActDiskInlet; iMarker_ActDisk++)
    if ((Marker_ActDiskInlet[iMarker_ActDisk] == val_marker) ||
        (Marker_ActDiskOutlet[iMarker_ActDisk] == val_marker)) break;
  ActDisk_BCThrust_Old[iMarker_ActDisk] = val_actdisk_bcthrust_old;
}

su2double CConfig::GetActDisk_Area(string val_marker) {
  unsigned short iMarker_ActDisk;
  for (iMarker_ActDisk = 0; iMarker_ActDisk < nMarker_ActDiskInlet; iMarker_ActDisk++)
    if ((Marker_ActDiskInlet[iMarker_ActDisk] == val_marker) ||
        (Marker_ActDiskOutlet[iMarker_ActDisk] == val_marker)) break;
  return ActDisk_Area[iMarker_ActDisk];
}

su2double CConfig::GetActDisk_ReverseMassFlow(string val_marker) {
  unsigned short iMarker_ActDisk;
  for (iMarker_ActDisk = 0; iMarker_ActDisk < nMarker_ActDiskInlet; iMarker_ActDisk++)
    if ((Marker_ActDiskInlet[iMarker_ActDisk] == val_marker) ||
        (Marker_ActDiskOutlet[iMarker_ActDisk] == val_marker)) break;
  return ActDisk_ReverseMassFlow[iMarker_ActDisk];
}

su2double CConfig::GetActDisk_PressJump(string val_marker, unsigned short val_value) {
  unsigned short iMarker_ActDisk;
  for (iMarker_ActDisk = 0; iMarker_ActDisk < nMarker_ActDiskInlet; iMarker_ActDisk++)
    if ((Marker_ActDiskInlet[iMarker_ActDisk] == val_marker) ||
        (Marker_ActDiskOutlet[iMarker_ActDisk] == val_marker)) break;
  return ActDisk_PressJump[iMarker_ActDisk][val_value];
}

su2double CConfig::GetActDisk_TempJump(string val_marker, unsigned short val_value) {
  unsigned short iMarker_ActDisk;
  for (iMarker_ActDisk = 0; iMarker_ActDisk < nMarker_ActDiskInlet; iMarker_ActDisk++)
    if ((Marker_ActDiskInlet[iMarker_ActDisk] == val_marker) ||
        (Marker_ActDiskOutlet[iMarker_ActDisk] == val_marker)) break;
  return ActDisk_TempJump[iMarker_ActDisk][val_value];;
}

su2double CConfig::GetActDisk_Omega(string val_marker, unsigned short val_value) {
  unsigned short iMarker_ActDisk;
  for (iMarker_ActDisk = 0; iMarker_ActDisk < nMarker_ActDiskInlet; iMarker_ActDisk++)
    if ((Marker_ActDiskInlet[iMarker_ActDisk] == val_marker) ||
        (Marker_ActDiskOutlet[iMarker_ActDisk] == val_marker)) break;
  return ActDisk_Omega[iMarker_ActDisk][val_value];;
}

su2double CConfig::GetOutlet_MassFlow(string val_marker) {
  unsigned short iMarker_Outlet;
  for (iMarker_Outlet = 0; iMarker_Outlet < nMarker_Outlet; iMarker_Outlet++)
    if ((Marker_Outlet[iMarker_Outlet] == val_marker)) break;
  return Outlet_MassFlow[iMarker_Outlet];
}

su2double CConfig::GetOutlet_Density(string val_marker) {
  unsigned short iMarker_Outlet;
  for (iMarker_Outlet = 0; iMarker_Outlet < nMarker_Outlet; iMarker_Outlet++)
    if ((Marker_Outlet[iMarker_Outlet] == val_marker)) break;
  return Outlet_Density[iMarker_Outlet];
}

su2double CConfig::GetOutlet_Area(string val_marker) {
  unsigned short iMarker_Outlet;
  for (iMarker_Outlet = 0; iMarker_Outlet < nMarker_Outlet; iMarker_Outlet++)
    if ((Marker_Outlet[iMarker_Outlet] == val_marker)) break;
  return Outlet_Area[iMarker_Outlet];
}

unsigned short CConfig::GetMarker_CfgFile_ActDiskOutlet(string val_marker) {
  unsigned short iMarker_ActDisk, kMarker_All;
  
  /*--- Find the marker for this actuator disk inlet. ---*/
  
  for (iMarker_ActDisk = 0; iMarker_ActDisk < nMarker_ActDiskInlet; iMarker_ActDisk++)
    if (Marker_ActDiskInlet[iMarker_ActDisk] == val_marker) break;
  
  /*--- Find and return global marker index for the actuator disk outlet. ---*/
  
  for (kMarker_All = 0; kMarker_All < nMarker_CfgFile; kMarker_All++)
    if (Marker_ActDiskOutlet[iMarker_ActDisk] == Marker_CfgFile_TagBound[kMarker_All]) break;
  
  return kMarker_All;
}

unsigned short CConfig::GetMarker_CfgFile_EngineExhaust(string val_marker) {
  unsigned short iMarker_Engine, kMarker_All;
  
  /*--- Find the marker for this engine inflow. ---*/
  
  for (iMarker_Engine = 0; iMarker_Engine < nMarker_EngineInflow; iMarker_Engine++)
    if (Marker_EngineInflow[iMarker_Engine] == val_marker) break;
  
  /*--- Find and return global marker index for the engine exhaust. ---*/
  
  for (kMarker_All = 0; kMarker_All < nMarker_CfgFile; kMarker_All++)
    if (Marker_EngineExhaust[iMarker_Engine] == Marker_CfgFile_TagBound[kMarker_All]) break;
  
  return kMarker_All;
}

bool CConfig::GetVolumetric_Movement(){
  bool volumetric_movement = false;
  
  if (GetSurface_Movement(AEROELASTIC) || 
      GetSurface_Movement(DEFORMING) ||
      GetSurface_Movement(AEROELASTIC_RIGID_MOTION)||
      GetSurface_Movement(FLUID_STRUCTURE) ||
      GetSurface_Movement(FLUID_STRUCTURE_STATIC) ||
      GetSurface_Movement(EXTERNAL) || 
      GetSurface_Movement(EXTERNAL_ROTATION)){
    volumetric_movement = true;
  }
  
  if (Kind_SU2 == SU2_DEF || 
      Kind_SU2 == SU2_DOT || 
      DirectDiff)
  { volumetric_movement = true;}
  return volumetric_movement;
}

bool CConfig::GetSurface_Movement(unsigned short kind_movement){
  for (unsigned short iMarkerMoving = 0; iMarkerMoving < nKind_SurfaceMovement; iMarkerMoving++){
    if (Kind_SurfaceMovement[iMarkerMoving] == kind_movement){
      return true;
    }
  }
  return false;
}

unsigned short CConfig::GetMarker_Moving(string val_marker) {
  unsigned short iMarker_Moving;

  /*--- Find the marker for this moving boundary. ---*/
  for (iMarker_Moving = 0; iMarker_Moving < nMarker_Moving; iMarker_Moving++)
    if (Marker_Moving[iMarker_Moving] == val_marker) break;

  return iMarker_Moving;
}

unsigned short CConfig::GetMarker_Deform_Mesh(string val_marker) {
  unsigned short iMarker_Deform_Mesh;

  /*--- Find the marker for this interface boundary. ---*/
  for (iMarker_Deform_Mesh = 0; iMarker_Deform_Mesh < nMarker_Deform_Mesh; iMarker_Deform_Mesh++)
    if (Marker_Deform_Mesh[iMarker_Deform_Mesh] == val_marker) break;

  return iMarker_Deform_Mesh;
}

unsigned short CConfig::GetMarker_Fluid_Load(string val_marker) {
  unsigned short iMarker_Fluid_Load;

  /*--- Find the marker for this interface boundary. ---*/
  for (iMarker_Fluid_Load = 0; iMarker_Fluid_Load < nMarker_Fluid_Load; iMarker_Fluid_Load++)
    if (Marker_Fluid_Load[iMarker_Fluid_Load] == val_marker) break;

  return iMarker_Fluid_Load;
}

su2double CConfig::GetDirichlet_Value(string val_marker) {
  unsigned short iMarker_Dirichlet;
  for (iMarker_Dirichlet = 0; iMarker_Dirichlet < nMarker_Dirichlet; iMarker_Dirichlet++)
    if (Marker_Dirichlet[iMarker_Dirichlet] == val_marker) break;
  return Dirichlet_Value[iMarker_Dirichlet];
}

bool CConfig::GetDirichlet_Boundary(string val_marker) {
  unsigned short iMarker_Dirichlet;
  bool Dirichlet = false;
  for (iMarker_Dirichlet = 0; iMarker_Dirichlet < nMarker_Dirichlet; iMarker_Dirichlet++)
    if (Marker_Dirichlet[iMarker_Dirichlet] == val_marker) {
      Dirichlet = true;
      break;
    }
  return Dirichlet;
}

su2double CConfig::GetExhaust_Temperature_Target(string val_marker) {
  unsigned short iMarker_EngineExhaust;
  for (iMarker_EngineExhaust = 0; iMarker_EngineExhaust < nMarker_EngineExhaust; iMarker_EngineExhaust++)
    if (Marker_EngineExhaust[iMarker_EngineExhaust] == val_marker) break;
  return Exhaust_Temperature_Target[iMarker_EngineExhaust];
}

su2double CConfig::GetExhaust_Pressure_Target(string val_marker) {
  unsigned short iMarker_EngineExhaust;
  for (iMarker_EngineExhaust = 0; iMarker_EngineExhaust < nMarker_EngineExhaust; iMarker_EngineExhaust++)
    if (Marker_EngineExhaust[iMarker_EngineExhaust] == val_marker) break;
  return Exhaust_Pressure_Target[iMarker_EngineExhaust];
}

unsigned short CConfig::GetKind_Inc_Inlet(string val_marker) {
  unsigned short iMarker_Inlet;
  for (iMarker_Inlet = 0; iMarker_Inlet < nMarker_Inlet; iMarker_Inlet++)
    if (Marker_Inlet[iMarker_Inlet] == val_marker) break;
  return Kind_Inc_Inlet[iMarker_Inlet];
}

unsigned short CConfig::GetKind_Inc_Outlet(string val_marker) {
  unsigned short iMarker_Outlet;
  for (iMarker_Outlet = 0; iMarker_Outlet < nMarker_Outlet; iMarker_Outlet++)
    if (Marker_Outlet[iMarker_Outlet] == val_marker) break;
  return Kind_Inc_Outlet[iMarker_Outlet];
}

su2double CConfig::GetInlet_Ttotal(string val_marker) {
  unsigned short iMarker_Inlet;
  for (iMarker_Inlet = 0; iMarker_Inlet < nMarker_Inlet; iMarker_Inlet++)
    if (Marker_Inlet[iMarker_Inlet] == val_marker) break;
  return Inlet_Ttotal[iMarker_Inlet];
}

su2double CConfig::GetInlet_Ptotal(string val_marker) {
  unsigned short iMarker_Inlet;
  for (iMarker_Inlet = 0; iMarker_Inlet < nMarker_Inlet; iMarker_Inlet++)
    if (Marker_Inlet[iMarker_Inlet] == val_marker) break;
  return Inlet_Ptotal[iMarker_Inlet];
}

void CConfig::SetInlet_Ptotal(su2double val_pressure, string val_marker) {
  unsigned short iMarker_Inlet;
  for (iMarker_Inlet = 0; iMarker_Inlet < nMarker_Inlet; iMarker_Inlet++)
    if (Marker_Inlet[iMarker_Inlet] == val_marker)
      Inlet_Ptotal[iMarker_Inlet] = val_pressure;
}

su2double* CConfig::GetInlet_FlowDir(string val_marker) {
  unsigned short iMarker_Inlet;
  for (iMarker_Inlet = 0; iMarker_Inlet < nMarker_Inlet; iMarker_Inlet++)
    if (Marker_Inlet[iMarker_Inlet] == val_marker) break;
  return Inlet_FlowDir[iMarker_Inlet];
}

su2double CConfig::GetInlet_Temperature(string val_marker) {
  unsigned short iMarker_Supersonic_Inlet;
  for (iMarker_Supersonic_Inlet = 0; iMarker_Supersonic_Inlet < nMarker_Supersonic_Inlet; iMarker_Supersonic_Inlet++)
    if (Marker_Supersonic_Inlet[iMarker_Supersonic_Inlet] == val_marker) break;
  return Inlet_Temperature[iMarker_Supersonic_Inlet];
}

su2double CConfig::GetInlet_Pressure(string val_marker) {
  unsigned short iMarker_Supersonic_Inlet;
  for (iMarker_Supersonic_Inlet = 0; iMarker_Supersonic_Inlet < nMarker_Supersonic_Inlet; iMarker_Supersonic_Inlet++)
    if (Marker_Supersonic_Inlet[iMarker_Supersonic_Inlet] == val_marker) break;
  return Inlet_Pressure[iMarker_Supersonic_Inlet];
}

su2double* CConfig::GetInlet_Velocity(string val_marker) {
  unsigned short iMarker_Supersonic_Inlet;
  for (iMarker_Supersonic_Inlet = 0; iMarker_Supersonic_Inlet < nMarker_Supersonic_Inlet; iMarker_Supersonic_Inlet++)
    if (Marker_Supersonic_Inlet[iMarker_Supersonic_Inlet] == val_marker) break;
  return Inlet_Velocity[iMarker_Supersonic_Inlet];
}

su2double CConfig::GetOutlet_Pressure(string val_marker) {
  unsigned short iMarker_Outlet;
  for (iMarker_Outlet = 0; iMarker_Outlet < nMarker_Outlet; iMarker_Outlet++)
    if (Marker_Outlet[iMarker_Outlet] == val_marker) break;
  return Outlet_Pressure[iMarker_Outlet];
}

void CConfig::SetOutlet_Pressure(su2double val_pressure, string val_marker) {
  unsigned short iMarker_Outlet;
  for (iMarker_Outlet = 0; iMarker_Outlet < nMarker_Outlet; iMarker_Outlet++)
    if (Marker_Outlet[iMarker_Outlet] == val_marker)
      Outlet_Pressure[iMarker_Outlet] = val_pressure;
}

su2double CConfig::GetRiemann_Var1(string val_marker) {
  unsigned short iMarker_Riemann;
  for (iMarker_Riemann = 0; iMarker_Riemann < nMarker_Riemann; iMarker_Riemann++)
    if (Marker_Riemann[iMarker_Riemann] == val_marker) break;
  return Riemann_Var1[iMarker_Riemann];
}

su2double CConfig::GetRiemann_Var2(string val_marker) {
  unsigned short iMarker_Riemann;
  for (iMarker_Riemann = 0; iMarker_Riemann < nMarker_Riemann; iMarker_Riemann++)
    if (Marker_Riemann[iMarker_Riemann] == val_marker) break;
  return Riemann_Var2[iMarker_Riemann];
}

su2double* CConfig::GetRiemann_FlowDir(string val_marker) {
  unsigned short iMarker_Riemann;
  for (iMarker_Riemann = 0; iMarker_Riemann < nMarker_Riemann; iMarker_Riemann++)
    if (Marker_Riemann[iMarker_Riemann] == val_marker) break;
  return Riemann_FlowDir[iMarker_Riemann];
}

unsigned short CConfig::GetKind_Data_Riemann(string val_marker) {
  unsigned short iMarker_Riemann;
  for (iMarker_Riemann = 0; iMarker_Riemann < nMarker_Riemann; iMarker_Riemann++)
    if (Marker_Riemann[iMarker_Riemann] == val_marker) break;
  return Kind_Data_Riemann[iMarker_Riemann];
}


su2double CConfig::GetGiles_Var1(string val_marker) {
  unsigned short iMarker_Giles;
  for (iMarker_Giles = 0; iMarker_Giles < nMarker_Giles; iMarker_Giles++)
    if (Marker_Giles[iMarker_Giles] == val_marker) break;
  return Giles_Var1[iMarker_Giles];
}

void CConfig::SetGiles_Var1(su2double newVar1, string val_marker) {
  unsigned short iMarker_Giles;
  for (iMarker_Giles = 0; iMarker_Giles < nMarker_Giles; iMarker_Giles++)
    if (Marker_Giles[iMarker_Giles] == val_marker) break;
  Giles_Var1[iMarker_Giles] = newVar1;
}

su2double CConfig::GetGiles_Var2(string val_marker) {
  unsigned short iMarker_Giles;
  for (iMarker_Giles = 0; iMarker_Giles < nMarker_Giles; iMarker_Giles++)
    if (Marker_Giles[iMarker_Giles] == val_marker) break;
  return Giles_Var2[iMarker_Giles];
}

su2double CConfig::GetGiles_RelaxFactorAverage(string val_marker) {
  unsigned short iMarker_Giles;
  for (iMarker_Giles = 0; iMarker_Giles < nMarker_Giles; iMarker_Giles++)
    if (Marker_Giles[iMarker_Giles] == val_marker) break;
  return RelaxFactorAverage[iMarker_Giles];
}

su2double CConfig::GetGiles_RelaxFactorFourier(string val_marker) {
  unsigned short iMarker_Giles;
  for (iMarker_Giles = 0; iMarker_Giles < nMarker_Giles; iMarker_Giles++)
    if (Marker_Giles[iMarker_Giles] == val_marker) break;
  return RelaxFactorFourier[iMarker_Giles];
}

su2double* CConfig::GetGiles_FlowDir(string val_marker) {
  unsigned short iMarker_Giles;
  for (iMarker_Giles = 0; iMarker_Giles < nMarker_Giles; iMarker_Giles++)
    if (Marker_Giles[iMarker_Giles] == val_marker) break;
  return Giles_FlowDir[iMarker_Giles];
}

unsigned short CConfig::GetKind_Data_Giles(string val_marker) {
  unsigned short iMarker_Giles;
  for (iMarker_Giles = 0; iMarker_Giles < nMarker_Giles; iMarker_Giles++)
    if (Marker_Giles[iMarker_Giles] == val_marker) break;
  return Kind_Data_Giles[iMarker_Giles];
}


su2double CConfig::GetPressureOut_BC() {
  unsigned short iMarker_BC;
  su2double pres_out = 0.0;
  for (iMarker_BC = 0; iMarker_BC < nMarker_Giles; iMarker_BC++){
    if (Kind_Data_Giles[iMarker_BC] == STATIC_PRESSURE || Kind_Data_Giles[iMarker_BC] == STATIC_PRESSURE_1D || Kind_Data_Giles[iMarker_BC] == RADIAL_EQUILIBRIUM ){
      pres_out = Giles_Var1[iMarker_BC];
    }
  }
  for (iMarker_BC = 0; iMarker_BC < nMarker_Riemann; iMarker_BC++){
    if (Kind_Data_Riemann[iMarker_BC] == STATIC_PRESSURE || Kind_Data_Riemann[iMarker_BC] == RADIAL_EQUILIBRIUM){
      pres_out = Riemann_Var1[iMarker_BC];
    }
  }
  return pres_out/Pressure_Ref;
}


void CConfig::SetPressureOut_BC(su2double val_press) {
  unsigned short iMarker_BC;
  for (iMarker_BC = 0; iMarker_BC < nMarker_Giles; iMarker_BC++){
    if (Kind_Data_Giles[iMarker_BC] == STATIC_PRESSURE || Kind_Data_Giles[iMarker_BC] == STATIC_PRESSURE_1D || Kind_Data_Giles[iMarker_BC] == RADIAL_EQUILIBRIUM ){
      Giles_Var1[iMarker_BC] = val_press*Pressure_Ref;
    }
  }
  for (iMarker_BC = 0; iMarker_BC < nMarker_Riemann; iMarker_BC++){
    if (Kind_Data_Riemann[iMarker_BC] == STATIC_PRESSURE || Kind_Data_Riemann[iMarker_BC] == RADIAL_EQUILIBRIUM){
      Riemann_Var1[iMarker_BC] = val_press*Pressure_Ref;
    }
  }
}

su2double CConfig::GetTotalPressureIn_BC() {
  unsigned short iMarker_BC;
  su2double tot_pres_in = 0.0;
  for (iMarker_BC = 0; iMarker_BC < nMarker_Giles; iMarker_BC++){
    if (Kind_Data_Giles[iMarker_BC] == TOTAL_CONDITIONS_PT || Kind_Data_Giles[iMarker_BC] == TOTAL_CONDITIONS_PT_1D){
      tot_pres_in = Giles_Var1[iMarker_BC];
    }
  }
  for (iMarker_BC = 0; iMarker_BC < nMarker_Riemann; iMarker_BC++){
    if (Kind_Data_Riemann[iMarker_BC] == TOTAL_CONDITIONS_PT ){
      tot_pres_in = Riemann_Var1[iMarker_BC];
    }
  }
  if(nMarker_Inlet == 1 && Kind_Inlet == TOTAL_CONDITIONS){
    tot_pres_in = Inlet_Ptotal[0];
  }
  return tot_pres_in/Pressure_Ref;
}

su2double CConfig::GetTotalTemperatureIn_BC() {
  unsigned short iMarker_BC;
  su2double tot_temp_in = 0.0;
  for (iMarker_BC = 0; iMarker_BC < nMarker_Giles; iMarker_BC++){
    if (Kind_Data_Giles[iMarker_BC] == TOTAL_CONDITIONS_PT || Kind_Data_Giles[iMarker_BC] == TOTAL_CONDITIONS_PT_1D){
      tot_temp_in = Giles_Var2[iMarker_BC];
    }
  }
  for (iMarker_BC = 0; iMarker_BC < nMarker_Riemann; iMarker_BC++){
    if (Kind_Data_Riemann[iMarker_BC] == TOTAL_CONDITIONS_PT ){
      tot_temp_in = Riemann_Var2[iMarker_BC];
    }
  }

  if(nMarker_Inlet == 1 && Kind_Inlet == TOTAL_CONDITIONS){
    tot_temp_in = Inlet_Ttotal[0];
  }
  return tot_temp_in/Temperature_Ref;
}

void CConfig::SetTotalTemperatureIn_BC(su2double val_temp) {
  unsigned short iMarker_BC;
  for (iMarker_BC = 0; iMarker_BC < nMarker_Giles; iMarker_BC++){
    if (Kind_Data_Giles[iMarker_BC] == TOTAL_CONDITIONS_PT || Kind_Data_Giles[iMarker_BC] == TOTAL_CONDITIONS_PT_1D){
      Giles_Var2[iMarker_BC] = val_temp*Temperature_Ref;
    }
  }
  for (iMarker_BC = 0; iMarker_BC < nMarker_Riemann; iMarker_BC++){
    if (Kind_Data_Riemann[iMarker_BC] == TOTAL_CONDITIONS_PT ){
      Riemann_Var2[iMarker_BC] = val_temp*Temperature_Ref;
    }
  }

  if(nMarker_Inlet == 1 && Kind_Inlet == TOTAL_CONDITIONS){
    Inlet_Ttotal[0] = val_temp*Temperature_Ref;
  }
}

su2double CConfig::GetFlowAngleIn_BC() {
  unsigned short iMarker_BC;
  su2double alpha_in = 0.0;
  for (iMarker_BC = 0; iMarker_BC < nMarker_Giles; iMarker_BC++){
    if (Kind_Data_Giles[iMarker_BC] == TOTAL_CONDITIONS_PT || Kind_Data_Giles[iMarker_BC] == TOTAL_CONDITIONS_PT_1D){
      alpha_in = atan(Giles_FlowDir[iMarker_BC][1]/Giles_FlowDir[iMarker_BC][0]);
    }
  }
  for (iMarker_BC = 0; iMarker_BC < nMarker_Riemann; iMarker_BC++){
  	if (Kind_Data_Riemann[iMarker_BC] == TOTAL_CONDITIONS_PT ){
  		alpha_in = atan(Riemann_FlowDir[iMarker_BC][1]/Riemann_FlowDir[iMarker_BC][0]);
  	}
  }

  if(nMarker_Inlet == 1 && Kind_Inlet == TOTAL_CONDITIONS){
  	alpha_in = atan(Inlet_FlowDir[0][1]/Inlet_FlowDir[0][0]);
  }

  return alpha_in;
}

su2double CConfig::GetIncInlet_BC() {

  su2double val_out = 0.0;

  if (nMarker_Inlet > 0) {
    if (Kind_Inc_Inlet[0] == VELOCITY_INLET)
      val_out = Inlet_Ptotal[0]/Velocity_Ref;
    else if (Kind_Inc_Inlet[0] == PRESSURE_INLET)
      val_out = Inlet_Ptotal[0]/Pressure_Ref;
  }

  return val_out;
}

void CConfig::SetIncInlet_BC(su2double val_in) {

  if (nMarker_Inlet > 0) {
    if (Kind_Inc_Inlet[0] == VELOCITY_INLET)
      Inlet_Ptotal[0] = val_in*Velocity_Ref;
    else if (Kind_Inc_Inlet[0] == PRESSURE_INLET)
      Inlet_Ptotal[0] = val_in*Pressure_Ref;
  }
  
}

su2double CConfig::GetIncTemperature_BC() {

  su2double val_out = 0.0;

  if (nMarker_Inlet > 0) {
      val_out = Inlet_Ttotal[0]/Temperature_Ref;
  }

  return val_out;
}

void CConfig::SetIncTemperature_BC(su2double val_temperature) {

  if (nMarker_Inlet > 0) {
      Inlet_Ttotal[0] = val_temperature*Temperature_Ref;
  }
  
}

su2double CConfig::GetIncPressureOut_BC() {

  su2double pressure_out = 0.0;

  if (nMarker_FarField > 0){
    pressure_out = Pressure_FreeStreamND;
  } else if (nMarker_Outlet > 0) {
    pressure_out = Outlet_Pressure[0]/Pressure_Ref;
  }

  return pressure_out;
}

void CConfig::SetIncPressureOut_BC(su2double val_pressure) {

  if (nMarker_FarField > 0){
    Pressure_FreeStreamND = val_pressure;
  } else if (nMarker_Outlet > 0) {
    Outlet_Pressure[0] = val_pressure*Pressure_Ref;
  }

}

su2double CConfig::GetIsothermal_Temperature(string val_marker) {

  unsigned short iMarker_Isothermal = 0;

  if (nMarker_Isothermal > 0) {
    for (iMarker_Isothermal = 0; iMarker_Isothermal < nMarker_Isothermal; iMarker_Isothermal++)
      if (Marker_Isothermal[iMarker_Isothermal] == val_marker) break;
  }

  return Isothermal_Temperature[iMarker_Isothermal];
}

su2double CConfig::GetWall_HeatFlux(string val_marker) {
  unsigned short iMarker_HeatFlux = 0;

  if (nMarker_HeatFlux > 0) {
  for (iMarker_HeatFlux = 0; iMarker_HeatFlux < nMarker_HeatFlux; iMarker_HeatFlux++)
    if (Marker_HeatFlux[iMarker_HeatFlux] == val_marker) break;
  }

  return Heat_Flux[iMarker_HeatFlux];
}

unsigned short CConfig::GetWallFunction_Treatment(string val_marker) {
  unsigned short WallFunction = NO_WALL_FUNCTION;

  for(unsigned short iMarker=0; iMarker<nMarker_WallFunctions; iMarker++) {
    if(Marker_WallFunctions[iMarker] == val_marker) {
      WallFunction = Kind_WallFunctions[iMarker];
      break;
    }
  }

  return WallFunction;
}

unsigned short* CConfig::GetWallFunction_IntInfo(string val_marker) {
  unsigned short *intInfo = NULL;

  for(unsigned short iMarker=0; iMarker<nMarker_WallFunctions; iMarker++) {
    if(Marker_WallFunctions[iMarker] == val_marker) {
      intInfo = IntInfo_WallFunctions[iMarker];
      break;
    }
  }

  return intInfo;
}

su2double* CConfig::GetWallFunction_DoubleInfo(string val_marker) {
  su2double *doubleInfo = NULL;

  for(unsigned short iMarker=0; iMarker<nMarker_WallFunctions; iMarker++) {
    if(Marker_WallFunctions[iMarker] == val_marker) {
      doubleInfo = DoubleInfo_WallFunctions[iMarker];
      break;
    } 
  } 

  return doubleInfo;
}

su2double CConfig::GetEngineInflow_Target(string val_marker) {
  unsigned short iMarker_EngineInflow;
  for (iMarker_EngineInflow = 0; iMarker_EngineInflow < nMarker_EngineInflow; iMarker_EngineInflow++)
    if (Marker_EngineInflow[iMarker_EngineInflow] == val_marker) break;
  return EngineInflow_Target[iMarker_EngineInflow];
}

su2double CConfig::GetInflow_Pressure(string val_marker) {
  unsigned short iMarker_EngineInflow;
  for (iMarker_EngineInflow = 0; iMarker_EngineInflow < nMarker_EngineInflow; iMarker_EngineInflow++)
    if (Marker_EngineInflow[iMarker_EngineInflow] == val_marker) break;
  return Inflow_Pressure[iMarker_EngineInflow];
}

su2double CConfig::GetInflow_MassFlow(string val_marker) {
  unsigned short iMarker_EngineInflow;
  for (iMarker_EngineInflow = 0; iMarker_EngineInflow < nMarker_EngineInflow; iMarker_EngineInflow++)
    if (Marker_EngineInflow[iMarker_EngineInflow] == val_marker) break;
  return Inflow_MassFlow[iMarker_EngineInflow];
}

su2double CConfig::GetInflow_ReverseMassFlow(string val_marker) {
  unsigned short iMarker_EngineInflow;
  for (iMarker_EngineInflow = 0; iMarker_EngineInflow < nMarker_EngineInflow; iMarker_EngineInflow++)
    if (Marker_EngineInflow[iMarker_EngineInflow] == val_marker) break;
  return Inflow_ReverseMassFlow[iMarker_EngineInflow];
}

su2double CConfig::GetInflow_TotalPressure(string val_marker) {
  unsigned short iMarker_EngineInflow;
  for (iMarker_EngineInflow = 0; iMarker_EngineInflow < nMarker_EngineInflow; iMarker_EngineInflow++)
    if (Marker_EngineInflow[iMarker_EngineInflow] == val_marker) break;
  return Inflow_TotalPressure[iMarker_EngineInflow];
}

su2double CConfig::GetInflow_Temperature(string val_marker) {
  unsigned short iMarker_EngineInflow;
  for (iMarker_EngineInflow = 0; iMarker_EngineInflow < nMarker_EngineInflow; iMarker_EngineInflow++)
    if (Marker_EngineInflow[iMarker_EngineInflow] == val_marker) break;
  return Inflow_Temperature[iMarker_EngineInflow];
}

su2double CConfig::GetInflow_TotalTemperature(string val_marker) {
  unsigned short iMarker_EngineInflow;
  for (iMarker_EngineInflow = 0; iMarker_EngineInflow < nMarker_EngineInflow; iMarker_EngineInflow++)
    if (Marker_EngineInflow[iMarker_EngineInflow] == val_marker) break;
  return Inflow_TotalTemperature[iMarker_EngineInflow];
}

su2double CConfig::GetInflow_RamDrag(string val_marker) {
  unsigned short iMarker_EngineInflow;
  for (iMarker_EngineInflow = 0; iMarker_EngineInflow < nMarker_EngineInflow; iMarker_EngineInflow++)
    if (Marker_EngineInflow[iMarker_EngineInflow] == val_marker) break;
  return Inflow_RamDrag[iMarker_EngineInflow];
}

su2double CConfig::GetInflow_Force(string val_marker) {
  unsigned short iMarker_EngineInflow;
  for (iMarker_EngineInflow = 0; iMarker_EngineInflow < nMarker_EngineInflow; iMarker_EngineInflow++)
    if (Marker_EngineInflow[iMarker_EngineInflow] == val_marker) break;
  return Inflow_Force[iMarker_EngineInflow];
}

su2double CConfig::GetInflow_Power(string val_marker) {
  unsigned short iMarker_EngineInflow;
  for (iMarker_EngineInflow = 0; iMarker_EngineInflow < nMarker_EngineInflow; iMarker_EngineInflow++)
    if (Marker_EngineInflow[iMarker_EngineInflow] == val_marker) break;
  return Inflow_Power[iMarker_EngineInflow];
}

su2double CConfig::GetInflow_Mach(string val_marker) {
  unsigned short iMarker_EngineInflow;
  for (iMarker_EngineInflow = 0; iMarker_EngineInflow < nMarker_EngineInflow; iMarker_EngineInflow++)
    if (Marker_EngineInflow[iMarker_EngineInflow] == val_marker) break;
  return Inflow_Mach[iMarker_EngineInflow];
}

su2double CConfig::GetExhaust_Pressure(string val_marker) {
  unsigned short iMarker_EngineExhaust;
  for (iMarker_EngineExhaust = 0; iMarker_EngineExhaust < nMarker_EngineExhaust; iMarker_EngineExhaust++)
    if (Marker_EngineExhaust[iMarker_EngineExhaust] == val_marker) break;
  return Exhaust_Pressure[iMarker_EngineExhaust];
}

su2double CConfig::GetExhaust_Temperature(string val_marker) {
  unsigned short iMarker_EngineExhaust;
  for (iMarker_EngineExhaust = 0; iMarker_EngineExhaust < nMarker_EngineExhaust; iMarker_EngineExhaust++)
    if (Marker_EngineExhaust[iMarker_EngineExhaust] == val_marker) break;
  return Exhaust_Temperature[iMarker_EngineExhaust];
}

su2double CConfig::GetExhaust_MassFlow(string val_marker) {
  unsigned short iMarker_EngineExhaust;
  for (iMarker_EngineExhaust = 0; iMarker_EngineExhaust < nMarker_EngineExhaust; iMarker_EngineExhaust++)
    if (Marker_EngineExhaust[iMarker_EngineExhaust] == val_marker) break;
  return Exhaust_MassFlow[iMarker_EngineExhaust];
}

su2double CConfig::GetExhaust_TotalPressure(string val_marker) {
  unsigned short iMarker_EngineExhaust;
  for (iMarker_EngineExhaust = 0; iMarker_EngineExhaust < nMarker_EngineExhaust; iMarker_EngineExhaust++)
    if (Marker_EngineExhaust[iMarker_EngineExhaust] == val_marker) break;
  return Exhaust_TotalPressure[iMarker_EngineExhaust];
}

su2double CConfig::GetExhaust_TotalTemperature(string val_marker) {
  unsigned short iMarker_EngineExhaust;
  for (iMarker_EngineExhaust = 0; iMarker_EngineExhaust < nMarker_EngineExhaust; iMarker_EngineExhaust++)
    if (Marker_EngineExhaust[iMarker_EngineExhaust] == val_marker) break;
  return Exhaust_TotalTemperature[iMarker_EngineExhaust];
}

su2double CConfig::GetExhaust_GrossThrust(string val_marker) {
  unsigned short iMarker_EngineExhaust;
  for (iMarker_EngineExhaust = 0; iMarker_EngineExhaust < nMarker_EngineExhaust; iMarker_EngineExhaust++)
    if (Marker_EngineExhaust[iMarker_EngineExhaust] == val_marker) break;
  return Exhaust_GrossThrust[iMarker_EngineExhaust];
}

su2double CConfig::GetExhaust_Force(string val_marker) {
  unsigned short iMarker_EngineExhaust;
  for (iMarker_EngineExhaust = 0; iMarker_EngineExhaust < nMarker_EngineExhaust; iMarker_EngineExhaust++)
    if (Marker_EngineExhaust[iMarker_EngineExhaust] == val_marker) break;
  return Exhaust_Force[iMarker_EngineExhaust];
}

su2double CConfig::GetExhaust_Power(string val_marker) {
  unsigned short iMarker_EngineExhaust;
  for (iMarker_EngineExhaust = 0; iMarker_EngineExhaust < nMarker_EngineExhaust; iMarker_EngineExhaust++)
    if (Marker_EngineExhaust[iMarker_EngineExhaust] == val_marker) break;
  return Exhaust_Power[iMarker_EngineExhaust];
}

su2double CConfig::GetActDiskInlet_Pressure(string val_marker) {
  unsigned short iMarker_ActDiskInlet;
  for (iMarker_ActDiskInlet = 0; iMarker_ActDiskInlet < nMarker_ActDiskInlet; iMarker_ActDiskInlet++)
    if (Marker_ActDiskInlet[iMarker_ActDiskInlet] == val_marker) break;
  return ActDiskInlet_Pressure[iMarker_ActDiskInlet];
}

su2double CConfig::GetActDiskInlet_TotalPressure(string val_marker) {
  unsigned short iMarker_ActDiskInlet;
  for (iMarker_ActDiskInlet = 0; iMarker_ActDiskInlet < nMarker_ActDiskInlet; iMarker_ActDiskInlet++)
    if (Marker_ActDiskInlet[iMarker_ActDiskInlet] == val_marker) break;
  return ActDiskInlet_TotalPressure[iMarker_ActDiskInlet];
}

su2double CConfig::GetActDiskInlet_RamDrag(string val_marker) {
  unsigned short iMarker_ActDiskInlet;
  for (iMarker_ActDiskInlet = 0; iMarker_ActDiskInlet < nMarker_ActDiskInlet; iMarker_ActDiskInlet++)
    if (Marker_ActDiskInlet[iMarker_ActDiskInlet] == val_marker) break;
  return ActDiskInlet_RamDrag[iMarker_ActDiskInlet];
}

su2double CConfig::GetActDiskInlet_Force(string val_marker) {
  unsigned short iMarker_ActDiskInlet;
  for (iMarker_ActDiskInlet = 0; iMarker_ActDiskInlet < nMarker_ActDiskInlet; iMarker_ActDiskInlet++)
    if (Marker_ActDiskInlet[iMarker_ActDiskInlet] == val_marker) break;
  return ActDiskInlet_Force[iMarker_ActDiskInlet];
}

su2double CConfig::GetActDiskInlet_Power(string val_marker) {
  unsigned short iMarker_ActDiskInlet;
  for (iMarker_ActDiskInlet = 0; iMarker_ActDiskInlet < nMarker_ActDiskInlet; iMarker_ActDiskInlet++)
    if (Marker_ActDiskInlet[iMarker_ActDiskInlet] == val_marker) break;
  return ActDiskInlet_Power[iMarker_ActDiskInlet];
}

su2double CConfig::GetActDiskOutlet_Pressure(string val_marker) {
  unsigned short iMarker_ActDiskOutlet;
  for (iMarker_ActDiskOutlet = 0; iMarker_ActDiskOutlet < nMarker_ActDiskOutlet; iMarker_ActDiskOutlet++)
    if (Marker_ActDiskOutlet[iMarker_ActDiskOutlet] == val_marker) break;
  return ActDiskOutlet_Pressure[iMarker_ActDiskOutlet];
}

su2double CConfig::GetActDiskOutlet_TotalPressure(string val_marker) {
  unsigned short iMarker_ActDiskOutlet;
  for (iMarker_ActDiskOutlet = 0; iMarker_ActDiskOutlet < nMarker_ActDiskOutlet; iMarker_ActDiskOutlet++)
    if (Marker_ActDiskOutlet[iMarker_ActDiskOutlet] == val_marker) break;
  return ActDiskOutlet_TotalPressure[iMarker_ActDiskOutlet];
}

su2double CConfig::GetActDiskOutlet_GrossThrust(string val_marker) {
  unsigned short iMarker_ActDiskOutlet;
  for (iMarker_ActDiskOutlet = 0; iMarker_ActDiskOutlet < nMarker_ActDiskOutlet; iMarker_ActDiskOutlet++)
    if (Marker_ActDiskOutlet[iMarker_ActDiskOutlet] == val_marker) break;
  return ActDiskOutlet_GrossThrust[iMarker_ActDiskOutlet];
}

su2double CConfig::GetActDiskOutlet_Force(string val_marker) {
  unsigned short iMarker_ActDiskOutlet;
  for (iMarker_ActDiskOutlet = 0; iMarker_ActDiskOutlet < nMarker_ActDiskOutlet; iMarker_ActDiskOutlet++)
    if (Marker_ActDiskOutlet[iMarker_ActDiskOutlet] == val_marker) break;
  return ActDiskOutlet_Force[iMarker_ActDiskOutlet];
}

su2double CConfig::GetActDiskOutlet_Power(string val_marker) {
  unsigned short iMarker_ActDiskOutlet;
  for (iMarker_ActDiskOutlet = 0; iMarker_ActDiskOutlet < nMarker_ActDiskOutlet; iMarker_ActDiskOutlet++)
    if (Marker_ActDiskOutlet[iMarker_ActDiskOutlet] == val_marker) break;
  return ActDiskOutlet_Power[iMarker_ActDiskOutlet];
}

su2double CConfig::GetActDiskInlet_Temperature(string val_marker) {
  unsigned short iMarker_ActDiskInlet;
  for (iMarker_ActDiskInlet = 0; iMarker_ActDiskInlet < nMarker_ActDiskInlet; iMarker_ActDiskInlet++)
    if (Marker_ActDiskInlet[iMarker_ActDiskInlet] == val_marker) break;
  return ActDiskInlet_Temperature[iMarker_ActDiskInlet];
}

su2double CConfig::GetActDiskInlet_TotalTemperature(string val_marker) {
  unsigned short iMarker_ActDiskInlet;
  for (iMarker_ActDiskInlet = 0; iMarker_ActDiskInlet < nMarker_ActDiskInlet; iMarker_ActDiskInlet++)
    if (Marker_ActDiskInlet[iMarker_ActDiskInlet] == val_marker) break;
  return ActDiskInlet_TotalTemperature[iMarker_ActDiskInlet];
}

su2double CConfig::GetActDiskOutlet_Temperature(string val_marker) {
  unsigned short iMarker_ActDiskOutlet;
  for (iMarker_ActDiskOutlet = 0; iMarker_ActDiskOutlet < nMarker_ActDiskOutlet; iMarker_ActDiskOutlet++)
    if (Marker_ActDiskOutlet[iMarker_ActDiskOutlet] == val_marker) break;
  return ActDiskOutlet_Temperature[iMarker_ActDiskOutlet];
}

su2double CConfig::GetActDiskOutlet_TotalTemperature(string val_marker) {
  unsigned short iMarker_ActDiskOutlet;
  for (iMarker_ActDiskOutlet = 0; iMarker_ActDiskOutlet < nMarker_ActDiskOutlet; iMarker_ActDiskOutlet++)
    if (Marker_ActDiskOutlet[iMarker_ActDiskOutlet] == val_marker) break;
  return ActDiskOutlet_TotalTemperature[iMarker_ActDiskOutlet];
}

su2double CConfig::GetActDiskInlet_MassFlow(string val_marker) {
  unsigned short iMarker_ActDiskInlet;
  for (iMarker_ActDiskInlet = 0; iMarker_ActDiskInlet < nMarker_ActDiskInlet; iMarker_ActDiskInlet++)
    if (Marker_ActDiskInlet[iMarker_ActDiskInlet] == val_marker) break;
  return ActDiskInlet_MassFlow[iMarker_ActDiskInlet];
}

su2double CConfig::GetActDiskOutlet_MassFlow(string val_marker) {
  unsigned short iMarker_ActDiskOutlet;
  for (iMarker_ActDiskOutlet = 0; iMarker_ActDiskOutlet < nMarker_ActDiskOutlet; iMarker_ActDiskOutlet++)
    if (Marker_ActDiskOutlet[iMarker_ActDiskOutlet] == val_marker) break;
  return ActDiskOutlet_MassFlow[iMarker_ActDiskOutlet];
}

su2double CConfig::GetDispl_Value(string val_marker) {
  unsigned short iMarker_Displacement;
  for (iMarker_Displacement = 0; iMarker_Displacement < nMarker_Displacement; iMarker_Displacement++)
    if (Marker_Displacement[iMarker_Displacement] == val_marker) break;
  return Displ_Value[iMarker_Displacement];
}

su2double CConfig::GetLoad_Value(string val_marker) {
  unsigned short iMarker_Load;
  for (iMarker_Load = 0; iMarker_Load < nMarker_Load; iMarker_Load++)
    if (Marker_Load[iMarker_Load] == val_marker) break;
  return Load_Value[iMarker_Load];
}

su2double CConfig::GetDamper_Constant(string val_marker) {
  unsigned short iMarker_Damper;
  for (iMarker_Damper = 0; iMarker_Damper < nMarker_Damper; iMarker_Damper++)
    if (Marker_Damper[iMarker_Damper] == val_marker) break;
  return Damper_Constant[iMarker_Damper];
}

su2double CConfig::GetLoad_Dir_Value(string val_marker) {
  unsigned short iMarker_Load_Dir;
  for (iMarker_Load_Dir = 0; iMarker_Load_Dir < nMarker_Load_Dir; iMarker_Load_Dir++)
    if (Marker_Load_Dir[iMarker_Load_Dir] == val_marker) break;
  return Load_Dir_Value[iMarker_Load_Dir];
}

su2double CConfig::GetLoad_Dir_Multiplier(string val_marker) {
  unsigned short iMarker_Load_Dir;
  for (iMarker_Load_Dir = 0; iMarker_Load_Dir < nMarker_Load_Dir; iMarker_Load_Dir++)
    if (Marker_Load_Dir[iMarker_Load_Dir] == val_marker) break;
  return Load_Dir_Multiplier[iMarker_Load_Dir];
}

su2double CConfig::GetDisp_Dir_Value(string val_marker) {
  unsigned short iMarker_Disp_Dir;
  for (iMarker_Disp_Dir = 0; iMarker_Disp_Dir < nMarker_Disp_Dir; iMarker_Disp_Dir++)
    if (Marker_Disp_Dir[iMarker_Disp_Dir] == val_marker) break;
  return Disp_Dir_Value[iMarker_Disp_Dir];
}

su2double CConfig::GetDisp_Dir_Multiplier(string val_marker) {
  unsigned short iMarker_Disp_Dir;
  for (iMarker_Disp_Dir = 0; iMarker_Disp_Dir < nMarker_Disp_Dir; iMarker_Disp_Dir++)
    if (Marker_Disp_Dir[iMarker_Disp_Dir] == val_marker) break;
  return Disp_Dir_Multiplier[iMarker_Disp_Dir];
}

su2double* CConfig::GetLoad_Dir(string val_marker) {
  unsigned short iMarker_Load_Dir;
  for (iMarker_Load_Dir = 0; iMarker_Load_Dir < nMarker_Load_Dir; iMarker_Load_Dir++)
    if (Marker_Load_Dir[iMarker_Load_Dir] == val_marker) break;
  return Load_Dir[iMarker_Load_Dir];
}

su2double* CConfig::GetDisp_Dir(string val_marker) {
  unsigned short iMarker_Disp_Dir;
  for (iMarker_Disp_Dir = 0; iMarker_Disp_Dir < nMarker_Disp_Dir; iMarker_Disp_Dir++)
    if (Marker_Disp_Dir[iMarker_Disp_Dir] == val_marker) break;
  return Disp_Dir[iMarker_Disp_Dir];
}

su2double CConfig::GetLoad_Sine_Amplitude(string val_marker) {
  unsigned short iMarker_Load_Sine;
  for (iMarker_Load_Sine = 0; iMarker_Load_Sine < nMarker_Load_Sine; iMarker_Load_Sine++)
    if (Marker_Load_Sine[iMarker_Load_Sine] == val_marker) break;
  return Load_Sine_Amplitude[iMarker_Load_Sine];
}

su2double CConfig::GetLoad_Sine_Frequency(string val_marker) {
  unsigned short iMarker_Load_Sine;
  for (iMarker_Load_Sine = 0; iMarker_Load_Sine < nMarker_Load_Sine; iMarker_Load_Sine++)
    if (Marker_Load_Sine[iMarker_Load_Sine] == val_marker) break;
  return Load_Sine_Frequency[iMarker_Load_Sine];
}

su2double* CConfig::GetLoad_Sine_Dir(string val_marker) {
  unsigned short iMarker_Load_Sine;
  for (iMarker_Load_Sine = 0; iMarker_Load_Sine < nMarker_Load_Sine; iMarker_Load_Sine++)
    if (Marker_Load_Sine[iMarker_Load_Sine] == val_marker) break;
  return Load_Sine_Dir[iMarker_Load_Sine];
}

su2double CConfig::GetFlowLoad_Value(string val_marker) {
  unsigned short iMarker_FlowLoad;
  for (iMarker_FlowLoad = 0; iMarker_FlowLoad < nMarker_FlowLoad; iMarker_FlowLoad++)
    if (Marker_FlowLoad[iMarker_FlowLoad] == val_marker) break;
  return FlowLoad_Value[iMarker_FlowLoad];
}

void CConfig::SetSpline(vector<su2double> &x, vector<su2double> &y, unsigned long n, su2double yp1, su2double ypn, vector<su2double> &y2) {
  unsigned long i, k;
  su2double p, qn, sig, un, *u;

  u = new su2double [n];

  if (yp1 > 0.99e30)			// The lower boundary condition is set either to be "nat
    y2[0]=u[0]=0.0;			  // -ural"
  else {									// or else to have a specified first derivative.
    y2[0] = -0.5;
    u[0]=(3.0/(x[1]-x[0]))*((y[1]-y[0])/(x[1]-x[0])-yp1);
  }

  for (i=2; i<=n-1; i++) {									//  This is the decomposition loop of the tridiagonal al-
    sig=(x[i-1]-x[i-2])/(x[i]-x[i-2]);		//	gorithm. y2 and u are used for tem-
    p=sig*y2[i-2]+2.0;										//	porary storage of the decomposed
    y2[i-1]=(sig-1.0)/p;										//	factors.
    u[i-1]=(y[i]-y[i-1])/(x[i]-x[i-1]) - (y[i-1]-y[i-2])/(x[i-1]-x[i-2]);
    u[i-1]=(6.0*u[i-1]/(x[i]-x[i-2])-sig*u[i-2])/p;
  }

  if (ypn > 0.99e30)						// The upper boundary condition is set either to be
    qn=un=0.0;									// "natural"
  else {												// or else to have a specified first derivative.
    qn=0.5;
    un=(3.0/(x[n-1]-x[n-2]))*(ypn-(y[n-1]-y[n-2])/(x[n-1]-x[n-2]));
  }
  y2[n-1]=(un-qn*u[n-2])/(qn*y2[n-2]+1.0);
  for (k=n-1; k>=1; k--)					// This is the backsubstitution loop of the tridiagonal
    y2[k-1]=y2[k-1]*y2[k]+u[k-1];	  // algorithm.

  delete[] u;

}

su2double CConfig::GetSpline(vector<su2double>&xa, vector<su2double>&ya, vector<su2double>&y2a, unsigned long n, su2double x) {
  unsigned long klo, khi, k;
  su2double h, b, a, y;

  klo=1;										// We will find the right place in the table by means of
  khi=n;										// bisection. This is optimal if sequential calls to this
  while (khi-klo > 1) {			// routine are at random values of x. If sequential calls
    k=(khi+klo) >> 1;				// are in order, and closely spaced, one would do better
    if (xa[k-1] > x) khi=k;		// to store previous values of klo and khi and test if
    else klo=k;							// they remain appropriate on the next call.
  }								// klo and khi now bracket the input value of x
  h=xa[khi-1]-xa[klo-1];
  if (h == 0.0) cout << "Bad xa input to routine splint" << endl;	// The xa?s must be dis-
  a=(xa[khi-1]-x)/h;																					      // tinct.
  b=(x-xa[klo-1])/h;				// Cubic spline polynomial is now evaluated.
  y=a*ya[klo-1]+b*ya[khi-1]+((a*a*a-a)*y2a[klo-1]+(b*b*b-b)*y2a[khi-1])*(h*h)/6.0;

  return y;
}

void CConfig::Tick(double *val_start_time) {

#ifdef PROFILE
#ifndef HAVE_MPI
  *val_start_time = double(clock())/double(CLOCKS_PER_SEC);
#else
  *val_start_time = MPI_Wtime();
#endif

#endif

}

void CConfig::Tock(double val_start_time, string val_function_name, int val_group_id) {

#ifdef PROFILE

  double val_stop_time = 0.0, val_elapsed_time = 0.0;

#ifndef HAVE_MPI
  val_stop_time = double(clock())/double(CLOCKS_PER_SEC);
#else
  val_stop_time = MPI_Wtime();
#endif

  /*--- Compute the elapsed time for this subroutine ---*/
  val_elapsed_time = val_stop_time - val_start_time;

  /*--- Store the subroutine name and the elapsed time ---*/
  Profile_Function_tp.push_back(val_function_name);
  Profile_Time_tp.push_back(val_elapsed_time);
  Profile_ID_tp.push_back(val_group_id);

#endif

}

void CConfig::SetProfilingCSV(void) {

#ifdef PROFILE

  int rank = MASTER_NODE;
  int size = SINGLE_NODE;
#ifdef HAVE_MPI
  SU2_MPI::Comm_rank(MPI_COMM_WORLD, &rank);
  SU2_MPI::Comm_size(MPI_COMM_WORLD, &size);
#endif

  /*--- Each rank has the same stack trace, so the they have the same
   function calls and ordering in the vectors. We're going to reduce
   the timings from each rank and extract the avg, min, and max timings. ---*/

  /*--- First, create a local mapping, so that we can extract the
   min and max values for each function. ---*/

  for (unsigned int i = 0; i < Profile_Function_tp.size(); i++) {

    /*--- Add the function and initialize if not already stored (the ID
     only needs to be stored the first time).---*/
    if (Profile_Map_tp.find(Profile_Function_tp[i]) == Profile_Map_tp.end()) {

      vector<int> profile; profile.push_back(i);
      Profile_Map_tp.insert(pair<string,vector<int> >(Profile_Function_tp[i],profile));

    } else {

      /*--- This function has already been added, so simply increment the
       number of calls and total time for this function. ---*/

      Profile_Map_tp[Profile_Function_tp[i]].push_back(i);

    }
  }

  /*--- We now have everything gathered by function name, so we can loop over
   each function and store the min/max times. ---*/

  int map_size = 0;
  for (map<string,vector<int> >::iterator it=Profile_Map_tp.begin(); it!=Profile_Map_tp.end(); ++it) {
    map_size++;
  }

  /*--- Allocate and initialize memory ---*/

  double *l_min_red = NULL, *l_max_red = NULL, *l_tot_red = NULL, *l_avg_red = NULL;
  int *n_calls_red = NULL;
  double* l_min = new double[map_size];
  double* l_max = new double[map_size];
  double* l_tot = new double[map_size];
  double* l_avg = new double[map_size];
  int* n_calls  = new int[map_size];
  for (int i = 0; i < map_size; i++)
  {
    l_min[i]   = 1e10;
    l_max[i]   = 0.0;
    l_tot[i]   = 0.0;
    l_avg[i]   = 0.0;
    n_calls[i] = 0;
  }

  /*--- Collect the info for each function from the current rank ---*/

  int func_counter = 0;
  for (map<string,vector<int> >::iterator it=Profile_Map_tp.begin(); it!=Profile_Map_tp.end(); ++it) {

    for (unsigned int i = 0; i < (it->second).size(); i++) {
      n_calls[func_counter]++;
      l_tot[func_counter] += Profile_Time_tp[(it->second)[i]];
      if (Profile_Time_tp[(it->second)[i]] < l_min[func_counter])
        l_min[func_counter] = Profile_Time_tp[(it->second)[i]];
      if (Profile_Time_tp[(it->second)[i]] > l_max[func_counter])
        l_max[func_counter] = Profile_Time_tp[(it->second)[i]];

    }
    l_avg[func_counter] = l_tot[func_counter]/((double)n_calls[func_counter]);
    func_counter++;
  }

  /*--- Now reduce the data ---*/

  if (rank == MASTER_NODE) {
    l_min_red = new double[map_size];
    l_max_red = new double[map_size];
    l_tot_red = new double[map_size];
    l_avg_red = new double[map_size];
    n_calls_red  = new int[map_size];
  }

#ifdef HAVE_MPI
  MPI_Reduce(n_calls, n_calls_red, map_size, MPI_INT, MPI_SUM, MASTER_NODE, MPI_COMM_WORLD);
  MPI_Reduce(l_tot, l_tot_red, map_size, MPI_DOUBLE, MPI_SUM, MASTER_NODE, MPI_COMM_WORLD);
  MPI_Reduce(l_avg, l_avg_red, map_size, MPI_DOUBLE, MPI_SUM, MASTER_NODE, MPI_COMM_WORLD);
  MPI_Reduce(l_min, l_min_red, map_size, MPI_DOUBLE, MPI_MIN, MASTER_NODE, MPI_COMM_WORLD);
  MPI_Reduce(l_max, l_max_red, map_size, MPI_DOUBLE, MPI_MAX, MASTER_NODE, MPI_COMM_WORLD);
#else
  memcpy(n_calls_red, n_calls, map_size*sizeof(int));
  memcpy(l_tot_red,   l_tot,   map_size*sizeof(double));
  memcpy(l_avg_red,   l_avg,   map_size*sizeof(double));
  memcpy(l_min_red,   l_min,   map_size*sizeof(double));
  memcpy(l_max_red,   l_max,   map_size*sizeof(double));
#endif

  /*--- The master rank will write the file ---*/

  if (rank == MASTER_NODE) {

    /*--- Take averages over all ranks on the master ---*/

    for (int i = 0; i < map_size; i++) {
      l_tot_red[i]   = l_tot_red[i]/(double)size;
      l_avg_red[i]   = l_avg_red[i]/(double)size;
      n_calls_red[i] = n_calls_red[i]/size;
    }

    /*--- Now write a CSV file with the processed results ---*/

    char cstr[200];
    ofstream Profile_File;
    strcpy (cstr, "profiling.csv");

    /*--- Prepare and open the file ---*/

    Profile_File.precision(15);
    Profile_File.open(cstr, ios::out);

    /*--- Create the CSV header ---*/

    Profile_File << "\"Function_Name\", \"N_Calls\", \"Avg_Total_Time\", \"Avg_Time\", \"Min_Time\", \"Max_Time\", \"Function_ID\"" << endl;

    /*--- Loop through the map and write the results to the file ---*/

    func_counter = 0;
    for (map<string,vector<int> >::iterator it=Profile_Map_tp.begin(); it!=Profile_Map_tp.end(); ++it) {

      Profile_File << scientific << it->first << ", " << n_calls_red[func_counter] << ", " << l_tot_red[func_counter] << ", " << l_avg_red[func_counter] << ", " << l_min_red[func_counter] << ", " << l_max_red[func_counter] << ", " << (int)Profile_ID_tp[(it->second)[0]] << endl;
      func_counter++;
    }

    Profile_File.close();

  }

  delete [] l_min;
  delete [] l_max;
  delete [] l_avg;
  delete [] l_tot;
  delete [] n_calls;
  if (rank == MASTER_NODE) {
    delete [] l_min_red;
    delete [] l_max_red;
    delete [] l_avg_red;
    delete [] l_tot_red;
    delete [] n_calls_red;
  }

#endif

}

void CConfig::GEMM_Tick(double *val_start_time) {

#ifdef PROFILE

#ifdef HAVE_MKL
  *val_start_time = dsecnd();
#elif HAVE_MPI
  *val_start_time = MPI_Wtime();
#else
  *val_start_time = double(clock())/double(CLOCKS_PER_SEC);
#endif

#endif

}

void CConfig::GEMM_Tock(double val_start_time, int M, int N, int K) {

#ifdef PROFILE

  /* Determine the timing value. The actual function called depends on
     the type of executable. */
  double val_stop_time = 0.0;

#ifdef HAVE_MKL
  val_stop_time = dsecnd();
#elif HAVE_MPI
  val_stop_time = MPI_Wtime();
#else
  val_stop_time = double(clock())/double(CLOCKS_PER_SEC);
#endif

  /* Compute the elapsed time. */
  const double val_elapsed_time = val_stop_time - val_start_time;

  /* Create the CLong3T from the M-N-K values and check if it is already
     stored in the map GEMM_Profile_MNK. */
  CLong3T MNK(M, N, K);
  map<CLong3T, int>::iterator MI = GEMM_Profile_MNK.find(MNK);

  if(MI == GEMM_Profile_MNK.end()) {

    /* Entry is not present yet. Create it. */
    const int ind = GEMM_Profile_MNK.size();
    GEMM_Profile_MNK[MNK] = ind;

    GEMM_Profile_NCalls.push_back(1);
    GEMM_Profile_TotTime.push_back(val_elapsed_time);
    GEMM_Profile_MinTime.push_back(val_elapsed_time);
    GEMM_Profile_MaxTime.push_back(val_elapsed_time);
  }
  else {

    /* Entry is already present. Determine its index in the
       map and update the corresponding vectors. */
    const int ind = MI->second;
    ++GEMM_Profile_NCalls[ind];
    GEMM_Profile_TotTime[ind] += val_elapsed_time;
    GEMM_Profile_MinTime[ind]  = min(GEMM_Profile_MinTime[ind], val_elapsed_time);
    GEMM_Profile_MaxTime[ind]  = max(GEMM_Profile_MaxTime[ind], val_elapsed_time);
  }

#endif

}

void CConfig::GEMMProfilingCSV(void) {

#ifdef PROFILE

  /* Initialize the rank to the master node. */
  int rank = MASTER_NODE;

#ifdef HAVE_MPI
  /* Parallel executable. The profiling data must be sent to the master node.
     First determine the rank and size. */
  int size;
  SU2_MPI::Comm_rank(MPI_COMM_WORLD, &rank);
  SU2_MPI::Comm_size(MPI_COMM_WORLD, &size);

  /* Check for the master node. */
  if(rank == MASTER_NODE) {

    /* Master node. Loop over the other ranks to receive their data. */
    for(int proc=1; proc<size; ++proc) {

      /* Block until a message from this processor arrives. Determine
         the number of entries in the receive buffers. */
      SU2_MPI::Status status;
      SU2_MPI::Probe(proc, 0, MPI_COMM_WORLD, &status);

      int nEntries;
      SU2_MPI::Get_count(&status, MPI_LONG, &nEntries);

      /* Allocate the memory for the receive buffers and receive the
         three messages using blocking receives. */
      vector<long>   recvBufNCalls(nEntries);
      vector<double> recvBufTotTime(nEntries);
      vector<double> recvBufMinTime(nEntries);
      vector<double> recvBufMaxTime(nEntries);
      vector<long>   recvBufMNK(3*nEntries);

      SU2_MPI::Recv(recvBufNCalls.data(), recvBufNCalls.size(),
                    MPI_LONG, proc, 0, MPI_COMM_WORLD, &status);
      SU2_MPI::Recv(recvBufTotTime.data(), recvBufTotTime.size(),
                    MPI_DOUBLE, proc, 1, MPI_COMM_WORLD, &status);
      SU2_MPI::Recv(recvBufMinTime.data(), recvBufMinTime.size(),
                    MPI_DOUBLE, proc, 2, MPI_COMM_WORLD, &status);
      SU2_MPI::Recv(recvBufMaxTime.data(), recvBufMaxTime.size(),
                    MPI_DOUBLE, proc, 3, MPI_COMM_WORLD, &status);
      SU2_MPI::Recv(recvBufMNK.data(), recvBufMNK.size(),
                    MPI_LONG, proc, 4, MPI_COMM_WORLD, &status);

      /* Loop over the number of entries. */
      for(int i=0; i<nEntries; ++i) {

        /* Create the CLong3T from the M-N-K values and check if it is already
           stored in the map GEMM_Profile_MNK. */
        CLong3T MNK(recvBufMNK[3*i], recvBufMNK[3*i+1], recvBufMNK[3*i+2]);
        map<CLong3T, int>::iterator MI = GEMM_Profile_MNK.find(MNK);

        if(MI == GEMM_Profile_MNK.end()) {

          /* Entry is not present yet. Create it. */
          const int ind = GEMM_Profile_MNK.size();
          GEMM_Profile_MNK[MNK] = ind;

          GEMM_Profile_NCalls.push_back(recvBufNCalls[i]);
          GEMM_Profile_TotTime.push_back(recvBufTotTime[i]);
          GEMM_Profile_MinTime.push_back(recvBufMinTime[i]);
          GEMM_Profile_MaxTime.push_back(recvBufMaxTime[i]);
        }
        else {

          /* Entry is already present. Determine its index in the
             map and update the corresponding vectors. */
          const int ind = MI->second;
          GEMM_Profile_NCalls[ind]  += recvBufNCalls[i];
          GEMM_Profile_TotTime[ind] += recvBufTotTime[i];
          GEMM_Profile_MinTime[ind]  = min(GEMM_Profile_MinTime[ind], recvBufMinTime[i]);
          GEMM_Profile_MaxTime[ind]  = max(GEMM_Profile_MaxTime[ind], recvBufMaxTime[i]);
        }
      }
    }
  }
  else {

    /* Not the master node. Create the send buffer for the MNK data. */
    vector<long> sendBufMNK(3*GEMM_Profile_NCalls.size());
    for(map<CLong3T, int>::iterator MI =GEMM_Profile_MNK.begin();
                                    MI!=GEMM_Profile_MNK.end(); ++MI) {

      const int ind = 3*MI->second;
      sendBufMNK[ind]   = MI->first.long0;
      sendBufMNK[ind+1] = MI->first.long1;
      sendBufMNK[ind+2] = MI->first.long2;
    }

    /* Send the data to the master node using blocking sends. */
    SU2_MPI::Send(GEMM_Profile_NCalls.data(), GEMM_Profile_NCalls.size(),
                  MPI_LONG, MASTER_NODE, 0, MPI_COMM_WORLD);
    SU2_MPI::Send(GEMM_Profile_TotTime.data(), GEMM_Profile_TotTime.size(),
                  MPI_DOUBLE, MASTER_NODE, 1, MPI_COMM_WORLD);
    SU2_MPI::Send(GEMM_Profile_MinTime.data(), GEMM_Profile_MinTime.size(),
                  MPI_DOUBLE, MASTER_NODE, 2, MPI_COMM_WORLD);
    SU2_MPI::Send(GEMM_Profile_MaxTime.data(), GEMM_Profile_MaxTime.size(),
                  MPI_DOUBLE, MASTER_NODE, 3, MPI_COMM_WORLD);
    SU2_MPI::Send(sendBufMNK.data(), sendBufMNK.size(),
                  MPI_LONG, MASTER_NODE, 4, MPI_COMM_WORLD);
  }

#endif

  /*--- The master rank will write the file ---*/
  if (rank == MASTER_NODE) {

    /* Store the elements of the map GEMM_Profile_MNK in
       vectors for post processing reasons. */
    const unsigned int nItems = GEMM_Profile_MNK.size();
    vector<long> M(nItems), N(nItems), K(nItems);
    for(map<CLong3T, int>::iterator MI =GEMM_Profile_MNK.begin();
                                    MI!=GEMM_Profile_MNK.end(); ++MI) {

      const int ind = MI->second;
      M[ind] = MI->first.long0;
      N[ind] = MI->first.long1;
      K[ind] = MI->first.long2;
    }

    /* In order to create a nicer output the profiling data is sorted in
       terms of CPU time spent. Create a vector of pairs for carrying
       out this sort. */
    vector<pair<double, unsigned int> > sortedTime;

    for(unsigned int i=0; i<GEMM_Profile_TotTime.size(); ++i)
      sortedTime.push_back(make_pair(GEMM_Profile_TotTime[i], i));

    sort(sortedTime.begin(), sortedTime.end());

    /* Open the profiling file. */
    char cstr[200];
    ofstream Profile_File;
    strcpy (cstr, "gemm_profiling.csv");

    Profile_File.precision(15);
    Profile_File.open(cstr, ios::out);

    /* Create the CSV header */
    Profile_File << "\"Total_Time\", \"N_Calls\", \"Avg_Time\", \"Min_Time\", \"Max_Time\", \"M\", \"N\", \"K\", \"Avg GFLOPs\"" << endl;

    /* Loop through the different items, where the item with the largest total time is
       written first. As sortedTime is sorted in increasing order, the sequence of
       sortedTime must be reversed. */
    for(vector<pair<double, unsigned int> >::reverse_iterator rit =sortedTime.rbegin();
                                                              rit!=sortedTime.rend(); ++rit) {
      /* Determine the original index in the profiling vectors. */
      const unsigned int ind = rit->second;
      const double AvgTime = GEMM_Profile_TotTime[ind]/GEMM_Profile_NCalls[ind];
      const double GFlops   = 2.0e-9*M[ind]*N[ind]*K[ind]/AvgTime;

      /* Write the data. */
      Profile_File << scientific << GEMM_Profile_TotTime[ind] << ", " << GEMM_Profile_NCalls[ind] << ", "
                   << AvgTime << ", " << GEMM_Profile_MinTime[ind] << ", " << GEMM_Profile_MaxTime[ind] << ", "
                   << M[ind] << ", " << N[ind] << ", " << K[ind] << ", " << GFlops << endl;
    }

    /* Close the file. */
    Profile_File.close();
  }

#endif

}

void CConfig::SetFreeStreamTurboNormal(su2double* turboNormal){

  FreeStreamTurboNormal[0] = turboNormal[0];
  FreeStreamTurboNormal[1] = turboNormal[1];
  FreeStreamTurboNormal[2] = 0.0;

}

void CConfig::SetMultizone(CConfig *driver_config, CConfig **config_container){
  
  for (unsigned short iZone = 0; iZone < nZone; iZone++){
    
    if (config_container[iZone]->GetTime_Domain() != GetTime_Domain()){
      SU2_MPI::Error("Option TIME_DOMAIN must be the same in all zones.", CURRENT_FUNCTION);
    }
    if (config_container[iZone]->GetnTime_Iter() != GetnTime_Iter()){
      SU2_MPI::Error("Option TIME_ITER must be the same in all zones.", CURRENT_FUNCTION);
    }
    if (config_container[iZone]->GetnOuter_Iter() != GetnOuter_Iter()){
      SU2_MPI::Error("Option OUTER_ITER must be the same in all zones.", CURRENT_FUNCTION);
    }
    if (config_container[iZone]->GetTime_Step() != GetTime_Step()){
      SU2_MPI::Error("Option TIME_STEP must be the same in all zones.", CURRENT_FUNCTION);
    }
    if (config_container[iZone]->GetMultizone_Problem() != GetMultizone_Problem()){
      SU2_MPI::Error("Option MULTIZONE must be the same in all zones.", CURRENT_FUNCTION);
    }
    if (config_container[iZone]->GetMultizone_Mesh() != GetMultizone_Mesh()){
      SU2_MPI::Error("Option MULTIZONE_MESH must be the same in all zones.", CURRENT_FUNCTION);
    }
  }

  /*--- Set the Restart iter for time dependent problems ---*/
  if (driver_config->GetRestart()){
    Unst_RestartIter = driver_config->GetRestart_Iter();
    Dyn_RestartIter  = driver_config->GetRestart_Iter();
  }

  /*--- Fix the Time Step for all subdomains, for the case of time-dependent problems ---*/
  if (driver_config->GetTime_Domain()){
    Delta_UnstTime = driver_config->GetTime_Step();
    Delta_DynTime  = driver_config->GetTime_Step();

    Time_Domain = true;
  }

  /*------------------------------------------------------------*/
  /*------ Determine the special properties of the problem -----*/
  /*------------------------------------------------------------*/

  bool structural_zone = false;
  bool fluid_zone = false;

  unsigned short iZone = 0;

  /*--- If there is at least a fluid and a structural zone ---*/
  for (iZone = 0; iZone < nZone; iZone++){
    switch (config_container[iZone]->GetKind_Solver()) {
    case EULER: case NAVIER_STOKES: case RANS:
    case INC_EULER: case INC_NAVIER_STOKES: case INC_RANS:    
      fluid_zone = true;
      break;
    case FEM_ELASTICITY:
      structural_zone = true;
      Relaxation = true;
      break;
    }
  }

  /*--- If the problem has FSI properties ---*/
  if (fluid_zone && structural_zone) FSI_Problem = true;

  Multizone_Residual = true;

}
<|MERGE_RESOLUTION|>--- conflicted
+++ resolved
@@ -4504,16 +4504,7 @@
                        string("GRID_MOVEMENT = RIGID_MOTION."), CURRENT_FUNCTION);
       }
 
-<<<<<<< HEAD
       if (Unst_AdjointIter- long(nTimeIter) < 0){
-=======
-      /*--- Quickfix to not trigger the error message below if SINGLEZONE_DRIVER is used.
-            Once the old driver (i.e. EXT_ITER with it) is removed, the Error conditional
-            can be changed. ---*/
-      if (SinglezoneDriver) nExtIter = Time_Iter;
-
-      if (Unst_AdjointIter- long(nExtIter) < 0){
->>>>>>> 1ef7788a
         SU2_MPI::Error(string("Invalid iteration number requested for unsteady adjoint.\n" ) +
                        string("Make sure EXT_ITER is larger or equal than UNST_ADJOINT_ITER."),
                        CURRENT_FUNCTION);
