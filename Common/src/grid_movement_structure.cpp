/*!
 * \file grid_movement_structure.cpp
 * \brief Subroutines for doing the grid movement using different strategies
 * \author F. Palacios, T. Economon, S. Padron
 * \version 6.2.0 "Falcon"
 *
 * The current SU2 release has been coordinated by the
 * SU2 International Developers Society <www.su2devsociety.org>
 * with selected contributions from the open-source community.
 *
 * The main research teams contributing to the current release are:
 *  - Prof. Juan J. Alonso's group at Stanford University.
 *  - Prof. Piero Colonna's group at Delft University of Technology.
 *  - Prof. Nicolas R. Gauger's group at Kaiserslautern University of Technology.
 *  - Prof. Alberto Guardone's group at Polytechnic University of Milan.
 *  - Prof. Rafael Palacios' group at Imperial College London.
 *  - Prof. Vincent Terrapon's group at the University of Liege.
 *  - Prof. Edwin van der Weide's group at the University of Twente.
 *  - Lab. of New Concepts in Aeronautics at Tech. Institute of Aeronautics.
 *
 * Copyright 2012-2019, Francisco D. Palacios, Thomas D. Economon,
 *                      Tim Albring, and the SU2 contributors.
 *
 * SU2 is free software; you can redistribute it and/or
 * modify it under the terms of the GNU Lesser General Public
 * License as published by the Free Software Foundation; either
 * version 2.1 of the License, or (at your option) any later version.
 *
 * SU2 is distributed in the hope that it will be useful,
 * but WITHOUT ANY WARRANTY; without even the implied warranty of
 * MERCHANTABILITY or FITNESS FOR A PARTICULAR PURPOSE. See the GNU
 * Lesser General Public License for more details.
 *
 * You should have received a copy of the GNU Lesser General Public
 * License along with SU2. If not, see <http://www.gnu.org/licenses/>.
 */

#include "../include/grid_movement_structure.hpp"
#include "../include/adt_structure.hpp"
#include <list>

using namespace std;

CGridMovement::CGridMovement(void) { }

CGridMovement::~CGridMovement(void) { }

CVolumetricMovement::CVolumetricMovement(void) : CGridMovement() {



}

CVolumetricMovement::CVolumetricMovement(CGeometry *geometry, CConfig *config) : CGridMovement() {
  
  size = SU2_MPI::GetSize();
  rank = SU2_MPI::GetRank();
  
    /*--- Initialize the number of spatial dimensions, length of the state
     vector (same as spatial dimensions for grid deformation), and grid nodes. ---*/

    nDim   = geometry->GetnDim();
    nVar   = geometry->GetnDim();
    nPoint = geometry->GetnPoint();
    nPointDomain = geometry->GetnPointDomain();

    nIterMesh = 0;

    /*--- Initialize matrix, solution, and r.h.s. structures for the linear solver. ---*/
    if (config->GetVolumetric_Movement()){
      LinSysSol.Initialize(nPoint, nPointDomain, nVar, 0.0);
      LinSysRes.Initialize(nPoint, nPointDomain, nVar, 0.0);
      StiffMatrix.Initialize(nPoint, nPointDomain, nVar, nVar, false, geometry, config);
    }
}

CVolumetricMovement::~CVolumetricMovement(void) { }

void CVolumetricMovement::UpdateGridCoord(CGeometry *geometry, CConfig *config) {
  
  unsigned short iDim;
  unsigned long iPoint, total_index;
  su2double new_coord;
  
  /*--- Update the grid coordinates using the solution of the linear system
   after grid deformation (LinSysSol contains the x, y, z displacements). ---*/
  
  for (iPoint = 0; iPoint < nPoint; iPoint++)
    for (iDim = 0; iDim < nDim; iDim++) {
      total_index = iPoint*nDim + iDim;
      new_coord = geometry->node[iPoint]->GetCoord(iDim)+LinSysSol[total_index];
      if (fabs(new_coord) < EPS*EPS) new_coord = 0.0;
      geometry->node[iPoint]->SetCoord(iDim, new_coord);
    }

  /*--- LinSysSol contains the non-transformed displacements in the periodic halo cells.
   * Hence we still need a communication of the transformed coordinates, otherwise periodicity
   * is not maintained. ---*/

  geometry->InitiateComms(geometry, config, COORDINATES);
  geometry->CompleteComms(geometry, config, COORDINATES);
  
}

void CVolumetricMovement::UpdateDualGrid(CGeometry *geometry, CConfig *config) {
  
  /*--- After moving all nodes, update the dual mesh. Recompute the edges and
   dual mesh control volumes in the domain and on the boundaries. ---*/
  
  geometry->SetCoord_CG();
  geometry->SetControlVolume(config, UPDATE);
  geometry->SetBoundControlVolume(config, UPDATE);
  geometry->SetMaxLength(config);
  
}

void CVolumetricMovement::UpdateMultiGrid(CGeometry **geometry, CConfig *config) {
  
  unsigned short iMGfine, iMGlevel, nMGlevel = config->GetnMGLevels();
  
  /*--- Update the multigrid structure after moving the finest grid,
   including computing the grid velocities on the coarser levels. ---*/
  
  for (iMGlevel = 1; iMGlevel <= nMGlevel; iMGlevel++) {
    iMGfine = iMGlevel-1;
    geometry[iMGlevel]->SetControlVolume(config, geometry[iMGfine], UPDATE);
    geometry[iMGlevel]->SetBoundControlVolume(config, geometry[iMGfine],UPDATE);
    geometry[iMGlevel]->SetCoord(geometry[iMGfine]);
    if (config->GetGrid_Movement())
      geometry[iMGlevel]->SetRestricted_GridVelocity(geometry[iMGfine], config);
  }
 
}

void CVolumetricMovement::SetVolume_Deformation(CGeometry *geometry, CConfig *config, bool UpdateGeo, bool Derivative) {
  
  unsigned long IterLinSol = 0, Smoothing_Iter, iNonlinear_Iter, MaxIter = 0, RestartIter = 50, Tot_Iter = 0, Nonlinear_Iter = 0;
  su2double MinVolume, MaxVolume, NumError, Residual = 0.0, Residual_Init = 0.0;
  bool Screen_Output;


  /*--- Retrieve number or iterations, tol, output, etc. from config ---*/
  
  Smoothing_Iter = config->GetGridDef_Linear_Iter();
  Screen_Output  = config->GetDeform_Output();
  NumError       = config->GetDeform_Linear_Solver_Error();
  Nonlinear_Iter = config->GetGridDef_Nonlinear_Iter();
  
  /*--- Disable the screen output if we're running SU2_CFD ---*/
  
  if (config->GetKind_SU2() == SU2_CFD && !Derivative) Screen_Output = false;

  /*--- Set the number of nonlinear iterations to 1 if Derivative computation is enabled ---*/

  if (Derivative) Nonlinear_Iter = 1;
  
  /*--- Loop over the total number of grid deformation iterations. The surface
   deformation can be divided into increments to help with stability. In
   particular, the linear elasticity equations hold only for small deformations. ---*/
  
  for (iNonlinear_Iter = 0; iNonlinear_Iter < Nonlinear_Iter; iNonlinear_Iter++) {
    
    /*--- Initialize vector and sparse matrix ---*/
    
    LinSysSol.SetValZero();
    LinSysRes.SetValZero();
    StiffMatrix.SetValZero();
    
    /*--- Compute the stiffness matrix entries for all nodes/elements in the
     mesh. FEA uses a finite element method discretization of the linear
     elasticity equations (transfers element stiffnesses to point-to-point). ---*/
    
    MinVolume = SetFEAMethodContributions_Elem(geometry, config);
    
    /*--- Set the boundary and volume displacements (as prescribed by the 
     design variable perturbations controlling the surface shape) 
     as a Dirichlet BC. ---*/
    
    SetBoundaryDisplacements(geometry, config);

    /*--- Fix the location of any points in the domain, if requested. ---*/
    
    SetDomainDisplacements(geometry, config);

    /*--- Set the boundary derivatives (overrides the actual displacements) ---*/

    if (Derivative) { SetBoundaryDerivatives(geometry, config); }
    
    CMatrixVectorProduct<su2double>* mat_vec = NULL;
    CPreconditioner<su2double>* precond = NULL;

    /*--- Communicate any prescribed boundary displacements via MPI,
     so that all nodes have the same solution and r.h.s. entries
     across all partitions. ---*/
    
    StiffMatrix.InitiateComms(LinSysSol, geometry, config, SOLUTION_MATRIX);
    StiffMatrix.CompleteComms(LinSysSol, geometry, config, SOLUTION_MATRIX);
    
    StiffMatrix.InitiateComms(LinSysRes, geometry, config, SOLUTION_MATRIX);
    StiffMatrix.CompleteComms(LinSysRes, geometry, config, SOLUTION_MATRIX);

    /*--- Definition of the preconditioner matrix vector multiplication, and linear solver ---*/

    /*--- If we want no derivatives or the direct derivatives,
     * we solve the system using the normal matrix vector product and preconditioner.
     * For the mesh sensitivities using the discrete adjoint method we solve the system using the transposed matrix,
     * hence we need the corresponding matrix vector product and the preconditioner.  ---*/
    if (!Derivative || ((config->GetKind_SU2() == SU2_CFD) && Derivative)) {

      if (config->GetKind_Deform_Linear_Solver_Prec() == LU_SGS) {
        if ((rank == MASTER_NODE) && Screen_Output) cout << "\n# LU_SGS preconditioner." << endl;
    		mat_vec = new CSysMatrixVectorProduct<su2double>(StiffMatrix, geometry, config);
    		precond = new CLU_SGSPreconditioner<su2double>(StiffMatrix, geometry, config);
    	}
    	if (config->GetKind_Deform_Linear_Solver_Prec() == ILU) {
        if ((rank == MASTER_NODE) && Screen_Output) cout << "\n# ILU preconditioner." << endl;
    		StiffMatrix.BuildILUPreconditioner();
    		mat_vec = new CSysMatrixVectorProduct<su2double>(StiffMatrix, geometry, config);
    		precond = new CILUPreconditioner<su2double>(StiffMatrix, geometry, config);
    	}
    	if (config->GetKind_Deform_Linear_Solver_Prec() == JACOBI) {
        if ((rank == MASTER_NODE) && Screen_Output) cout << "\n# Jacobi preconditioner." << endl;
    		StiffMatrix.BuildJacobiPreconditioner();
    		mat_vec = new CSysMatrixVectorProduct<su2double>(StiffMatrix, geometry, config);
    		precond = new CJacobiPreconditioner<su2double>(StiffMatrix, geometry, config);
    	}

    } else if (Derivative && (config->GetKind_SU2() == SU2_DOT)) {

      /*--- Build the ILU or Jacobi preconditioner for the transposed system ---*/

      if ((config->GetKind_Deform_Linear_Solver_Prec() == ILU) ||
          (config->GetKind_Deform_Linear_Solver_Prec() == LU_SGS)) {
        if ((rank == MASTER_NODE) && Screen_Output) cout << "\n# ILU preconditioner." << endl;
    		StiffMatrix.BuildILUPreconditioner(true);
    		mat_vec = new CSysMatrixVectorProductTransposed<su2double>(StiffMatrix, geometry, config);
    		precond = new CILUPreconditioner<su2double>(StiffMatrix, geometry, config);
    	}
    	if (config->GetKind_Deform_Linear_Solver_Prec() == JACOBI) {
        if ((rank == MASTER_NODE) && Screen_Output) cout << "\n# Jacobi preconditioner." << endl;
    		StiffMatrix.BuildJacobiPreconditioner(true);
    		mat_vec = new CSysMatrixVectorProductTransposed<su2double>(StiffMatrix, geometry, config);
    		precond = new CJacobiPreconditioner<su2double>(StiffMatrix, geometry, config);
    	}

    }
    
    if (LinSysRes.norm() != 0.0){
      switch (config->GetKind_Deform_Linear_Solver()) {
        
        /*--- Solve the linear system (GMRES with restart) ---*/
        
        case RESTARTED_FGMRES:

          Tot_Iter = 0; MaxIter = RestartIter;

          System.FGMRES_LinSolver(LinSysRes, LinSysSol, *mat_vec, *precond, NumError, 1, &Residual_Init, false, config);

          if ((rank == MASTER_NODE) && Screen_Output) {
            cout << "\n# FGMRES (with restart) residual history" << endl;
            cout << "# Residual tolerance target = " << NumError << endl;
            cout << "# Initial residual norm     = " << Residual_Init << endl;
          }

          if (rank == MASTER_NODE) { cout << "     " << Tot_Iter << "     " << Residual_Init/Residual_Init << endl; }

          while (Tot_Iter < Smoothing_Iter) {

            if (IterLinSol + RestartIter > Smoothing_Iter)
              MaxIter = Smoothing_Iter - IterLinSol;

            IterLinSol = System.FGMRES_LinSolver(LinSysRes, LinSysSol, *mat_vec, *precond, NumError, MaxIter, &Residual, false, config);

            Tot_Iter += IterLinSol;

            if ((rank == MASTER_NODE) && Screen_Output) { cout << "     " << Tot_Iter << "     " << Residual/Residual_Init << endl; }

            if (Residual < Residual_Init*NumError) { break; }

          }

          if ((rank == MASTER_NODE) && Screen_Output) {
            cout << "# FGMRES (with restart) final (true) residual:" << endl;
            cout << "# Iteration = " << Tot_Iter << ": |res|/|res0| = " << Residual/Residual_Init << ".\n" << endl;
          }

          break;

          /*--- Solve the linear system (GMRES) ---*/

        case FGMRES:

          Tot_Iter = System.FGMRES_LinSolver(LinSysRes, LinSysSol, *mat_vec, *precond, NumError, Smoothing_Iter, &Residual, Screen_Output, config);

          break;

          /*--- Solve the linear system (BCGSTAB) ---*/

        case BCGSTAB:

          Tot_Iter = System.BCGSTAB_LinSolver(LinSysRes, LinSysSol, *mat_vec, *precond, NumError, Smoothing_Iter, &Residual, Screen_Output, config);

          break;


        case CONJUGATE_GRADIENT:

          Tot_Iter = System.CG_LinSolver(LinSysRes, LinSysSol, *mat_vec, *precond, NumError, Smoothing_Iter, &Residual, Screen_Output, config);

          break;

      }
    }
    
    /*--- Deallocate memory needed by the Krylov linear solver ---*/
    
    delete mat_vec;
    delete precond;
    
    /*--- Update the grid coordinates and cell volumes using the solution
     of the linear system (usol contains the x, y, z displacements). ---*/

    if (!Derivative) { UpdateGridCoord(geometry, config); }
    else { UpdateGridCoord_Derivatives(geometry, config); }
    if (UpdateGeo) { UpdateDualGrid(geometry, config); }
    
    /*--- Check for failed deformation (negative volumes). ---*/
    
    ComputeDeforming_Element_Volume(geometry, MinVolume, MaxVolume, Screen_Output);
    
    /*--- Set number of iterations in the mesh update. ---*/

    Set_nIterMesh(Tot_Iter);

    if (rank == MASTER_NODE && Screen_Output) {
      cout << "Non-linear iter.: " << iNonlinear_Iter+1 << "/" << Nonlinear_Iter  << ". Linear iter.: " << Tot_Iter << ". ";
      if (nDim == 2) cout << "Min. area: " << MinVolume << ". Error: " << Residual << "." << endl;
      else cout << "Min. volume: " << MinVolume << ". Error: " << Residual << "." << endl;
    }
    
  }
  

}

void CVolumetricMovement::ComputeDeforming_Element_Volume(CGeometry *geometry, su2double &MinVolume, su2double &MaxVolume, bool Screen_Output) {
  
  unsigned long iElem, ElemCounter = 0, PointCorners[8];
  su2double Volume = 0.0, CoordCorners[8][3];
  unsigned short nNodes = 0, iNodes, iDim;
  bool RightVol = true;
<<<<<<< HEAD

=======
  
>>>>>>> 0515509c
  if (rank == MASTER_NODE && Screen_Output)
    cout << "Computing volumes of the grid elements." << endl;
  
  MaxVolume = -1E22; MinVolume = 1E22;
  
  /*--- Load up each triangle and tetrahedron to check for negative volumes. ---*/
  
  for (iElem = 0; iElem < geometry->GetnElem(); iElem++) {
    
    if (geometry->elem[iElem]->GetVTK_Type() == TRIANGLE)     nNodes = 3;
    if (geometry->elem[iElem]->GetVTK_Type() == QUADRILATERAL)    nNodes = 4;
    if (geometry->elem[iElem]->GetVTK_Type() == TETRAHEDRON)  nNodes = 4;
    if (geometry->elem[iElem]->GetVTK_Type() == PYRAMID)      nNodes = 5;
    if (geometry->elem[iElem]->GetVTK_Type() == PRISM)        nNodes = 6;
    if (geometry->elem[iElem]->GetVTK_Type() == HEXAHEDRON)   nNodes = 8;
    
    for (iNodes = 0; iNodes < nNodes; iNodes++) {
      PointCorners[iNodes] = geometry->elem[iElem]->GetNode(iNodes);
      for (iDim = 0; iDim < nDim; iDim++) {
        CoordCorners[iNodes][iDim] = geometry->node[PointCorners[iNodes]]->GetCoord(iDim);
      }
    }
    
    /*--- 2D elements ---*/
    
    if (nDim == 2) {
      if (nNodes == 3) Volume = GetTriangle_Area(CoordCorners);
      if (nNodes == 4) Volume = GetQuadrilateral_Area(CoordCorners);
    }
    
    /*--- 3D Elementes ---*/
    
    if (nDim == 3) {
      if (nNodes == 4) Volume = GetTetra_Volume(CoordCorners);
      if (nNodes == 5) Volume = GetPyram_Volume(CoordCorners);
      if (nNodes == 6) Volume = GetPrism_Volume(CoordCorners);
      if (nNodes == 8) Volume = GetHexa_Volume(CoordCorners);
    }
    
    RightVol = true;
    if (Volume < 0.0) RightVol = false;
    
    MaxVolume = max(MaxVolume, Volume);
    MinVolume = min(MinVolume, Volume);
    geometry->elem[iElem]->SetVolume(Volume);
    
    if (!RightVol) ElemCounter++;
    
  }
  
#ifdef HAVE_MPI
  unsigned long ElemCounter_Local = ElemCounter; ElemCounter = 0;
  su2double MaxVolume_Local = MaxVolume; MaxVolume = 0.0;
  su2double MinVolume_Local = MinVolume; MinVolume = 0.0;
  SU2_MPI::Allreduce(&ElemCounter_Local, &ElemCounter, 1, MPI_UNSIGNED_LONG, MPI_SUM, MPI_COMM_WORLD);
  SU2_MPI::Allreduce(&MaxVolume_Local, &MaxVolume, 1, MPI_DOUBLE, MPI_MAX, MPI_COMM_WORLD);
  SU2_MPI::Allreduce(&MinVolume_Local, &MinVolume, 1, MPI_DOUBLE, MPI_MIN, MPI_COMM_WORLD);
#endif
  
  /*--- Volume from  0 to 1 ---*/
  
  for (iElem = 0; iElem < geometry->GetnElem(); iElem++) {
    Volume = geometry->elem[iElem]->GetVolume()/MaxVolume;
    geometry->elem[iElem]->SetVolume(Volume);
  }
  
  if ((ElemCounter != 0) && (rank == MASTER_NODE) && (Screen_Output))
    cout <<"There are " << ElemCounter << " elements with negative volume.\n" << endl;
  
}

  
  
void CVolumetricMovement::ComputeSolid_Wall_Distance(CGeometry *geometry, CConfig *config, su2double &MinDistance, su2double &MaxDistance) {
  
  unsigned long nVertex_SolidWall, ii, jj, iVertex, iPoint, pointID;
  unsigned short iMarker, iDim;
  su2double dist, MaxDistance_Local, MinDistance_Local;
  int rankID;

  /*--- Initialize min and max distance ---*/

  MaxDistance = -1E22; MinDistance = 1E22;
  
  /*--- Compute the total number of nodes on no-slip boundaries ---*/
  
  nVertex_SolidWall = 0;
  for(iMarker=0; iMarker<config->GetnMarker_All(); ++iMarker) {
    if( (config->GetMarker_All_KindBC(iMarker) == EULER_WALL ||
         config->GetMarker_All_KindBC(iMarker) == HEAT_FLUX)  ||
       (config->GetMarker_All_KindBC(iMarker) == ISOTHERMAL) ||
        (config->GetMarker_All_KindBC(iMarker) == CHT_WALL_INTERFACE)) {
      nVertex_SolidWall += geometry->GetnVertex(iMarker);
    }
  }
  
  /*--- Allocate the vectors to hold boundary node coordinates
   and its local ID. ---*/
  
  vector<su2double>     Coord_bound(nDim*nVertex_SolidWall);
  vector<unsigned long> PointIDs(nVertex_SolidWall);
  
  /*--- Retrieve and store the coordinates of the no-slip boundary nodes
   and their local point IDs. ---*/
  
  ii = 0; jj = 0;
  for (iMarker=0; iMarker<config->GetnMarker_All(); ++iMarker) {
    if ( (config->GetMarker_All_KindBC(iMarker) == EULER_WALL ||
         config->GetMarker_All_KindBC(iMarker) == HEAT_FLUX)  ||
       (config->GetMarker_All_KindBC(iMarker) == ISOTHERMAL)  ||
         (config->GetMarker_All_KindBC(iMarker) == CHT_WALL_INTERFACE)) {
      for (iVertex=0; iVertex<geometry->GetnVertex(iMarker); ++iVertex) {
        iPoint = geometry->vertex[iMarker][iVertex]->GetNode();
        PointIDs[jj++] = iPoint;
        for (iDim=0; iDim<nDim; ++iDim)
          Coord_bound[ii++] = geometry->node[iPoint]->GetCoord(iDim);
      }
    }
  }
  
  /*--- Build the ADT of the boundary nodes. ---*/
  
  CADTPointsOnlyClass WallADT(nDim, nVertex_SolidWall, Coord_bound.data(),
                              PointIDs.data(), true);
  
  /*--- Loop over all interior mesh nodes and compute the distances to each
   of the no-slip boundary nodes. Store the minimum distance to the wall
   for each interior mesh node. ---*/
  
  if( WallADT.IsEmpty() ) {
    
    /*--- No solid wall boundary nodes in the entire mesh.
     Set the wall distance to zero for all nodes. ---*/
    
    for (iPoint=0; iPoint<geometry->GetnPoint(); ++iPoint)
      geometry->node[iPoint]->SetWall_Distance(0.0);
  }
  else {
    
    /*--- Solid wall boundary nodes are present. Compute the wall
     distance for all nodes. ---*/
    
    for(iPoint=0; iPoint<geometry->GetnPoint(); ++iPoint) {
      
      WallADT.DetermineNearestNode(geometry->node[iPoint]->GetCoord(), dist,
                                   pointID, rankID);
      geometry->node[iPoint]->SetWall_Distance(dist);
      
      MaxDistance = max(MaxDistance, dist);
      
      /*--- To discard points on the surface we use > EPS ---*/
       
      if (sqrt(dist) > EPS)  MinDistance = min(MinDistance, dist);
      
    }
    
    MaxDistance_Local = MaxDistance; MaxDistance = 0.0;
    MinDistance_Local = MinDistance; MinDistance = 0.0;
    
#ifdef HAVE_MPI
    SU2_MPI::Allreduce(&MaxDistance_Local, &MaxDistance, 1, MPI_DOUBLE, MPI_MAX, MPI_COMM_WORLD);
    SU2_MPI::Allreduce(&MinDistance_Local, &MinDistance, 1, MPI_DOUBLE, MPI_MIN, MPI_COMM_WORLD);
#else
    MaxDistance = MaxDistance_Local;
    MinDistance = MinDistance_Local;
#endif
    
  }
  
}

su2double CVolumetricMovement::SetFEAMethodContributions_Elem(CGeometry *geometry, CConfig *config) {
  
  unsigned short iVar, iDim, nNodes = 0, iNodes, StiffMatrix_nElem = 0;
  unsigned long iElem, PointCorners[8];
  su2double **StiffMatrix_Elem = NULL, CoordCorners[8][3];
  su2double MinVolume = 0.0, MaxVolume = 0.0, MinDistance = 0.0, MaxDistance = 0.0, ElemVolume = 0.0, ElemDistance = 0.0;
  
  bool Screen_Output  = config->GetDeform_Output();
<<<<<<< HEAD

=======
  
>>>>>>> 0515509c
  /*--- Allocate maximum size (quadrilateral and hexahedron) ---*/
  
  if (nDim == 2) StiffMatrix_nElem = 8;
  else StiffMatrix_nElem = 24;
    
  StiffMatrix_Elem = new su2double* [StiffMatrix_nElem];
  for (iVar = 0; iVar < StiffMatrix_nElem; iVar++)
    StiffMatrix_Elem[iVar] = new su2double [StiffMatrix_nElem];
  
  /*--- Compute min volume in the entire mesh. ---*/
  
  ComputeDeforming_Element_Volume(geometry, MinVolume, MaxVolume, Screen_Output);
  if (rank == MASTER_NODE && Screen_Output) cout <<"Min. volume: "<< MinVolume <<", max. volume: "<< MaxVolume <<"." << endl;
  
  /*--- Compute the distance to the nearest surface if needed
   as part of the stiffness calculation.. ---*/

  if ((config->GetDeform_Stiffness_Type() == SOLID_WALL_DISTANCE) ||
      (config->GetDeform_Limit() < 1E6)) {
    ComputeSolid_Wall_Distance(geometry, config, MinDistance, MaxDistance);
    if (rank == MASTER_NODE && Screen_Output) cout <<"Min. distance: "<< MinDistance <<", max. distance: "<< MaxDistance <<"." << endl;
  }
  
  /*--- Compute contributions from each element by forming the stiffness matrix (FEA) ---*/
  
  for (iElem = 0; iElem < geometry->GetnElem(); iElem++) {
    
    if (geometry->elem[iElem]->GetVTK_Type() == TRIANGLE)      nNodes = 3;
    if (geometry->elem[iElem]->GetVTK_Type() == QUADRILATERAL) nNodes = 4;
    if (geometry->elem[iElem]->GetVTK_Type() == TETRAHEDRON)   nNodes = 4;
    if (geometry->elem[iElem]->GetVTK_Type() == PYRAMID)       nNodes = 5;
    if (geometry->elem[iElem]->GetVTK_Type() == PRISM)         nNodes = 6;
    if (geometry->elem[iElem]->GetVTK_Type() == HEXAHEDRON)    nNodes = 8;
    
    for (iNodes = 0; iNodes < nNodes; iNodes++) {
      PointCorners[iNodes] = geometry->elem[iElem]->GetNode(iNodes);
      for (iDim = 0; iDim < nDim; iDim++) {
        CoordCorners[iNodes][iDim] = geometry->node[PointCorners[iNodes]]->GetCoord(iDim);
      }
    }
    
    /*--- Extract Element volume and distance to compute the stiffness ---*/
    
    ElemVolume = geometry->elem[iElem]->GetVolume();
    
    if ((config->GetDeform_Stiffness_Type() == SOLID_WALL_DISTANCE)) {
      ElemDistance = 0.0;
      for (iNodes = 0; iNodes < nNodes; iNodes++)
        ElemDistance += geometry->node[PointCorners[iNodes]]->GetWall_Distance();
      ElemDistance = ElemDistance/(su2double)nNodes;
    }
    
    if (nDim == 2) SetFEA_StiffMatrix2D(geometry, config, StiffMatrix_Elem, PointCorners, CoordCorners, nNodes, ElemVolume, ElemDistance);
    if (nDim == 3) SetFEA_StiffMatrix3D(geometry, config, StiffMatrix_Elem, PointCorners, CoordCorners, nNodes, ElemVolume, ElemDistance);
    
    AddFEA_StiffMatrix(geometry, StiffMatrix_Elem, PointCorners, nNodes);
    
  }
  
  /*--- Deallocate memory and exit ---*/
  
  for (iVar = 0; iVar < StiffMatrix_nElem; iVar++)
    delete [] StiffMatrix_Elem[iVar];
  delete [] StiffMatrix_Elem;
  
  return MinVolume;

}

su2double CVolumetricMovement::ShapeFunc_Triangle(su2double Xi, su2double Eta, su2double CoordCorners[8][3], su2double DShapeFunction[8][4]) {
  
  int i, j, k;
  su2double c0, c1, xsj;
  su2double xs[3][3], ad[3][3];
  
  /*--- Shape functions ---*/
  
  DShapeFunction[0][3] = Xi;
  DShapeFunction[1][3] = Eta;
  DShapeFunction[2][3] = 1-Xi-Eta;
  
  /*--- dN/d xi, dN/d eta ---*/
  
  DShapeFunction[0][0] = 1.0;  DShapeFunction[0][1] = 0.0;
  DShapeFunction[1][0] = 0.0;  DShapeFunction[1][1] = 1.0;
  DShapeFunction[2][0] = -1.0; DShapeFunction[2][1] = -1.0;
  
  /*--- Jacobian transformation ---*/
  
  for (i = 0; i < 2; i++) {
    for (j = 0; j < 2; j++) {
      xs[i][j] = 0.0;
      for (k = 0; k < 3; k++) {
        xs[i][j] = xs[i][j]+CoordCorners[k][j]*DShapeFunction[k][i];
      }
    }
  }
  
  /*--- Adjoint to Jacobian ---*/
  
  ad[0][0] = xs[1][1];
  ad[0][1] = -xs[0][1];
  ad[1][0] = -xs[1][0];
  ad[1][1] = xs[0][0];
  
  /*--- Determinant of Jacobian ---*/
  
  xsj = ad[0][0]*ad[1][1]-ad[0][1]*ad[1][0];
  
  /*--- Jacobian inverse ---*/
  
  for (i = 0; i < 2; i++) {
    for (j = 0; j < 2; j++) {
      xs[i][j] = ad[i][j]/xsj;
    }
  }
  
  /*--- Derivatives with repect to global coordinates ---*/
  
  for (k = 0; k < 3; k++) {
    c0 = xs[0][0]*DShapeFunction[k][0]+xs[0][1]*DShapeFunction[k][1]; // dN/dx
    c1 = xs[1][0]*DShapeFunction[k][0]+xs[1][1]*DShapeFunction[k][1]; // dN/dy
    DShapeFunction[k][0] = c0; // store dN/dx instead of dN/d xi
    DShapeFunction[k][1] = c1; // store dN/dy instead of dN/d eta
  }
  
  return xsj;
  
}

su2double CVolumetricMovement::ShapeFunc_Quadrilateral(su2double Xi, su2double Eta, su2double CoordCorners[8][3], su2double DShapeFunction[8][4]) {
  
  int i, j, k;
  su2double c0, c1, xsj;
  su2double xs[3][3], ad[3][3];
  
  /*--- Shape functions ---*/
  
  DShapeFunction[0][3] = 0.25*(1.0-Xi)*(1.0-Eta);
  DShapeFunction[1][3] = 0.25*(1.0+Xi)*(1.0-Eta);
  DShapeFunction[2][3] = 0.25*(1.0+Xi)*(1.0+Eta);
  DShapeFunction[3][3] = 0.25*(1.0-Xi)*(1.0+Eta);
  
  /*--- dN/d xi, dN/d eta ---*/
  
  DShapeFunction[0][0] = -0.25*(1.0-Eta); DShapeFunction[0][1] = -0.25*(1.0-Xi);
  DShapeFunction[1][0] =  0.25*(1.0-Eta); DShapeFunction[1][1] = -0.25*(1.0+Xi);
  DShapeFunction[2][0] =  0.25*(1.0+Eta); DShapeFunction[2][1] =  0.25*(1.0+Xi);
  DShapeFunction[3][0] = -0.25*(1.0+Eta); DShapeFunction[3][1] =  0.25*(1.0-Xi);
  
  /*--- Jacobian transformation ---*/
  
  for (i = 0; i < 2; i++) {
    for (j = 0; j < 2; j++) {
      xs[i][j] = 0.0;
      for (k = 0; k < 4; k++) {
        xs[i][j] = xs[i][j]+CoordCorners[k][j]*DShapeFunction[k][i];
      }
    }
  }
  
  /*--- Adjoint to Jacobian ---*/
  
  ad[0][0] = xs[1][1];
  ad[0][1] = -xs[0][1];
  ad[1][0] = -xs[1][0];
  ad[1][1] = xs[0][0];
  
  /*--- Determinant of Jacobian ---*/
  
  xsj = ad[0][0]*ad[1][1]-ad[0][1]*ad[1][0];
  
  /*--- Jacobian inverse ---*/
  
  for (i = 0; i < 2; i++) {
    for (j = 0; j < 2; j++) {
      xs[i][j] = ad[i][j]/xsj;
    }
  }
  
  /*--- Derivatives with repect to global coordinates ---*/
  
  for (k = 0; k < 4; k++) {
    c0 = xs[0][0]*DShapeFunction[k][0]+xs[0][1]*DShapeFunction[k][1]; // dN/dx
    c1 = xs[1][0]*DShapeFunction[k][0]+xs[1][1]*DShapeFunction[k][1]; // dN/dy
    DShapeFunction[k][0] = c0; // store dN/dx instead of dN/d xi
    DShapeFunction[k][1] = c1; // store dN/dy instead of dN/d eta
  }
  
  return xsj;
  
}

su2double CVolumetricMovement::ShapeFunc_Tetra(su2double Xi, su2double Eta, su2double Zeta, su2double CoordCorners[8][3], su2double DShapeFunction[8][4]) {
  
  int i, j, k;
  su2double c0, c1, c2, xsj;
  su2double xs[3][3], ad[3][3];
  
  /*--- Shape functions ---*/
  
  DShapeFunction[0][3] = Xi;
  DShapeFunction[1][3] = Zeta;
  DShapeFunction[2][3] = 1.0 - Xi - Eta - Zeta;
  DShapeFunction[3][3] = Eta;
  
  /*--- dN/d xi, dN/d eta, dN/d zeta ---*/
  
  DShapeFunction[0][0] = 1.0;  DShapeFunction[0][1] = 0.0;  DShapeFunction[0][2] = 0.0;
  DShapeFunction[1][0] = 0.0;  DShapeFunction[1][1] = 0.0;  DShapeFunction[1][2] = 1.0;
  DShapeFunction[2][0] = -1.0; DShapeFunction[2][1] = -1.0; DShapeFunction[2][2] = -1.0;
  DShapeFunction[3][0] = 0.0;  DShapeFunction[3][1] = 1.0;  DShapeFunction[3][2] = 0.0;
  
  /*--- Jacobian transformation ---*/
  
  for (i = 0; i < 3; i++) {
    for (j = 0; j < 3; j++) {
      xs[i][j] = 0.0;
      for (k = 0; k < 4; k++) {
        xs[i][j] = xs[i][j]+CoordCorners[k][j]*DShapeFunction[k][i];
      }
    }
  }
  
  /*--- Adjoint to Jacobian ---*/
  
  ad[0][0] = xs[1][1]*xs[2][2]-xs[1][2]*xs[2][1];
  ad[0][1] = xs[0][2]*xs[2][1]-xs[0][1]*xs[2][2];
  ad[0][2] = xs[0][1]*xs[1][2]-xs[0][2]*xs[1][1];
  ad[1][0] = xs[1][2]*xs[2][0]-xs[1][0]*xs[2][2];
  ad[1][1] = xs[0][0]*xs[2][2]-xs[0][2]*xs[2][0];
  ad[1][2] = xs[0][2]*xs[1][0]-xs[0][0]*xs[1][2];
  ad[2][0] = xs[1][0]*xs[2][1]-xs[1][1]*xs[2][0];
  ad[2][1] = xs[0][1]*xs[2][0]-xs[0][0]*xs[2][1];
  ad[2][2] = xs[0][0]*xs[1][1]-xs[0][1]*xs[1][0];
  
  /*--- Determinant of Jacobian ---*/
  
  xsj = xs[0][0]*ad[0][0]+xs[0][1]*ad[1][0]+xs[0][2]*ad[2][0];
  
  /*--- Jacobian inverse ---*/
  
  for (i = 0; i < 3; i++) {
    for (j = 0; j < 3; j++) {
      xs[i][j] = ad[i][j]/xsj;
    }
  }
  
  /*--- Derivatives with repect to global coordinates ---*/
  
  for (k = 0; k < 4; k++) {
    c0 = xs[0][0]*DShapeFunction[k][0]+xs[0][1]*DShapeFunction[k][1]+xs[0][2]*DShapeFunction[k][2]; // dN/dx
    c1 = xs[1][0]*DShapeFunction[k][0]+xs[1][1]*DShapeFunction[k][1]+xs[1][2]*DShapeFunction[k][2]; // dN/dy
    c2 = xs[2][0]*DShapeFunction[k][0]+xs[2][1]*DShapeFunction[k][1]+xs[2][2]*DShapeFunction[k][2]; // dN/dz
    DShapeFunction[k][0] = c0; // store dN/dx instead of dN/d xi
    DShapeFunction[k][1] = c1; // store dN/dy instead of dN/d eta
    DShapeFunction[k][2] = c2; // store dN/dz instead of dN/d zeta
  }
  
  return xsj;
  
}

su2double CVolumetricMovement::ShapeFunc_Pyram(su2double Xi, su2double Eta, su2double Zeta, su2double CoordCorners[8][3], su2double DShapeFunction[8][4]) {
  
  int i, j, k;
  su2double c0, c1, c2, xsj;
  su2double xs[3][3], ad[3][3];
  
  /*--- Shape functions ---*/
  
  DShapeFunction[0][3] = 0.25*(-Xi+Eta+Zeta-1.0)*(-Xi-Eta+Zeta-1.0)/(1.0-Zeta);
  DShapeFunction[1][3] = 0.25*(-Xi-Eta+Zeta-1.0)*( Xi-Eta+Zeta-1.0)/(1.0-Zeta);
  DShapeFunction[2][3] = 0.25*( Xi+Eta+Zeta-1.0)*( Xi-Eta+Zeta-1.0)/(1.0-Zeta);
  DShapeFunction[3][3] = 0.25*( Xi+Eta+Zeta-1.0)*(-Xi+Eta+Zeta-1.0)/(1.0-Zeta);
  DShapeFunction[4][3] = Zeta;
  
  /*--- dN/d xi ---*/
  
  DShapeFunction[0][0] = 0.5*(Zeta-Xi-1.0)/(Zeta-1.0);
  DShapeFunction[1][0] = 0.5*Xi/(Zeta-1.0);
  DShapeFunction[2][0] = 0.5*(1.0-Zeta-Xi)/(Zeta-1.0);
  DShapeFunction[3][0] = DShapeFunction[1][0];
  DShapeFunction[4][0] = 0.0;
  
  /*--- dN/d eta ---*/
  
  DShapeFunction[0][1] = 0.5*Eta/(Zeta-1.0);
  DShapeFunction[1][1] = 0.5*(Zeta-Eta-1.0)/(Zeta-1.0);
  DShapeFunction[2][1] = DShapeFunction[0][1];
  DShapeFunction[3][1] = 0.5*(1.0-Zeta-Eta)/(Zeta-1.0);
  DShapeFunction[4][1] = 0.0;
  
  /*--- dN/d zeta ---*/
  
  DShapeFunction[0][2] = 0.25*(-1.0 + 2.0*Zeta - Zeta*Zeta - Eta*Eta + Xi*Xi)/((1.0-Zeta)*(1.0-Zeta));
  DShapeFunction[1][2] = 0.25*(-1.0 + 2.0*Zeta - Zeta*Zeta + Eta*Eta - Xi*Xi)/((1.0-Zeta)*(1.0-Zeta));
  DShapeFunction[2][2] = DShapeFunction[0][2];
  DShapeFunction[3][2] = DShapeFunction[1][2];
  DShapeFunction[4][2] = 1.0;
  
  /*--- Jacobian transformation ---*/
  
  for (i = 0; i < 3; i++) {
    for (j = 0; j < 3; j++) {
      xs[i][j] = 0.0;
      for (k = 0; k < 5; k++) {
        xs[i][j] = xs[i][j]+CoordCorners[k][j]*DShapeFunction[k][i];
      }
    }
  }
  
  /*--- Adjoint to Jacobian ---*/
  
  ad[0][0] = xs[1][1]*xs[2][2]-xs[1][2]*xs[2][1];
  ad[0][1] = xs[0][2]*xs[2][1]-xs[0][1]*xs[2][2];
  ad[0][2] = xs[0][1]*xs[1][2]-xs[0][2]*xs[1][1];
  ad[1][0] = xs[1][2]*xs[2][0]-xs[1][0]*xs[2][2];
  ad[1][1] = xs[0][0]*xs[2][2]-xs[0][2]*xs[2][0];
  ad[1][2] = xs[0][2]*xs[1][0]-xs[0][0]*xs[1][2];
  ad[2][0] = xs[1][0]*xs[2][1]-xs[1][1]*xs[2][0];
  ad[2][1] = xs[0][1]*xs[2][0]-xs[0][0]*xs[2][1];
  ad[2][2] = xs[0][0]*xs[1][1]-xs[0][1]*xs[1][0];
  
  /*--- Determinant of Jacobian ---*/
  
  xsj = xs[0][0]*ad[0][0]+xs[0][1]*ad[1][0]+xs[0][2]*ad[2][0];
  
  /*--- Jacobian inverse ---*/
  
  for (i = 0; i < 3; i++) {
    for (j = 0; j < 3; j++) {
      xs[i][j] = ad[i][j]/xsj;
    }
  }
  
  /*--- Derivatives with repect to global coordinates ---*/
  
  for (k = 0; k < 5; k++) {
    c0 = xs[0][0]*DShapeFunction[k][0]+xs[0][1]*DShapeFunction[k][1]+xs[0][2]*DShapeFunction[k][2]; // dN/dx
    c1 = xs[1][0]*DShapeFunction[k][0]+xs[1][1]*DShapeFunction[k][1]+xs[1][2]*DShapeFunction[k][2]; // dN/dy
    c2 = xs[2][0]*DShapeFunction[k][0]+xs[2][1]*DShapeFunction[k][1]+xs[2][2]*DShapeFunction[k][2]; // dN/dz
    DShapeFunction[k][0] = c0; // store dN/dx instead of dN/d xi
    DShapeFunction[k][1] = c1; // store dN/dy instead of dN/d eta
    DShapeFunction[k][2] = c2; // store dN/dz instead of dN/d zeta
  }
  
  return xsj;
  
}

su2double CVolumetricMovement::ShapeFunc_Prism(su2double Xi, su2double Eta, su2double Zeta, su2double CoordCorners[8][3], su2double DShapeFunction[8][4]) {
  
  int i, j, k;
  su2double c0, c1, c2, xsj;
  su2double xs[3][3], ad[3][3];
  
  /*--- Shape functions ---*/
  
  DShapeFunction[0][3] = 0.5*Eta*(1.0-Xi);
  DShapeFunction[1][3] = 0.5*Zeta*(1.0-Xi);
  DShapeFunction[2][3] = 0.5*(1.0-Eta-Zeta)*(1.0-Xi);
  DShapeFunction[3][3] = 0.5*Eta*(Xi+1.0);
  DShapeFunction[4][3] = 0.5*Zeta*(Xi+1.0);
  DShapeFunction[5][3] = 0.5*(1.0-Eta-Zeta)*(Xi+1.0);
  
  /*--- dN/d Xi, dN/d Eta, dN/d Zeta ---*/
  
  DShapeFunction[0][0] = -0.5*Eta;            DShapeFunction[0][1] = 0.5*(1.0-Xi);      DShapeFunction[0][2] = 0.0;
  DShapeFunction[1][0] = -0.5*Zeta;           DShapeFunction[1][1] = 0.0;               DShapeFunction[1][2] = 0.5*(1.0-Xi);
  DShapeFunction[2][0] = -0.5*(1.0-Eta-Zeta); DShapeFunction[2][1] = -0.5*(1.0-Xi);     DShapeFunction[2][2] = -0.5*(1.0-Xi);
  DShapeFunction[3][0] = 0.5*Eta;             DShapeFunction[3][1] = 0.5*(Xi+1.0);      DShapeFunction[3][2] = 0.0;
  DShapeFunction[4][0] = 0.5*Zeta;            DShapeFunction[4][1] = 0.0;               DShapeFunction[4][2] = 0.5*(Xi+1.0);
  DShapeFunction[5][0] = 0.5*(1.0-Eta-Zeta);  DShapeFunction[5][1] = -0.5*(Xi+1.0);     DShapeFunction[5][2] = -0.5*(Xi+1.0);
  
  /*--- Jacobian transformation ---*/
  
  for (i = 0; i < 3; i++) {
    for (j = 0; j < 3; j++) {
      xs[i][j] = 0.0;
      for (k = 0; k < 6; k++) {
        xs[i][j] = xs[i][j]+CoordCorners[k][j]*DShapeFunction[k][i];
      }
    }
  }
  
  /*--- Adjoint to Jacobian ---*/
  
  ad[0][0] = xs[1][1]*xs[2][2]-xs[1][2]*xs[2][1];
  ad[0][1] = xs[0][2]*xs[2][1]-xs[0][1]*xs[2][2];
  ad[0][2] = xs[0][1]*xs[1][2]-xs[0][2]*xs[1][1];
  ad[1][0] = xs[1][2]*xs[2][0]-xs[1][0]*xs[2][2];
  ad[1][1] = xs[0][0]*xs[2][2]-xs[0][2]*xs[2][0];
  ad[1][2] = xs[0][2]*xs[1][0]-xs[0][0]*xs[1][2];
  ad[2][0] = xs[1][0]*xs[2][1]-xs[1][1]*xs[2][0];
  ad[2][1] = xs[0][1]*xs[2][0]-xs[0][0]*xs[2][1];
  ad[2][2] = xs[0][0]*xs[1][1]-xs[0][1]*xs[1][0];
  
  /*--- Determinant of Jacobian ---*/
  
  xsj = xs[0][0]*ad[0][0]+xs[0][1]*ad[1][0]+xs[0][2]*ad[2][0];
  
  /*--- Jacobian inverse ---*/
  
  for (i = 0; i < 3; i++) {
    for (j = 0; j < 3; j++) {
      xs[i][j] = ad[i][j]/xsj;
    }
  }
  
  /*--- Derivatives with repect to global coordinates ---*/
  
  for (k = 0; k < 6; k++) {
    c0 = xs[0][0]*DShapeFunction[k][0]+xs[0][1]*DShapeFunction[k][1]+xs[0][2]*DShapeFunction[k][2]; // dN/dx
    c1 = xs[1][0]*DShapeFunction[k][0]+xs[1][1]*DShapeFunction[k][1]+xs[1][2]*DShapeFunction[k][2]; // dN/dy
    c2 = xs[2][0]*DShapeFunction[k][0]+xs[2][1]*DShapeFunction[k][1]+xs[2][2]*DShapeFunction[k][2]; // dN/dz
    DShapeFunction[k][0] = c0; // store dN/dx instead of dN/d xi
    DShapeFunction[k][1] = c1; // store dN/dy instead of dN/d eta
    DShapeFunction[k][2] = c2; // store dN/dz instead of dN/d zeta
  }
  
  return xsj;
  
}

su2double CVolumetricMovement::ShapeFunc_Hexa(su2double Xi, su2double Eta, su2double Zeta, su2double CoordCorners[8][3], su2double DShapeFunction[8][4]) {
  
  int i, j, k;
  su2double c0, c1, c2, xsj;
  su2double xs[3][3], ad[3][3];
  
  
  /*--- Shape functions ---*/
  
  DShapeFunction[0][3] = 0.125*(1.0-Xi)*(1.0-Eta)*(1.0-Zeta);
  DShapeFunction[1][3] = 0.125*(1.0+Xi)*(1.0-Eta)*(1.0-Zeta);
  DShapeFunction[2][3] = 0.125*(1.0+Xi)*(1.0+Eta)*(1.0-Zeta);
  DShapeFunction[3][3] = 0.125*(1.0-Xi)*(1.0+Eta)*(1.0-Zeta);
  DShapeFunction[4][3] = 0.125*(1.0-Xi)*(1.0-Eta)*(1.0+Zeta);
  DShapeFunction[5][3] = 0.125*(1.0+Xi)*(1.0-Eta)*(1.0+Zeta);
  DShapeFunction[6][3] = 0.125*(1.0+Xi)*(1.0+Eta)*(1.0+Zeta);
  DShapeFunction[7][3] = 0.125*(1.0-Xi)*(1.0+Eta)*(1.0+Zeta);
  
  /*--- dN/d xi ---*/
  
  DShapeFunction[0][0] = -0.125*(1.0-Eta)*(1.0-Zeta);
  DShapeFunction[1][0] = 0.125*(1.0-Eta)*(1.0-Zeta);
  DShapeFunction[2][0] = 0.125*(1.0+Eta)*(1.0-Zeta);
  DShapeFunction[3][0] = -0.125*(1.0+Eta)*(1.0-Zeta);
  DShapeFunction[4][0] = -0.125*(1.0-Eta)*(1.0+Zeta);
  DShapeFunction[5][0] = 0.125*(1.0-Eta)*(1.0+Zeta);
  DShapeFunction[6][0] = 0.125*(1.0+Eta)*(1.0+Zeta);
  DShapeFunction[7][0] = -0.125*(1.0+Eta)*(1.0+Zeta);
  
  /*--- dN/d eta ---*/
  
  DShapeFunction[0][1] = -0.125*(1.0-Xi)*(1.0-Zeta);
  DShapeFunction[1][1] = -0.125*(1.0+Xi)*(1.0-Zeta);
  DShapeFunction[2][1] = 0.125*(1.0+Xi)*(1.0-Zeta);
  DShapeFunction[3][1] = 0.125*(1.0-Xi)*(1.0-Zeta);
  DShapeFunction[4][1] = -0.125*(1.0-Xi)*(1.0+Zeta);
  DShapeFunction[5][1] = -0.125*(1.0+Xi)*(1.0+Zeta);
  DShapeFunction[6][1] = 0.125*(1.0+Xi)*(1.0+Zeta);
  DShapeFunction[7][1] = 0.125*(1.0-Xi)*(1.0+Zeta);
  
  /*--- dN/d zeta ---*/
  
  DShapeFunction[0][2] = -0.125*(1.0-Xi)*(1.0-Eta);
  DShapeFunction[1][2] = -0.125*(1.0+Xi)*(1.0-Eta);
  DShapeFunction[2][2] = -0.125*(1.0+Xi)*(1.0+Eta);
  DShapeFunction[3][2] = -0.125*(1.0-Xi)*(1.0+Eta);
  DShapeFunction[4][2] = 0.125*(1.0-Xi)*(1.0-Eta);
  DShapeFunction[5][2] = 0.125*(1.0+Xi)*(1.0-Eta);
  DShapeFunction[6][2] = 0.125*(1.0+Xi)*(1.0+Eta);
  DShapeFunction[7][2] = 0.125*(1.0-Xi)*(1.0+Eta);
  
  /*--- Jacobian transformation ---*/
  
  for (i = 0; i < 3; i++) {
    for (j = 0; j < 3; j++) {
      xs[i][j] = 0.0;
      for (k = 0; k < 8; k++) {
        xs[i][j] = xs[i][j]+CoordCorners[k][j]*DShapeFunction[k][i];
      }
    }
  }
  
  /*--- Adjoint to Jacobian ---*/
  
  ad[0][0] = xs[1][1]*xs[2][2]-xs[1][2]*xs[2][1];
  ad[0][1] = xs[0][2]*xs[2][1]-xs[0][1]*xs[2][2];
  ad[0][2] = xs[0][1]*xs[1][2]-xs[0][2]*xs[1][1];
  ad[1][0] = xs[1][2]*xs[2][0]-xs[1][0]*xs[2][2];
  ad[1][1] = xs[0][0]*xs[2][2]-xs[0][2]*xs[2][0];
  ad[1][2] = xs[0][2]*xs[1][0]-xs[0][0]*xs[1][2];
  ad[2][0] = xs[1][0]*xs[2][1]-xs[1][1]*xs[2][0];
  ad[2][1] = xs[0][1]*xs[2][0]-xs[0][0]*xs[2][1];
  ad[2][2] = xs[0][0]*xs[1][1]-xs[0][1]*xs[1][0];
  
  /*--- Determinant of Jacobian ---*/
  
  xsj = xs[0][0]*ad[0][0]+xs[0][1]*ad[1][0]+xs[0][2]*ad[2][0];
  
  /*--- Jacobian inverse ---*/
  for (i = 0; i < 3; i++) {
    for (j = 0; j < 3; j++) {
      xs[i][j] = ad[i][j]/xsj;
    }
  }
  
  /*--- Derivatives with repect to global coordinates ---*/
  
  for (k = 0; k < 8; k++) {
    c0 = xs[0][0]*DShapeFunction[k][0]+xs[0][1]*DShapeFunction[k][1]+xs[0][2]*DShapeFunction[k][2]; // dN/dx
    c1 = xs[1][0]*DShapeFunction[k][0]+xs[1][1]*DShapeFunction[k][1]+xs[1][2]*DShapeFunction[k][2]; // dN/dy
    c2 = xs[2][0]*DShapeFunction[k][0]+xs[2][1]*DShapeFunction[k][1]+xs[2][2]*DShapeFunction[k][2]; // dN/dz
    DShapeFunction[k][0] = c0; // store dN/dx instead of dN/d xi
    DShapeFunction[k][1] = c1; // store dN/dy instead of dN/d eta
    DShapeFunction[k][2] = c2; // store dN/dz instead of dN/d zeta
  }
  
  return xsj;
  
}

su2double CVolumetricMovement::GetTriangle_Area(su2double CoordCorners[8][3]) {
  
  unsigned short iDim;
  su2double a[3] = {0.0,0.0,0.0}, b[3] = {0.0,0.0,0.0};
  su2double *Coord_0, *Coord_1, *Coord_2, Area;
  
  Coord_0 = CoordCorners[0];
  Coord_1 = CoordCorners[1];
  Coord_2 = CoordCorners[2];
  
  for (iDim = 0; iDim < nDim; iDim++) {
    a[iDim] = Coord_0[iDim]-Coord_2[iDim];
    b[iDim] = Coord_1[iDim]-Coord_2[iDim];
  }
  
  Area = 0.5*fabs(a[0]*b[1]-a[1]*b[0]);
  
  return Area;
  
}

su2double CVolumetricMovement::GetQuadrilateral_Area(su2double CoordCorners[8][3]) {
  
  unsigned short iDim;
  su2double a[3] = {0.0,0.0,0.0}, b[3] = {0.0,0.0,0.0};
  su2double *Coord_0, *Coord_1, *Coord_2, Area;
  
  Coord_0 = CoordCorners[0];
  Coord_1 = CoordCorners[1];
  Coord_2 = CoordCorners[2];
  
  for (iDim = 0; iDim < nDim; iDim++) {
    a[iDim] = Coord_0[iDim]-Coord_2[iDim];
    b[iDim] = Coord_1[iDim]-Coord_2[iDim];
  }
  
  Area = 0.5*fabs(a[0]*b[1]-a[1]*b[0]);
  
  Coord_0 = CoordCorners[0];
  Coord_1 = CoordCorners[2];
  Coord_2 = CoordCorners[3];
  
  for (iDim = 0; iDim < nDim; iDim++) {
    a[iDim] = Coord_0[iDim]-Coord_2[iDim];
    b[iDim] = Coord_1[iDim]-Coord_2[iDim];
  }
  
  Area += 0.5*fabs(a[0]*b[1]-a[1]*b[0]);
  
  return Area;
  
}

su2double CVolumetricMovement::GetTetra_Volume(su2double CoordCorners[8][3]) {
  
  unsigned short iDim;
  su2double *Coord_0, *Coord_1, *Coord_2, *Coord_3;
  su2double r1[3] = {0.0,0.0,0.0}, r2[3] = {0.0,0.0,0.0}, r3[3] = {0.0,0.0,0.0}, CrossProduct[3] = {0.0,0.0,0.0}, Volume;
  
  Coord_0 = CoordCorners[0];
  Coord_1 = CoordCorners[1];
  Coord_2 = CoordCorners[2];
  Coord_3 = CoordCorners[3];
  
  for (iDim = 0; iDim < nDim; iDim++) {
    r1[iDim] = Coord_1[iDim] - Coord_0[iDim];
    r2[iDim] = Coord_2[iDim] - Coord_0[iDim];
    r3[iDim] = Coord_3[iDim] - Coord_0[iDim];
  }
  
  CrossProduct[0] = (r1[1]*r2[2] - r1[2]*r2[1])*r3[0];
  CrossProduct[1] = (r1[2]*r2[0] - r1[0]*r2[2])*r3[1];
  CrossProduct[2] = (r1[0]*r2[1] - r1[1]*r2[0])*r3[2];
  
  Volume = fabs(CrossProduct[0] + CrossProduct[1] + CrossProduct[2])/6.0;
  
  return Volume;
  
}

su2double CVolumetricMovement::GetPyram_Volume(su2double CoordCorners[8][3]) {
  
  unsigned short iDim;
  su2double *Coord_0, *Coord_1, *Coord_2, *Coord_3;
  su2double r1[3] = {0.0,0.0,0.0}, r2[3] = {0.0,0.0,0.0}, r3[3] = {0.0,0.0,0.0}, CrossProduct[3] = {0.0,0.0,0.0}, Volume;
  
  Coord_0 = CoordCorners[0];
  Coord_1 = CoordCorners[1];
  Coord_2 = CoordCorners[2];
  Coord_3 = CoordCorners[4];
  
  for (iDim = 0; iDim < nDim; iDim++) {
    r1[iDim] = Coord_1[iDim] - Coord_0[iDim];
    r2[iDim] = Coord_2[iDim] - Coord_0[iDim];
    r3[iDim] = Coord_3[iDim] - Coord_0[iDim];
  }
  
  CrossProduct[0] = (r1[1]*r2[2] - r1[2]*r2[1])*r3[0];
  CrossProduct[1] = (r1[2]*r2[0] - r1[0]*r2[2])*r3[1];
  CrossProduct[2] = (r1[0]*r2[1] - r1[1]*r2[0])*r3[2];
  
  Volume = fabs(CrossProduct[0] + CrossProduct[1] + CrossProduct[2])/6.0;
  
  Coord_0 = CoordCorners[0];
  Coord_1 = CoordCorners[2];
  Coord_2 = CoordCorners[3];
  Coord_3 = CoordCorners[4];
  
  for (iDim = 0; iDim < nDim; iDim++) {
    r1[iDim] = Coord_1[iDim] - Coord_0[iDim];
    r2[iDim] = Coord_2[iDim] - Coord_0[iDim];
    r3[iDim] = Coord_3[iDim] - Coord_0[iDim];
  }
  
  CrossProduct[0] = (r1[1]*r2[2] - r1[2]*r2[1])*r3[0];
  CrossProduct[1] = (r1[2]*r2[0] - r1[0]*r2[2])*r3[1];
  CrossProduct[2] = (r1[0]*r2[1] - r1[1]*r2[0])*r3[2];
  
  Volume += fabs(CrossProduct[0] + CrossProduct[1] + CrossProduct[2])/6.0;
  
  return Volume;

}

su2double CVolumetricMovement::GetPrism_Volume(su2double CoordCorners[8][3]) {
  
  unsigned short iDim;
  su2double *Coord_0, *Coord_1, *Coord_2, *Coord_3;
  su2double r1[3] = {0.0,0.0,0.0}, r2[3] = {0.0,0.0,0.0}, r3[3] = {0.0,0.0,0.0}, CrossProduct[3] = {0.0,0.0,0.0}, Volume;
  
  Coord_0 = CoordCorners[0];
  Coord_1 = CoordCorners[2];
  Coord_2 = CoordCorners[1];
  Coord_3 = CoordCorners[5];
  
  for (iDim = 0; iDim < nDim; iDim++) {
    r1[iDim] = Coord_1[iDim] - Coord_0[iDim];
    r2[iDim] = Coord_2[iDim] - Coord_0[iDim];
    r3[iDim] = Coord_3[iDim] - Coord_0[iDim];
  }
  
  CrossProduct[0] = (r1[1]*r2[2] - r1[2]*r2[1])*r3[0];
  CrossProduct[1] = (r1[2]*r2[0] - r1[0]*r2[2])*r3[1];
  CrossProduct[2] = (r1[0]*r2[1] - r1[1]*r2[0])*r3[2];
    
  Volume = fabs(CrossProduct[0] + CrossProduct[1] + CrossProduct[2])/6.0;
  
  Coord_0 = CoordCorners[0];
  Coord_1 = CoordCorners[5];
  Coord_2 = CoordCorners[1];
  Coord_3 = CoordCorners[4];
  
  for (iDim = 0; iDim < nDim; iDim++) {
    r1[iDim] = Coord_1[iDim] - Coord_0[iDim];
    r2[iDim] = Coord_2[iDim] - Coord_0[iDim];
    r3[iDim] = Coord_3[iDim] - Coord_0[iDim];
  }
  
  CrossProduct[0] = (r1[1]*r2[2] - r1[2]*r2[1])*r3[0];
  CrossProduct[1] = (r1[2]*r2[0] - r1[0]*r2[2])*r3[1];
  CrossProduct[2] = (r1[0]*r2[1] - r1[1]*r2[0])*r3[2];
  
  Volume += fabs(CrossProduct[0] + CrossProduct[1] + CrossProduct[2])/6.0;
  
  Coord_0 = CoordCorners[0];
  Coord_1 = CoordCorners[5];
  Coord_2 = CoordCorners[4];
  Coord_3 = CoordCorners[3];
  
  for (iDim = 0; iDim < nDim; iDim++) {
    r1[iDim] = Coord_1[iDim] - Coord_0[iDim];
    r2[iDim] = Coord_2[iDim] - Coord_0[iDim];
    r3[iDim] = Coord_3[iDim] - Coord_0[iDim];
  }
  
  CrossProduct[0] = (r1[1]*r2[2] - r1[2]*r2[1])*r3[0];
  CrossProduct[1] = (r1[2]*r2[0] - r1[0]*r2[2])*r3[1];
  CrossProduct[2] = (r1[0]*r2[1] - r1[1]*r2[0])*r3[2];
  
  Volume += fabs(CrossProduct[0] + CrossProduct[1] + CrossProduct[2])/6.0;
  
  return Volume;

}

su2double CVolumetricMovement::GetHexa_Volume(su2double CoordCorners[8][3]) {
  
  unsigned short iDim;
  su2double *Coord_0, *Coord_1, *Coord_2, *Coord_3;
  su2double r1[3] = {0.0,0.0,0.0}, r2[3] = {0.0,0.0,0.0}, r3[3] = {0.0,0.0,0.0}, CrossProduct[3] = {0.0,0.0,0.0}, Volume;
  
  Coord_0 = CoordCorners[0];
  Coord_1 = CoordCorners[1];
  Coord_2 = CoordCorners[2];
  Coord_3 = CoordCorners[5];
  
  for (iDim = 0; iDim < nDim; iDim++) {
    r1[iDim] = Coord_1[iDim] - Coord_0[iDim];
    r2[iDim] = Coord_2[iDim] - Coord_0[iDim];
    r3[iDim] = Coord_3[iDim] - Coord_0[iDim];
  }
  
  CrossProduct[0] = (r1[1]*r2[2] - r1[2]*r2[1])*r3[0];
  CrossProduct[1] = (r1[2]*r2[0] - r1[0]*r2[2])*r3[1];
  CrossProduct[2] = (r1[0]*r2[1] - r1[1]*r2[0])*r3[2];
  
  Volume = fabs(CrossProduct[0] + CrossProduct[1] + CrossProduct[2])/6.0;
  
  Coord_0 = CoordCorners[0];
  Coord_1 = CoordCorners[2];
  Coord_2 = CoordCorners[7];
  Coord_3 = CoordCorners[5];
  
  for (iDim = 0; iDim < nDim; iDim++) {
    r1[iDim] = Coord_1[iDim] - Coord_0[iDim];
    r2[iDim] = Coord_2[iDim] - Coord_0[iDim];
    r3[iDim] = Coord_3[iDim] - Coord_0[iDim];
  }
  
  CrossProduct[0] = (r1[1]*r2[2] - r1[2]*r2[1])*r3[0];
  CrossProduct[1] = (r1[2]*r2[0] - r1[0]*r2[2])*r3[1];
  CrossProduct[2] = (r1[0]*r2[1] - r1[1]*r2[0])*r3[2];
  
  Volume += fabs(CrossProduct[0] + CrossProduct[1] + CrossProduct[2])/6.0;
  
  Coord_0 = CoordCorners[0];
  Coord_1 = CoordCorners[2];
  Coord_2 = CoordCorners[3];
  Coord_3 = CoordCorners[7];
  
  for (iDim = 0; iDim < nDim; iDim++) {
    r1[iDim] = Coord_1[iDim] - Coord_0[iDim];
    r2[iDim] = Coord_2[iDim] - Coord_0[iDim];
    r3[iDim] = Coord_3[iDim] - Coord_0[iDim];
  }
  
  CrossProduct[0] = (r1[1]*r2[2] - r1[2]*r2[1])*r3[0];
  CrossProduct[1] = (r1[2]*r2[0] - r1[0]*r2[2])*r3[1];
  CrossProduct[2] = (r1[0]*r2[1] - r1[1]*r2[0])*r3[2];
  
  Volume += fabs(CrossProduct[0] + CrossProduct[1] + CrossProduct[2])/6.0;
  
  Coord_0 = CoordCorners[0];
  Coord_1 = CoordCorners[5];
  Coord_2 = CoordCorners[7];
  Coord_3 = CoordCorners[4];
  
  for (iDim = 0; iDim < nDim; iDim++) {
    r1[iDim] = Coord_1[iDim] - Coord_0[iDim];
    r2[iDim] = Coord_2[iDim] - Coord_0[iDim];
    r3[iDim] = Coord_3[iDim] - Coord_0[iDim];
  }
  
  CrossProduct[0] = (r1[1]*r2[2] - r1[2]*r2[1])*r3[0];
  CrossProduct[1] = (r1[2]*r2[0] - r1[0]*r2[2])*r3[1];
  CrossProduct[2] = (r1[0]*r2[1] - r1[1]*r2[0])*r3[2];
  
  Volume += fabs(CrossProduct[0] + CrossProduct[1] + CrossProduct[2])/6.0;
  
  Coord_0 = CoordCorners[2];
  Coord_1 = CoordCorners[7];
  Coord_2 = CoordCorners[5];
  Coord_3 = CoordCorners[6];
  
  for (iDim = 0; iDim < nDim; iDim++) {
    r1[iDim] = Coord_1[iDim] - Coord_0[iDim];
    r2[iDim] = Coord_2[iDim] - Coord_0[iDim];
    r3[iDim] = Coord_3[iDim] - Coord_0[iDim];
  }
  
  CrossProduct[0] = (r1[1]*r2[2] - r1[2]*r2[1])*r3[0];
  CrossProduct[1] = (r1[2]*r2[0] - r1[0]*r2[2])*r3[1];
  CrossProduct[2] = (r1[0]*r2[1] - r1[1]*r2[0])*r3[2];
  
  Volume += fabs(CrossProduct[0] + CrossProduct[1] + CrossProduct[2])/6.0;
  
  return Volume;

}

void CVolumetricMovement::SetFEA_StiffMatrix2D(CGeometry *geometry, CConfig *config, su2double **StiffMatrix_Elem, unsigned long PointCorners[8], su2double CoordCorners[8][3],
                                               unsigned short nNodes, su2double ElemVolume, su2double ElemDistance) {
  
  su2double B_Matrix[3][8], D_Matrix[3][3], Aux_Matrix[8][3];
  su2double Xi = 0.0, Eta = 0.0, Det = 0.0, E = 1/EPS, Lambda = 0.0, Mu = 0.0, Nu = 0.0;
  unsigned short iNode, iVar, jVar, kVar, iGauss, nGauss = 0;
  su2double DShapeFunction[8][4] = {{0.0, 0.0, 0.0, 0.0}, {0.0, 0.0, 0.0, 0.0}, {0.0, 0.0, 0.0, 0.0}, {0.0, 0.0, 0.0, 0.0},
    {0.0, 0.0, 0.0, 0.0}, {0.0, 0.0, 0.0, 0.0}, {0.0, 0.0, 0.0, 0.0}, {0.0, 0.0, 0.0, 0.0}};
  su2double Location[4][3], Weight[4];
  unsigned short nVar = geometry->GetnDim();
  
  for (iVar = 0; iVar < nNodes*nVar; iVar++) {
    for (jVar = 0; jVar < nNodes*nVar; jVar++) {
      StiffMatrix_Elem[iVar][jVar] = 0.0;
    }
  }
  
  /*--- Integration formulae from "Shape functions and points of
   integration of the Résumé" by Josselin DELMAS (2013) ---*/
  
  /*--- Triangle. Nodes of numerical integration at 1 point (order 1). ---*/
  
  if (nNodes == 3) {
    nGauss = 1;
    Location[0][0] = 0.333333333333333;  Location[0][1] = 0.333333333333333;  Weight[0] = 0.5;
  }
  
  /*--- Quadrilateral. Nodes of numerical integration at 4 points (order 2). ---*/
  
  if (nNodes == 4) {
    nGauss = 4;
    Location[0][0] = -0.577350269189626;  Location[0][1] = -0.577350269189626;  Weight[0] = 1.0;
    Location[1][0] = 0.577350269189626;   Location[1][1] = -0.577350269189626;  Weight[1] = 1.0;
    Location[2][0] = 0.577350269189626;   Location[2][1] = 0.577350269189626;   Weight[2] = 1.0;
    Location[3][0] = -0.577350269189626;  Location[3][1] = 0.577350269189626;   Weight[3] = 1.0;
  }
  
  for (iGauss = 0; iGauss < nGauss; iGauss++) {
    
    Xi = Location[iGauss][0]; Eta = Location[iGauss][1];
    
    if (nNodes == 3) Det = ShapeFunc_Triangle(Xi, Eta, CoordCorners, DShapeFunction);
    if (nNodes == 4) Det = ShapeFunc_Quadrilateral(Xi, Eta, CoordCorners, DShapeFunction);
    
    /*--- Compute the B Matrix ---*/
    
    for (iVar = 0; iVar < 3; iVar++)
      for (jVar = 0; jVar < nNodes*nVar; jVar++)
        B_Matrix[iVar][jVar] = 0.0;
    
    for (iNode = 0; iNode < nNodes; iNode++) {
      B_Matrix[0][0+iNode*nVar] = DShapeFunction[iNode][0];
      B_Matrix[1][1+iNode*nVar] = DShapeFunction[iNode][1];
      
      B_Matrix[2][0+iNode*nVar] = DShapeFunction[iNode][1];
      B_Matrix[2][1+iNode*nVar] = DShapeFunction[iNode][0];
    }
    
    /*--- Impose a type of stiffness for each element ---*/
    
    switch (config->GetDeform_Stiffness_Type()) {
      case INVERSE_VOLUME: E = 1.0 / ElemVolume; break;
      case SOLID_WALL_DISTANCE: E = 1.0 / ElemDistance; break;
      case CONSTANT_STIFFNESS: E = 1.0 / EPS; break;
    }
    
    Nu = config->GetDeform_Coeff();
    Mu = E / (2.0*(1.0 + Nu));
    Lambda = Nu*E/((1.0+Nu)*(1.0-2.0*Nu));
    
    /*--- Compute the D Matrix (for plane strain and 3-D)---*/
    
    D_Matrix[0][0] = Lambda + 2.0*Mu;    D_Matrix[0][1] = Lambda;            D_Matrix[0][2] = 0.0;
    D_Matrix[1][0] = Lambda;            D_Matrix[1][1] = Lambda + 2.0*Mu;   D_Matrix[1][2] = 0.0;
    D_Matrix[2][0] = 0.0;               D_Matrix[2][1] = 0.0;               D_Matrix[2][2] = Mu;
    
    
    /*--- Compute the BT.D Matrix ---*/
    
    for (iVar = 0; iVar < nNodes*nVar; iVar++) {
      for (jVar = 0; jVar < 3; jVar++) {
        Aux_Matrix[iVar][jVar] = 0.0;
        for (kVar = 0; kVar < 3; kVar++)
          Aux_Matrix[iVar][jVar] += B_Matrix[kVar][iVar]*D_Matrix[kVar][jVar];
      }
    }
    
    /*--- Compute the BT.D.B Matrix (stiffness matrix), and add to the original
     matrix using Gauss integration ---*/
    
    for (iVar = 0; iVar < nNodes*nVar; iVar++) {
      for (jVar = 0; jVar < nNodes*nVar; jVar++) {
        for (kVar = 0; kVar < 3; kVar++) {
          StiffMatrix_Elem[iVar][jVar] += Weight[iGauss] * Aux_Matrix[iVar][kVar]*B_Matrix[kVar][jVar] * fabs(Det);
        }
      }
    }
    
  }
  
}

void CVolumetricMovement::SetFEA_StiffMatrix3D(CGeometry *geometry, CConfig *config, su2double **StiffMatrix_Elem, unsigned long PointCorners[8], su2double CoordCorners[8][3],
                                               unsigned short nNodes, su2double ElemVolume, su2double ElemDistance) {
  
  su2double B_Matrix[6][24], D_Matrix[6][6] = {{0.0, 0.0, 0.0, 0.0, 0.0, 0.0}, {0.0, 0.0, 0.0, 0.0, 0.0, 0.0}, {0.0, 0.0, 0.0, 0.0, 0.0, 0.0}, {0.0, 0.0, 0.0, 0.0, 0.0, 0.0},
    {0.0, 0.0, 0.0, 0.0, 0.0, 0.0}, {0.0, 0.0, 0.0, 0.0, 0.0, 0.0}}, Aux_Matrix[24][6];
  su2double Xi = 0.0, Eta = 0.0, Zeta = 0.0, Det = 0.0, Mu = 0.0, E = 0.0, Lambda = 0.0, Nu = 0.0;
  unsigned short iNode, iVar, jVar, kVar, iGauss, nGauss = 0;
  su2double DShapeFunction[8][4] = {{0.0, 0.0, 0.0, 0.0}, {0.0, 0.0, 0.0, 0.0}, {0.0, 0.0, 0.0, 0.0}, {0.0, 0.0, 0.0, 0.0},
    {0.0, 0.0, 0.0, 0.0}, {0.0, 0.0, 0.0, 0.0}, {0.0, 0.0, 0.0, 0.0}, {0.0, 0.0, 0.0, 0.0}};
  su2double Location[8][3], Weight[8];
  unsigned short nVar = geometry->GetnDim();
  
  for (iVar = 0; iVar < nNodes*nVar; iVar++) {
    for (jVar = 0; jVar < nNodes*nVar; jVar++) {
      StiffMatrix_Elem[iVar][jVar] = 0.0;
    }
  }
  
  /*--- Integration formulae from "Shape functions and points of
   integration of the Résumé" by Josselin Delmas (2013) ---*/
  
  /*--- Tetrahedrons. Nodes of numerical integration at 1 point (order 1). ---*/
  
  if (nNodes == 4) {
    nGauss = 1;
    Location[0][0] = 0.25;  Location[0][1] = 0.25;  Location[0][2] = 0.25;  Weight[0] = 0.166666666666666;
  }
  
  /*--- Pyramids. Nodes numerical integration at 5 points. ---*/
  
  if (nNodes == 5) {
    nGauss = 5;
    Location[0][0] = 0.5;   Location[0][1] = 0.0;   Location[0][2] = 0.1531754163448146;  Weight[0] = 0.133333333333333;
    Location[1][0] = 0.0;   Location[1][1] = 0.5;   Location[1][2] = 0.1531754163448146;  Weight[1] = 0.133333333333333;
    Location[2][0] = -0.5;  Location[2][1] = 0.0;   Location[2][2] = 0.1531754163448146;  Weight[2] = 0.133333333333333;
    Location[3][0] = 0.0;   Location[3][1] = -0.5;  Location[3][2] = 0.1531754163448146;  Weight[3] = 0.133333333333333;
    Location[4][0] = 0.0;   Location[4][1] = 0.0;   Location[4][2] = 0.6372983346207416;  Weight[4] = 0.133333333333333;
  }
  
  /*--- Prism. Nodes of numerical integration at 6 points (order 3 in Xi, order 2 in Eta and Mu ). ---*/
  
  if (nNodes == 6) {
    nGauss = 6;
    Location[0][0] = -0.577350269189626;  Location[0][1] = 0.166666666666667;  Location[0][2] = 0.166666666666667;  Weight[0] = 0.166666666666667;
    Location[1][0] = -0.577350269189626;  Location[1][1] = 0.666666666666667;  Location[1][2] = 0.166666666666667;  Weight[1] = 0.166666666666667;
    Location[2][0] = -0.577350269189626;  Location[2][1] = 0.166666666666667;  Location[2][2] = 0.666666666666667;  Weight[2] = 0.166666666666667;
    Location[3][0] =  0.577350269189626;  Location[3][1] = 0.166666666666667;  Location[3][2] = 0.166666666666667;  Weight[3] = 0.166666666666667;
    Location[4][0] =  0.577350269189626;  Location[4][1] = 0.666666666666667;  Location[4][2] = 0.166666666666667;  Weight[4] = 0.166666666666667;
    Location[5][0] =  0.577350269189626;  Location[5][1] = 0.166666666666667;  Location[5][2] = 0.666666666666667;  Weight[5] = 0.166666666666667;
  }
  
  /*--- Hexahedrons. Nodes of numerical integration at 6 points (order 3). ---*/
  
  if (nNodes == 8) {
    nGauss = 8;
    Location[0][0] = -0.577350269189626;  Location[0][1] = -0.577350269189626;  Location[0][2] = -0.577350269189626;  Weight[0] = 1.0;
    Location[1][0] = -0.577350269189626;  Location[1][1] = -0.577350269189626;  Location[1][2] = 0.577350269189626;   Weight[1] = 1.0;
    Location[2][0] = -0.577350269189626;  Location[2][1] = 0.577350269189626;   Location[2][2] = -0.577350269189626;  Weight[2] = 1.0;
    Location[3][0] = -0.577350269189626;  Location[3][1] = 0.577350269189626;   Location[3][2] = 0.577350269189626;   Weight[3] = 1.0;
    Location[4][0] = 0.577350269189626;   Location[4][1] = -0.577350269189626;  Location[4][2] = -0.577350269189626;  Weight[4] = 1.0;
    Location[5][0] = 0.577350269189626;   Location[5][1] = -0.577350269189626;  Location[5][2] = 0.577350269189626;   Weight[5] = 1.0;
    Location[6][0] = 0.577350269189626;   Location[6][1] = 0.577350269189626;   Location[6][2] = -0.577350269189626;  Weight[6] = 1.0;
    Location[7][0] = 0.577350269189626;   Location[7][1] = 0.577350269189626;   Location[7][2] = 0.577350269189626;   Weight[7] = 1.0;
  }
  
  for (iGauss = 0; iGauss < nGauss; iGauss++) {
    
    Xi = Location[iGauss][0]; Eta = Location[iGauss][1];  Zeta = Location[iGauss][2];
    
    if (nNodes == 4) Det = ShapeFunc_Tetra(Xi, Eta, Zeta, CoordCorners, DShapeFunction);
    if (nNodes == 5) Det = ShapeFunc_Pyram(Xi, Eta, Zeta, CoordCorners, DShapeFunction);
    if (nNodes == 6) Det = ShapeFunc_Prism(Xi, Eta, Zeta, CoordCorners, DShapeFunction);
    if (nNodes == 8) Det = ShapeFunc_Hexa(Xi, Eta, Zeta, CoordCorners, DShapeFunction);
    
    /*--- Compute the B Matrix ---*/
    
    for (iVar = 0; iVar < 6; iVar++)
      for (jVar = 0; jVar < nNodes*nVar; jVar++)
        B_Matrix[iVar][jVar] = 0.0;
    
    for (iNode = 0; iNode < nNodes; iNode++) {
      B_Matrix[0][0+iNode*nVar] = DShapeFunction[iNode][0];
      B_Matrix[1][1+iNode*nVar] = DShapeFunction[iNode][1];
      B_Matrix[2][2+iNode*nVar] = DShapeFunction[iNode][2];
      
      B_Matrix[3][0+iNode*nVar] = DShapeFunction[iNode][1];
      B_Matrix[3][1+iNode*nVar] = DShapeFunction[iNode][0];
      
      B_Matrix[4][1+iNode*nVar] = DShapeFunction[iNode][2];
      B_Matrix[4][2+iNode*nVar] = DShapeFunction[iNode][1];
      
      B_Matrix[5][0+iNode*nVar] = DShapeFunction[iNode][2];
      B_Matrix[5][2+iNode*nVar] = DShapeFunction[iNode][0];
    }
    
    /*--- Impose a type of stiffness for each element ---*/
    
    switch (config->GetDeform_Stiffness_Type()) {
      case INVERSE_VOLUME: E = 1.0 / ElemVolume; break;
      case SOLID_WALL_DISTANCE: E = 1.0 / ElemDistance; break;
      case CONSTANT_STIFFNESS: E = 1.0 / EPS; break;
    }
    
    Nu = config->GetDeform_Coeff();
    Mu = E / (2.0*(1.0 + Nu));
    Lambda = Nu*E/((1.0+Nu)*(1.0-2.0*Nu));
    
    /*--- Compute the D Matrix (for plane strain and 3-D)---*/
    
    D_Matrix[0][0] = Lambda + 2.0*Mu;  D_Matrix[0][1] = Lambda;          D_Matrix[0][2] = Lambda;
    D_Matrix[1][0] = Lambda;          D_Matrix[1][1] = Lambda + 2.0*Mu;  D_Matrix[1][2] = Lambda;
    D_Matrix[2][0] = Lambda;          D_Matrix[2][1] = Lambda;          D_Matrix[2][2] = Lambda + 2.0*Mu;
    D_Matrix[3][3] = Mu;
    D_Matrix[4][4] = Mu;
    D_Matrix[5][5] = Mu;
    
    
    /*--- Compute the BT.D Matrix ---*/
    
    for (iVar = 0; iVar < nNodes*nVar; iVar++) {
      for (jVar = 0; jVar < 6; jVar++) {
        Aux_Matrix[iVar][jVar] = 0.0;
        for (kVar = 0; kVar < 6; kVar++)
          Aux_Matrix[iVar][jVar] += B_Matrix[kVar][iVar]*D_Matrix[kVar][jVar];
      }
    }
    
    /*--- Compute the BT.D.B Matrix (stiffness matrix), and add to the original
     matrix using Gauss integration ---*/
    
    for (iVar = 0; iVar < nNodes*nVar; iVar++) {
      for (jVar = 0; jVar < nNodes*nVar; jVar++) {
        for (kVar = 0; kVar < 6; kVar++) {
          StiffMatrix_Elem[iVar][jVar] += Weight[iGauss] * Aux_Matrix[iVar][kVar]*B_Matrix[kVar][jVar] * fabs(Det);
        }
      }
    }
    
  }
  
}

void CVolumetricMovement::AddFEA_StiffMatrix(CGeometry *geometry, su2double **StiffMatrix_Elem, unsigned long PointCorners[8], unsigned short nNodes) {
  
  unsigned short iVar, jVar, iDim, jDim;
  
  unsigned short nVar = geometry->GetnDim();

  su2double **StiffMatrix_Node;
  StiffMatrix_Node = new su2double* [nVar];
  for (iVar = 0; iVar < nVar; iVar++)
    StiffMatrix_Node[iVar] = new su2double [nVar];
  
  for (iVar = 0; iVar < nVar; iVar++)
    for (jVar = 0; jVar < nVar; jVar++)
      StiffMatrix_Node[iVar][jVar] = 0.0;
  
  /*--- Transform the stiffness matrix for the hexahedral element into the
   contributions for the individual nodes relative to each other. ---*/
  
  for (iVar = 0; iVar < nNodes; iVar++) {
    for (jVar = 0; jVar < nNodes; jVar++) {
      
      for (iDim = 0; iDim < nVar; iDim++) {
        for (jDim = 0; jDim < nVar; jDim++) {
          StiffMatrix_Node[iDim][jDim] = StiffMatrix_Elem[(iVar*nVar)+iDim][(jVar*nVar)+jDim];
        }
      }

      StiffMatrix.AddBlock(PointCorners[iVar], PointCorners[jVar], StiffMatrix_Node);
      
    }
  }
  
  /*--- Deallocate memory and exit ---*/
  
  for (iVar = 0; iVar < nVar; iVar++)
    delete [] StiffMatrix_Node[iVar];
  delete [] StiffMatrix_Node;
  
}

void CVolumetricMovement::SetBoundaryDisplacements(CGeometry *geometry, CConfig *config) {
  
  unsigned short iDim, nDim = geometry->GetnDim(), iMarker, axis = 0;
  unsigned long iPoint, total_index, iVertex;
  su2double *VarCoord, MeanCoord[3] = {0.0,0.0,0.0}, VarIncrement = 1.0;
  
  /*--- Get the SU2 module. SU2_CFD will use this routine for dynamically
   deforming meshes (MARKER_MOVING), while SU2_DEF will use it for deforming
   meshes after imposing design variable surface deformations (DV_MARKER). ---*/
  
  unsigned short Kind_SU2 = config->GetKind_SU2();
  
  /*--- If requested (no by default) impose the surface deflections in
   increments and solve the grid deformation equations iteratively with
   successive small deformations. ---*/
  
  VarIncrement = 1.0/((su2double)config->GetGridDef_Nonlinear_Iter());
  
  /*--- As initialization, set to zero displacements of all the surfaces except the symmetry
   plane, internal and periodic bc the receive boundaries and periodic boundaries. ---*/
  
  for (iMarker = 0; iMarker < config->GetnMarker_All(); iMarker++) {
    if (((config->GetMarker_All_KindBC(iMarker) != SYMMETRY_PLANE) &&
         (config->GetMarker_All_KindBC(iMarker) != SEND_RECEIVE) &&
         (config->GetMarker_All_KindBC(iMarker) != INTERNAL_BOUNDARY) &&
         (config->GetMarker_All_KindBC(iMarker) != PERIODIC_BOUNDARY))) {
      for (iVertex = 0; iVertex < geometry->nVertex[iMarker]; iVertex++) {
        iPoint = geometry->vertex[iMarker][iVertex]->GetNode();
        for (iDim = 0; iDim < nDim; iDim++) {
          total_index = iPoint*nDim + iDim;
          LinSysRes[total_index] = 0.0;
          LinSysSol[total_index] = 0.0;
          StiffMatrix.DeleteValsRowi(total_index);
        }
      }
    }
  }

  /*--- Set the known displacements, note that some points of the moving surfaces
   could be on on the symmetry plane, we should specify DeleteValsRowi again (just in case) ---*/
  
  for (iMarker = 0; iMarker < config->GetnMarker_All(); iMarker++) {
    if (((config->GetMarker_All_Moving(iMarker) == YES) && (Kind_SU2 == SU2_CFD)) ||
        ((config->GetMarker_All_DV(iMarker) == YES) && (Kind_SU2 == SU2_DEF)) ||
        ((config->GetDirectDiff() == D_DESIGN) && (Kind_SU2 == SU2_CFD) && (config->GetMarker_All_DV(iMarker) == YES)) ||
        ((config->GetMarker_All_DV(iMarker) == YES) && (Kind_SU2 == SU2_DOT))) {
      for (iVertex = 0; iVertex < geometry->nVertex[iMarker]; iVertex++) {
        iPoint = geometry->vertex[iMarker][iVertex]->GetNode();
        VarCoord = geometry->vertex[iMarker][iVertex]->GetVarCoord();
        for (iDim = 0; iDim < nDim; iDim++) {
          total_index = iPoint*nDim + iDim;
          LinSysRes[total_index] = SU2_TYPE::GetValue(VarCoord[iDim] * VarIncrement);
          LinSysSol[total_index] = SU2_TYPE::GetValue(VarCoord[iDim] * VarIncrement);
          StiffMatrix.DeleteValsRowi(total_index);
        }
      }
    }
  }
  
  /*--- Set to zero displacements of the normal component for the symmetry plane condition ---*/
  
  for (iMarker = 0; iMarker < config->GetnMarker_All(); iMarker++) {
    if ((config->GetMarker_All_KindBC(iMarker) == SYMMETRY_PLANE) ) {
      
      su2double *Coord_0 = NULL;
      for (iDim = 0; iDim < nDim; iDim++) MeanCoord[iDim] = 0.0;
      
      /*--- Store the coord of the first point to help identify the axis. ---*/
      
      iPoint  = geometry->vertex[iMarker][0]->GetNode();
      Coord_0 = geometry->node[iPoint]->GetCoord();
      
      for (iVertex = 0; iVertex < geometry->nVertex[iMarker]; iVertex++) {
        iPoint = geometry->vertex[iMarker][iVertex]->GetNode();
        VarCoord = geometry->node[iPoint]->GetCoord();
        for (iDim = 0; iDim < nDim; iDim++)
          MeanCoord[iDim] += (VarCoord[iDim]-Coord_0[iDim])*(VarCoord[iDim]-Coord_0[iDim]);
      }
      for (iDim = 0; iDim < nDim; iDim++) MeanCoord[iDim] = sqrt(MeanCoord[iDim]);
      if (nDim==3) {
        if ((MeanCoord[0] <= MeanCoord[1]) && (MeanCoord[0] <= MeanCoord[2])) axis = 0;
        if ((MeanCoord[1] <= MeanCoord[0]) && (MeanCoord[1] <= MeanCoord[2])) axis = 1;
        if ((MeanCoord[2] <= MeanCoord[0]) && (MeanCoord[2] <= MeanCoord[1])) axis = 2;
      }
      else {
        if ((MeanCoord[0] <= MeanCoord[1]) ) axis = 0;
        if ((MeanCoord[1] <= MeanCoord[0]) ) axis = 1;
      }
      
      for (iVertex = 0; iVertex < geometry->nVertex[iMarker]; iVertex++) {
        iPoint = geometry->vertex[iMarker][iVertex]->GetNode();
        total_index = iPoint*nDim + axis;
        LinSysRes[total_index] = 0.0;
        LinSysSol[total_index] = 0.0;
        StiffMatrix.DeleteValsRowi(total_index);
      }
    }
  }
  
  /*--- Don't move the nearfield plane ---*/
  
  for (iMarker = 0; iMarker < config->GetnMarker_All(); iMarker++) {
    if (config->GetMarker_All_KindBC(iMarker) == NEARFIELD_BOUNDARY) {
      for (iVertex = 0; iVertex < geometry->nVertex[iMarker]; iVertex++) {
        iPoint = geometry->vertex[iMarker][iVertex]->GetNode();
        for (iDim = 0; iDim < nDim; iDim++) {
          total_index = iPoint*nDim + iDim;
          LinSysRes[total_index] = 0.0;
          LinSysSol[total_index] = 0.0;
          StiffMatrix.DeleteValsRowi(total_index);
        }
      }
    }
  }

  /*--- Move the FSI interfaces ---*/
  
  for (iMarker = 0; iMarker < config->GetnMarker_All(); iMarker++) {
    if ((config->GetMarker_All_ZoneInterface(iMarker) != 0) && (Kind_SU2 == SU2_CFD)) {
      for (iVertex = 0; iVertex < geometry->nVertex[iMarker]; iVertex++) {
        iPoint = geometry->vertex[iMarker][iVertex]->GetNode();
        VarCoord = geometry->vertex[iMarker][iVertex]->GetVarCoord();
        for (iDim = 0; iDim < nDim; iDim++) {
          total_index = iPoint*nDim + iDim;
          LinSysRes[total_index] = SU2_TYPE::GetValue(VarCoord[iDim] * VarIncrement);
          LinSysSol[total_index] = SU2_TYPE::GetValue(VarCoord[iDim] * VarIncrement);
          StiffMatrix.DeleteValsRowi(total_index);
        }
      }
    }
  }

}

void CVolumetricMovement::SetBoundaryDerivatives(CGeometry *geometry, CConfig *config) {
  unsigned short iDim, iMarker;
  unsigned long iPoint, total_index, iVertex;

  su2double * VarCoord;
  unsigned short Kind_SU2 = config->GetKind_SU2();
  if ((config->GetDirectDiff() == D_DESIGN) && (Kind_SU2 == SU2_CFD)) {
    for (iMarker = 0; iMarker < config->GetnMarker_All(); iMarker++) {
      if ((config->GetMarker_All_DV(iMarker) == YES)) {
        for (iVertex = 0; iVertex < geometry->nVertex[iMarker]; iVertex++) {
          iPoint = geometry->vertex[iMarker][iVertex]->GetNode();
          VarCoord = geometry->vertex[iMarker][iVertex]->GetVarCoord();
          for (iDim = 0; iDim < nDim; iDim++) {
            total_index = iPoint*nDim + iDim;
            LinSysRes[total_index] = SU2_TYPE::GetDerivative(VarCoord[iDim]);
            LinSysSol[total_index] = SU2_TYPE::GetDerivative(VarCoord[iDim]);
          }
        }
      }
    }
    if (LinSysRes.norm() == 0.0) cout << "Warning: Derivatives are zero!" << endl;
  } else if (Kind_SU2 == SU2_DOT) {

    for (iPoint = 0; iPoint < nPoint; iPoint++) {
      for (iDim = 0; iDim < nDim; iDim++) {
        total_index = iPoint*nDim + iDim;
        LinSysRes[total_index] = SU2_TYPE::GetValue(geometry->GetSensitivity(iPoint, iDim));
        LinSysSol[total_index] = SU2_TYPE::GetValue(geometry->GetSensitivity(iPoint, iDim));
      }
    }
  }
}

void CVolumetricMovement::UpdateGridCoord_Derivatives(CGeometry *geometry, CConfig *config) {
  unsigned short iDim, iMarker;
  unsigned long iPoint, total_index, iVertex;
  su2double *new_coord = new su2double[3];

  unsigned short Kind_SU2 = config->GetKind_SU2();

  /*--- Update derivatives of the grid coordinates using the solution of the linear system
     after grid deformation (LinSysSol contains the derivatives of the x, y, z displacements). ---*/
  if ((config->GetDirectDiff() == D_DESIGN) && (Kind_SU2 == SU2_CFD)) {
    for (iPoint = 0; iPoint < geometry->GetnPoint(); iPoint++) {
      new_coord[0] = 0.0; new_coord[1] = 0.0; new_coord[2] = 0.0;
      for (iDim = 0; iDim < nDim; iDim++) {
        total_index = iPoint*nDim + iDim;
        new_coord[iDim] = geometry->node[iPoint]->GetCoord(iDim);
        SU2_TYPE::SetDerivative(new_coord[iDim], SU2_TYPE::GetValue(LinSysSol[total_index]));
      }
      geometry->node[iPoint]->SetCoord(new_coord);
    }
  } else if (Kind_SU2 == SU2_DOT) {
    for (iMarker = 0; iMarker < config->GetnMarker_All(); iMarker++) {
      if((config->GetMarker_All_KindBC(iMarker) == HEAT_FLUX ) ||
         (config->GetMarker_All_KindBC(iMarker) == EULER_WALL ) ||
         (config->GetMarker_All_KindBC(iMarker) == ISOTHERMAL ) ||
         (config->GetMarker_All_KindBC(iMarker) == CHT_WALL_INTERFACE)) {
        for (iVertex = 0; iVertex < geometry->nVertex[iMarker]; iVertex++) {
          iPoint = geometry->vertex[iMarker][iVertex]->GetNode();
          if (geometry->node[iPoint]->GetDomain()) {
            for (iDim = 0; iDim < nDim; iDim++) {
              total_index = iPoint*nDim + iDim;
              geometry->SetSensitivity(iPoint,iDim, LinSysSol[total_index]);
            }
          }
        }
      }
    }
  }
  
  delete [] new_coord;
}

void CVolumetricMovement::SetDomainDisplacements(CGeometry *geometry, CConfig *config) {
  
  unsigned short iDim, nDim = geometry->GetnDim();
  unsigned long iPoint, total_index;
  su2double *Coord, *MinCoordValues, *MaxCoordValues, *Hold_GridFixed_Coord;
  
  if (config->GetHold_GridFixed()) {
    
    MinCoordValues = new su2double [nDim];
    MaxCoordValues = new su2double [nDim];
    
    for (iDim = 0; iDim < nDim; iDim++) {
      MinCoordValues[iDim] = 0.0;
      MaxCoordValues[iDim] = 0.0;
    }
    
    Hold_GridFixed_Coord = config->GetHold_GridFixed_Coord();
    
    MinCoordValues[0] = Hold_GridFixed_Coord[0];
    MinCoordValues[1] = Hold_GridFixed_Coord[1];
    MinCoordValues[2] = Hold_GridFixed_Coord[2];
    MaxCoordValues[0] = Hold_GridFixed_Coord[3];
    MaxCoordValues[1] = Hold_GridFixed_Coord[4];
    MaxCoordValues[2] = Hold_GridFixed_Coord[5];
    
    /*--- Set to zero displacements of all the points that are not going to be moved
     except the surfaces ---*/
    
    for (iPoint = 0; iPoint < geometry->GetnPoint(); iPoint++) {
      Coord = geometry->node[iPoint]->GetCoord();
      for (iDim = 0; iDim < nDim; iDim++) {
        if ((Coord[iDim] < MinCoordValues[iDim]) || (Coord[iDim] > MaxCoordValues[iDim])) {
          total_index = iPoint*nDim + iDim;
          LinSysRes[total_index] = 0.0;
          LinSysSol[total_index] = 0.0;
          StiffMatrix.DeleteValsRowi(total_index);
        }
      }
    }
    
    delete [] MinCoordValues;
    delete [] MaxCoordValues;
    
  }
  
  /*--- Don't move the volume grid outside the limits based 
   on the distance to the solid surface ---*/
  
  if (config->GetDeform_Limit() < 1E6) {
    for (iPoint = 0; iPoint < nPoint; iPoint++) {
      if (geometry->node[iPoint]->GetWall_Distance() >= config->GetDeform_Limit()) {
        for (iDim = 0; iDim < nDim; iDim++) {
          total_index = iPoint*nDim + iDim;
          LinSysRes[total_index] = 0.0;
          LinSysSol[total_index] = 0.0;
          StiffMatrix.DeleteValsRowi(total_index);
        }
      }
    }
  }
  
}

void CVolumetricMovement::Rigid_Rotation(CGeometry *geometry, CConfig *config,
                                         unsigned short iZone, unsigned long iter) {
  
  /*--- Local variables ---*/
  unsigned short iDim, nDim; 
  unsigned long iPoint;
  su2double r[3] = {0.0,0.0,0.0}, rotCoord[3] = {0.0,0.0,0.0}, *Coord;
  su2double Center[3] = {0.0,0.0,0.0}, Omega[3] = {0.0,0.0,0.0}, Lref;
  su2double dt, Center_Moment[3] = {0.0,0.0,0.0};
  su2double *GridVel, newGridVel[3] = {0.0,0.0,0.0};
  su2double rotMatrix[3][3] = {{0.0,0.0,0.0}, {0.0,0.0,0.0}, {0.0,0.0,0.0}};
  su2double dtheta, dphi, dpsi, cosTheta, sinTheta;
  su2double cosPhi, sinPhi, cosPsi, sinPsi;
  bool harmonic_balance = (config->GetUnsteady_Simulation() == HARMONIC_BALANCE);
  bool adjoint = config->GetContinuous_Adjoint();


  /*--- Problem dimension and physical time step ---*/
  nDim = geometry->GetnDim();
  dt   = config->GetDelta_UnstTimeND();
  Lref = config->GetLength_Ref();

  /*--- For the unsteady adjoint, use reverse time ---*/
  if (adjoint) {
    /*--- Set the first adjoint mesh position to the final direct one ---*/
    if (iter == 0) dt = ((su2double)config->GetnExtIter()-1)*dt;
    /*--- Reverse the rotation direction for the adjoint ---*/
    else dt = -1.0*dt;
  } else {
    /*--- No rotation at all for the first direct solution ---*/
    if (iter == 0) dt = 0;
  }
  
  /*--- Center of rotation & angular velocity vector from config ---*/
  
  for (iDim = 0; iDim < 3; iDim++){
    Center[iDim] = config->GetMotion_Origin(iDim);
    Omega[iDim]  = config->GetRotation_Rate(iDim)/config->GetOmega_Ref();
  }

  /*-- Set dt for harmonic balance cases ---*/
  if (harmonic_balance) {
    /*--- period of oscillation & compute time interval using nTimeInstances ---*/
    su2double period = config->GetHarmonicBalance_Period();
    period /= config->GetTime_Ref();
    dt = period * (su2double)iter/(su2double)(config->GetnTimeInstances());
  }
  
  /*--- Compute delta change in the angle about the x, y, & z axes. ---*/

  dtheta = Omega[0]*dt;
  dphi   = Omega[1]*dt;
  dpsi   = Omega[2]*dt;

  if (rank == MASTER_NODE && iter == 0) {
    cout << " Angular velocity: (" << Omega[0] << ", " << Omega[1];
    cout << ", " << Omega[2] << ") rad/s." << endl;
  }
  
  /*--- Store angles separately for clarity. Compute sines/cosines. ---*/
  
  cosTheta = cos(dtheta);  cosPhi = cos(dphi);  cosPsi = cos(dpsi);
  sinTheta = sin(dtheta);  sinPhi = sin(dphi);  sinPsi = sin(dpsi);
  
  /*--- Compute the rotation matrix. Note that the implicit
   ordering is rotation about the x-axis, y-axis, then z-axis. ---*/
  
  rotMatrix[0][0] = cosPhi*cosPsi;
  rotMatrix[1][0] = cosPhi*sinPsi;
  rotMatrix[2][0] = -sinPhi;
  
  rotMatrix[0][1] = sinTheta*sinPhi*cosPsi - cosTheta*sinPsi;
  rotMatrix[1][1] = sinTheta*sinPhi*sinPsi + cosTheta*cosPsi;
  rotMatrix[2][1] = sinTheta*cosPhi;
  
  rotMatrix[0][2] = cosTheta*sinPhi*cosPsi + sinTheta*sinPsi;
  rotMatrix[1][2] = cosTheta*sinPhi*sinPsi - sinTheta*cosPsi;
  rotMatrix[2][2] = cosTheta*cosPhi;
  
  /*--- Loop over and rotate each node in the volume mesh ---*/
  for (iPoint = 0; iPoint < geometry->GetnPoint(); iPoint++) {
    
    /*--- Coordinates of the current point ---*/
    Coord   = geometry->node[iPoint]->GetCoord();
    GridVel = geometry->node[iPoint]->GetGridVel();
    
    /*--- Calculate non-dim. position from rotation center ---*/
    r[0] = (Coord[0]-Center[0])/Lref;
    r[1] = (Coord[1]-Center[1])/Lref;
    if (nDim == 3) r[2] = (Coord[2]-Center[2])/Lref;
    
    /*--- Compute transformed point coordinates ---*/
    rotCoord[0] = rotMatrix[0][0]*r[0] 
                + rotMatrix[0][1]*r[1] 
                + rotMatrix[0][2]*r[2];
    
    rotCoord[1] = rotMatrix[1][0]*r[0] 
                + rotMatrix[1][1]*r[1] 
                + rotMatrix[1][2]*r[2];
    
    rotCoord[2] = rotMatrix[2][0]*r[0] 
                + rotMatrix[2][1]*r[1] 
                + rotMatrix[2][2]*r[2];
    
    /*--- Cross Product of angular velocity and distance from center.
     Note that we have assumed the grid velocities have been set to
     an initial value in the plunging routine. ---*/
    
    newGridVel[0] = GridVel[0] + Omega[1]*rotCoord[2] - Omega[2]*rotCoord[1];
    newGridVel[1] = GridVel[1] + Omega[2]*rotCoord[0] - Omega[0]*rotCoord[2];
    if (nDim == 3) newGridVel[2] = GridVel[2] + Omega[0]*rotCoord[1] - Omega[1]*rotCoord[0];
    
    /*--- Store new node location & grid velocity. Add center. 
     Do not store the grid velocity if this is an adjoint calculation.---*/
    
    for (iDim = 0; iDim < nDim; iDim++) {
      geometry->node[iPoint]->SetCoord(iDim, rotCoord[iDim] + Center[iDim]);
      if (!adjoint) geometry->node[iPoint]->SetGridVel(iDim, newGridVel[iDim]);
      
    }
  }
  
  /*--- Set the moment computation center to the new location after
   incrementing the position with the rotation. ---*/
  
  for (unsigned short jMarker=0; jMarker<config->GetnMarker_Monitoring(); jMarker++) {
    
    Center_Moment[0] = config->GetRefOriginMoment_X(jMarker);
    Center_Moment[1] = config->GetRefOriginMoment_Y(jMarker);
    Center_Moment[2] = config->GetRefOriginMoment_Z(jMarker);
    
    /*--- Calculate non-dim. position from rotation center ---*/
    
    for (iDim = 0; iDim < nDim; iDim++)
      r[iDim] = (Center_Moment[iDim]-Center[iDim])/Lref;
    if (nDim == 2) r[nDim] = 0.0;
    
    /*--- Compute transformed point coordinates ---*/
    
    rotCoord[0] = rotMatrix[0][0]*r[0]
    + rotMatrix[0][1]*r[1]
    + rotMatrix[0][2]*r[2];
    
    rotCoord[1] = rotMatrix[1][0]*r[0]
    + rotMatrix[1][1]*r[1]
    + rotMatrix[1][2]*r[2];
    
    rotCoord[2] = rotMatrix[2][0]*r[0]
    + rotMatrix[2][1]*r[1]
    + rotMatrix[2][2]*r[2];
    
    config->SetRefOriginMoment_X(jMarker, Center[0]+rotCoord[0]);
    config->SetRefOriginMoment_Y(jMarker, Center[1]+rotCoord[1]);
    config->SetRefOriginMoment_Z(jMarker, Center[2]+rotCoord[2]);
  }
  
  /*--- After moving all nodes, update geometry class ---*/
  
  UpdateDualGrid(geometry, config);

}

void CVolumetricMovement::Rigid_Pitching(CGeometry *geometry, CConfig *config, unsigned short iZone, unsigned long iter) {
  
  /*--- Local variables ---*/
  su2double r[3] = {0.0,0.0,0.0}, rotCoord[3] = {0.0,0.0,0.0}, *Coord, Center[3] = {0.0,0.0,0.0},
  Omega[3] = {0.0,0.0,0.0}, Ampl[3] = {0.0,0.0,0.0}, Phase[3] = {0.0,0.0,0.0};
  su2double Lref, deltaT, alphaDot[3], *GridVel, newGridVel[3] = {0.0,0.0,0.0};
  su2double rotMatrix[3][3] = {{0.0,0.0,0.0}, {0.0,0.0,0.0}, {0.0,0.0,0.0}};
  su2double dtheta, dphi, dpsi, cosTheta, sinTheta;
  su2double cosPhi, sinPhi, cosPsi, sinPsi;
  su2double time_new, time_old;
  su2double DEG2RAD = PI_NUMBER/180.0;
  unsigned short iDim;
  unsigned short nDim = geometry->GetnDim();
  unsigned long iPoint;
  bool harmonic_balance = (config->GetUnsteady_Simulation() == HARMONIC_BALANCE);
  bool adjoint = config->GetContinuous_Adjoint();

  
  /*--- Retrieve values from the config file ---*/
  deltaT = config->GetDelta_UnstTimeND(); 
  Lref   = config->GetLength_Ref();

  /*--- Pitching origin, frequency, and amplitude from config. ---*/	
  
  for (iDim = 0; iDim < 3; iDim++){
    Center[iDim] = config->GetMotion_Origin(iDim);
    Omega[iDim]  = config->GetPitching_Omega(iDim)/config->GetOmega_Ref();
    Ampl[iDim]   = config->GetPitching_Ampl(iDim)*DEG2RAD;
    Phase[iDim]  = config->GetPitching_Phase(iDim)*DEG2RAD;
  }


  if (harmonic_balance) {    
    /*--- period of oscillation & compute time interval using nTimeInstances ---*/
    su2double period = config->GetHarmonicBalance_Period();
    period /= config->GetTime_Ref();
    deltaT = period/(su2double)(config->GetnTimeInstances());
  }

  /*--- Compute delta time based on physical time step ---*/
  if (adjoint) {
    /*--- For the unsteady adjoint, we integrate backwards through
     physical time, so perform mesh motion in reverse. ---*/ 
    unsigned long nFlowIter  = config->GetnExtIter();
    unsigned long directIter = nFlowIter - iter - 1;
    time_new = static_cast<su2double>(directIter)*deltaT;
    time_old = time_new;
    if (iter != 0) time_old = (static_cast<su2double>(directIter)+1.0)*deltaT;
  } else {
    /*--- Forward time for the direct problem ---*/
    time_new = static_cast<su2double>(iter)*deltaT;
    if (harmonic_balance) {
      /*--- For harmonic balance, begin movement from the zero position ---*/
      time_old = 0.0;
    } else {
      time_old = time_new;
      if (iter != 0) time_old = (static_cast<su2double>(iter)-1.0)*deltaT;
    }
  }
  
  /*--- Compute delta change in the angle about the x, y, & z axes. ---*/
  
  dtheta = -Ampl[0]*(sin(Omega[0]*time_new + Phase[0]) - sin(Omega[0]*time_old + Phase[0]));
  dphi   = -Ampl[1]*(sin(Omega[1]*time_new + Phase[1]) - sin(Omega[1]*time_old + Phase[1]));
  dpsi   = -Ampl[2]*(sin(Omega[2]*time_new + Phase[2]) - sin(Omega[2]*time_old + Phase[2]));
  
  /*--- Angular velocity at the new time ---*/
  
  alphaDot[0] = -Omega[0]*Ampl[0]*cos(Omega[0]*time_new);
  alphaDot[1] = -Omega[1]*Ampl[1]*cos(Omega[1]*time_new);
  alphaDot[2] = -Omega[2]*Ampl[2]*cos(Omega[2]*time_new);

  if (rank == MASTER_NODE && iter == 0) {
      cout << " Pitching frequency: (" << Omega[0] << ", " << Omega[1];
      cout << ", " << Omega[2] << ") rad/s." << endl;
      cout << " Pitching amplitude: (" << Ampl[0]/DEG2RAD << ", ";
      cout << Ampl[1]/DEG2RAD << ", " << Ampl[2]/DEG2RAD;
      cout << ") degrees."<< endl;
      cout << " Pitching phase lag: (" << Phase[0]/DEG2RAD << ", ";
      cout << Phase[1]/DEG2RAD <<", "<< Phase[2]/DEG2RAD;
      cout << ") degrees."<< endl;
  }
  
  /*--- Store angles separately for clarity. Compute sines/cosines. ---*/
  
  cosTheta = cos(dtheta);  cosPhi = cos(dphi);  cosPsi = cos(dpsi);
  sinTheta = sin(dtheta);  sinPhi = sin(dphi);  sinPsi = sin(dpsi);
  
  /*--- Compute the rotation matrix. Note that the implicit
   ordering is rotation about the x-axis, y-axis, then z-axis. ---*/
  
  rotMatrix[0][0] = cosPhi*cosPsi;
  rotMatrix[1][0] = cosPhi*sinPsi;
  rotMatrix[2][0] = -sinPhi;
  
  rotMatrix[0][1] = sinTheta*sinPhi*cosPsi - cosTheta*sinPsi;
  rotMatrix[1][1] = sinTheta*sinPhi*sinPsi + cosTheta*cosPsi;
  rotMatrix[2][1] = sinTheta*cosPhi;
  
  rotMatrix[0][2] = cosTheta*sinPhi*cosPsi + sinTheta*sinPsi;
  rotMatrix[1][2] = cosTheta*sinPhi*sinPsi - sinTheta*cosPsi;
  rotMatrix[2][2] = cosTheta*cosPhi;
  
  /*--- Loop over and rotate each node in the volume mesh ---*/
  for (iPoint = 0; iPoint < geometry->GetnPoint(); iPoint++) {
    
    /*--- Coordinates of the current point ---*/
    Coord   = geometry->node[iPoint]->GetCoord();
    GridVel = geometry->node[iPoint]->GetGridVel();
    
    /*--- Calculate non-dim. position from rotation center ---*/
    for (iDim = 0; iDim < nDim; iDim++)
      r[iDim] = (Coord[iDim]-Center[iDim])/Lref;
    if (nDim == 2) r[nDim] = 0.0;
    
    /*--- Compute transformed point coordinates ---*/
    rotCoord[0] = rotMatrix[0][0]*r[0] 
                + rotMatrix[0][1]*r[1] 
                + rotMatrix[0][2]*r[2];
    
    rotCoord[1] = rotMatrix[1][0]*r[0] 
                + rotMatrix[1][1]*r[1] 
                + rotMatrix[1][2]*r[2];
    
    rotCoord[2] = rotMatrix[2][0]*r[0] 
                + rotMatrix[2][1]*r[1] 
                + rotMatrix[2][2]*r[2];
    
    /*--- Cross Product of angular velocity and distance from center.
     Note that we have assumed the grid velocities have been set to 
     an initial value in the plunging routine. ---*/
    
    newGridVel[0] = GridVel[0] + alphaDot[1]*rotCoord[2] - alphaDot[2]*rotCoord[1];
    newGridVel[1] = GridVel[1] + alphaDot[2]*rotCoord[0] - alphaDot[0]*rotCoord[2];
    if (nDim == 3) newGridVel[2] = GridVel[2] + alphaDot[0]*rotCoord[1] - alphaDot[1]*rotCoord[0];
    
    /*--- Store new node location & grid velocity. Add center location.
     Do not store the grid velocity if this is an adjoint calculation.---*/
    
    for (iDim = 0; iDim < nDim; iDim++) {
      geometry->node[iPoint]->SetCoord(iDim, rotCoord[iDim]+Center[iDim]);
      if (!adjoint) geometry->node[iPoint]->SetGridVel(iDim, newGridVel[iDim]);
    }
  }
  
  /*--- For pitching we don't update the motion origin and moment reference origin. ---*/

  /*--- After moving all nodes, update geometry class ---*/
  
  UpdateDualGrid(geometry, config);
  
}

void CVolumetricMovement::Rigid_Plunging(CGeometry *geometry, CConfig *config, unsigned short iZone, unsigned long iter) {
  
  /*--- Local variables ---*/
  su2double deltaX[3], newCoord[3], Center[3], *Coord, Omega[3], Ampl[3], Lref;
  su2double *GridVel, newGridVel[3] = {0.0, 0.0, 0.0}, xDot[3];
  su2double deltaT, time_new, time_old;
  unsigned short iDim, nDim = geometry->GetnDim();
  unsigned long iPoint;
  bool harmonic_balance = (config->GetUnsteady_Simulation() == HARMONIC_BALANCE);
  bool adjoint = config->GetContinuous_Adjoint();

  
  /*--- Retrieve values from the config file ---*/
  deltaT = config->GetDelta_UnstTimeND();
  Lref   = config->GetLength_Ref();
  
  for (iDim = 0; iDim < 3; iDim++){
    Center[iDim] = config->GetMotion_Origin(iDim);
    Omega[iDim]  = config->GetPlunging_Omega(iDim)/config->GetOmega_Ref();
    Ampl[iDim]   = config->GetPlunging_Ampl(iDim)/Lref;
  }
  
  /*--- Plunging frequency and amplitude from config. ---*/
  
  if (harmonic_balance) {
    /*--- period of oscillation & time interval using nTimeInstances ---*/
    su2double period = config->GetHarmonicBalance_Period();
    period /= config->GetTime_Ref();
    deltaT = period/(su2double)(config->GetnTimeInstances());
  }
  
  /*--- Compute delta time based on physical time step ---*/
  if (adjoint) {
    /*--- For the unsteady adjoint, we integrate backwards through
     physical time, so perform mesh motion in reverse. ---*/
    unsigned long nFlowIter  = config->GetnExtIter();
    unsigned long directIter = nFlowIter - iter - 1;
    time_new = static_cast<su2double>(directIter)*deltaT;
    time_old = time_new;
    if (iter != 0) time_old = (static_cast<su2double>(directIter)+1.0)*deltaT;
  } else {
    /*--- Forward time for the direct problem ---*/
    time_new = static_cast<su2double>(iter)*deltaT;
    if (harmonic_balance) {
      /*--- For harmonic balance, begin movement from the zero position ---*/
      time_old = 0.0;
    } else {
      time_old = time_new;
      if (iter != 0) time_old = (static_cast<su2double>(iter)-1.0)*deltaT;
    }
  }
  
  /*--- Compute delta change in the position in the x, y, & z directions. ---*/
  deltaX[0] = -Ampl[0]*(sin(Omega[0]*time_new) - sin(Omega[0]*time_old));
  deltaX[1] = -Ampl[1]*(sin(Omega[1]*time_new) - sin(Omega[1]*time_old));
  deltaX[2] = -Ampl[2]*(sin(Omega[2]*time_new) - sin(Omega[2]*time_old));
  
  /*--- Compute grid velocity due to plunge in the x, y, & z directions. ---*/
  xDot[0] = -Ampl[0]*Omega[0]*(cos(Omega[0]*time_new));
  xDot[1] = -Ampl[1]*Omega[1]*(cos(Omega[1]*time_new));
  xDot[2] = -Ampl[2]*Omega[2]*(cos(Omega[2]*time_new));
  
  if (rank == MASTER_NODE && iter == 0) {
    cout << " Plunging frequency: (" << Omega[0] << ", " << Omega[1];
    cout << ", " << Omega[2] << ") rad/s." << endl;
    cout << " Plunging amplitude: (" << Ampl[0] << ", ";
    cout << Ampl[1] << ", " << Ampl[2] <<  ") m."<< endl;
  }
  
  /*--- Loop over and move each node in the volume mesh ---*/
  for (iPoint = 0; iPoint < geometry->GetnPoint(); iPoint++) {
    
    /*--- Coordinates of the current point ---*/
    Coord   = geometry->node[iPoint]->GetCoord();
    GridVel = geometry->node[iPoint]->GetGridVel();
    
    /*--- Increment the node position using the delta values. ---*/
    for (iDim = 0; iDim < nDim; iDim++)
      newCoord[iDim] = Coord[iDim] + deltaX[iDim];
    
    /*--- Cross Product of angular velocity and distance from center.
     Note that we have assumed the grid velocities have been set to
     an initial value in the plunging routine. ---*/
    
    newGridVel[0] = GridVel[0] + xDot[0];
    newGridVel[1] = GridVel[1] + xDot[1];
   if (nDim == 3) newGridVel[2] = GridVel[2] + xDot[2];
    
    /*--- Store new node location & grid velocity. Do not store the grid
     velocity if this is an adjoint calculation. ---*/
    
    for (iDim = 0; iDim < nDim; iDim++) {
      geometry->node[iPoint]->SetCoord(iDim, newCoord[iDim]);
      if (!adjoint) geometry->node[iPoint]->SetGridVel(iDim, newGridVel[iDim]);
    }
  }
  
  /*--- Set the mesh motion center to the new location after
   incrementing the position with the rigid translation. This
   new location will be used for subsequent pitching/rotation.---*/
  
  for (iDim = 0; iDim < 3; iDim++){
    Center[iDim] = config->GetMotion_Origin(iDim) + deltaX[iDim];
  } 
  config->SetMotion_Origin(Center);
  
  /*--- As the body origin may have moved, print it to the console ---*/
  
//  if (rank == MASTER_NODE) {
//    cout << " Body origin: (" << Center[0]+deltaX[0];
//    cout << ", " << Center[1]+deltaX[1] << ", " << Center[2]+deltaX[2];
//    cout << ")." << endl;
//  }
  
  /*--- Set the moment computation center to the new location after
   incrementing the position with the plunging. ---*/
  
  for (unsigned short jMarker=0; jMarker<config->GetnMarker_Monitoring(); jMarker++) {
    Center[0] = config->GetRefOriginMoment_X(jMarker) + deltaX[0];
    Center[1] = config->GetRefOriginMoment_Y(jMarker) + deltaX[1];
    Center[2] = config->GetRefOriginMoment_Z(jMarker) + deltaX[2];
    config->SetRefOriginMoment_X(jMarker, Center[0]);
    config->SetRefOriginMoment_Y(jMarker, Center[1]);
    config->SetRefOriginMoment_Z(jMarker, Center[2]);
  }
  
  /*--- After moving all nodes, update geometry class ---*/
  
  UpdateDualGrid(geometry, config);
  
}

void CVolumetricMovement::Rigid_Translation(CGeometry *geometry, CConfig *config, unsigned short iZone, unsigned long iter) {
  
  /*--- Local variables ---*/
  su2double deltaX[3], newCoord[3], Center[3], *Coord;
  su2double xDot[3];
  su2double deltaT, time_new, time_old;
  unsigned short iDim, nDim = geometry->GetnDim();
  unsigned long iPoint;
  bool harmonic_balance = (config->GetUnsteady_Simulation() == HARMONIC_BALANCE);
  bool adjoint = config->GetContinuous_Adjoint();

  
  /*--- Retrieve values from the config file ---*/
  deltaT = config->GetDelta_UnstTimeND();
  
  /*--- Get motion center and translation rates from config ---*/
  
  for (iDim = 0; iDim < 3; iDim++){
    Center[iDim] = config->GetMotion_Origin(iDim);
    xDot[iDim]   = config->GetTranslation_Rate(iDim);
  }
  
  if (harmonic_balance) {
    /*--- period of oscillation & time interval using nTimeInstances ---*/
    su2double period = config->GetHarmonicBalance_Period();
    period /= config->GetTime_Ref();
    deltaT = period/(su2double)(config->GetnTimeInstances());
  }
  
  /*--- Compute delta time based on physical time step ---*/
  if (adjoint) {
    /*--- For the unsteady adjoint, we integrate backwards through
     physical time, so perform mesh motion in reverse. ---*/
    unsigned long nFlowIter  = config->GetnExtIter();
    unsigned long directIter = nFlowIter - iter - 1;
    time_new = static_cast<su2double>(directIter)*deltaT;
    time_old = time_new;
    if (iter != 0) time_old = (static_cast<su2double>(directIter)+1.0)*deltaT;
  } else {
    /*--- Forward time for the direct problem ---*/
    time_new = static_cast<su2double>(iter)*deltaT;
    if (harmonic_balance) {
      /*--- For harmonic balance, begin movement from the zero position ---*/
      time_old = 0.0;
    } else {
      time_old = time_new;
      if (iter != 0) time_old = (static_cast<su2double>(iter)-1.0)*deltaT;
    }
  }
  
  /*--- Compute delta change in the position in the x, y, & z directions. ---*/
  deltaX[0] = xDot[0]*(time_new-time_old);
  deltaX[1] = xDot[1]*(time_new-time_old);
  deltaX[2] = xDot[2]*(time_new-time_old);

  if (rank == MASTER_NODE) {
    cout << " New physical time: " << time_new << " seconds." << endl;
    if (iter == 0) {
    cout << " Translational velocity: (" << xDot[0]*config->GetVelocity_Ref() << ", " << xDot[1]*config->GetVelocity_Ref();
      cout << ", " << xDot[2]*config->GetVelocity_Ref();
      if (config->GetSystemMeasurements() == SI) cout << ") m/s." << endl;
      else cout << ") ft/s." << endl;
    }
  }
  
  /*--- Loop over and move each node in the volume mesh ---*/
  for (iPoint = 0; iPoint < geometry->GetnPoint(); iPoint++) {
    
    /*--- Coordinates of the current point ---*/
    Coord = geometry->node[iPoint]->GetCoord();
    
    /*--- Increment the node position using the delta values. ---*/
    for (iDim = 0; iDim < nDim; iDim++)
      newCoord[iDim] = Coord[iDim] + deltaX[iDim];
    
    /*--- Store new node location & grid velocity. Do not store the grid
     velocity if this is an adjoint calculation. ---*/
    
    for (iDim = 0; iDim < nDim; iDim++) {
      geometry->node[iPoint]->SetCoord(iDim, newCoord[iDim]);
      if (!adjoint) geometry->node[iPoint]->SetGridVel(iDim,xDot[iDim]);
    }
  }
  
  /*--- Set the mesh motion center to the new location after
   incrementing the position with the rigid translation. This
   new location will be used for subsequent pitching/rotation.---*/
  
  for (iDim = 0; iDim < 3; iDim++){
    Center[iDim] = config->GetMotion_Origin(iDim) + deltaX[iDim];
  } 
  config->SetMotion_Origin(Center);

  
  /*--- Set the moment computation center to the new location after
   incrementing the position with the translation. ---*/
  
  for (unsigned short jMarker=0; jMarker<config->GetnMarker_Monitoring(); jMarker++) {
    Center[0] = config->GetRefOriginMoment_X(jMarker) + deltaX[0];
    Center[1] = config->GetRefOriginMoment_Y(jMarker) + deltaX[1];
    Center[2] = config->GetRefOriginMoment_Z(jMarker) + deltaX[2];
    config->SetRefOriginMoment_X(jMarker, Center[0]);
    config->SetRefOriginMoment_Y(jMarker, Center[1]);
    config->SetRefOriginMoment_Z(jMarker, Center[2]);
  }
  
  /*--- After moving all nodes, update geometry class ---*/
  
  UpdateDualGrid(geometry, config);
  
}

void CVolumetricMovement::SetVolume_Scaling(CGeometry *geometry, CConfig *config, bool UpdateGeo) {

  unsigned short iDim;
  unsigned long iPoint;
  su2double newCoord[3] = {0.0,0.0,0.0}, *Coord;

  /*--- The scaling factor is the only input to this option. Currently, 
   the mesh must be scaled the same amount in all three directions. ---*/
  
  su2double Scale = config->GetDV_Value(0)*config->GetOpt_RelaxFactor();
  
  if (rank == MASTER_NODE) {
    cout << "Scaling the mesh by a constant factor of " << Scale << "." << endl;
  }
  
  /*--- Loop over and move each node in the volume mesh ---*/
  for (iPoint = 0; iPoint < geometry->GetnPoint(); iPoint++) {
    
    /*--- Coordinates of the current point ---*/
    Coord = geometry->node[iPoint]->GetCoord();
    
    /*--- Scale the node position by the specified factor. ---*/
    for (iDim = 0; iDim < nDim; iDim++)
      newCoord[iDim] = Scale*Coord[iDim];
    
    /*--- Store the new node location. ---*/
    for (iDim = 0; iDim < nDim; iDim++) {
      geometry->node[iPoint]->SetCoord(iDim, newCoord[iDim]);
    }
  }

  /*--- After moving all nodes, update geometry class ---*/
  if (UpdateGeo) UpdateDualGrid(geometry, config);
  
}

void CVolumetricMovement::SetVolume_Translation(CGeometry *geometry, CConfig *config, bool UpdateGeo)  {

  unsigned short iDim;
  unsigned long iPoint;
  su2double *Coord, deltaX[3] = {0.0,0.0,0.0}, newCoord[3] = {0.0,0.0,0.0};
  su2double Scale = config->GetOpt_RelaxFactor();
  
  /*--- Get the unit vector and magnitude of displacement. Note that we
   assume this is the first DV entry since it is for mesh translation.
   Create the displacement vector from the magnitude and direction. ---*/
  
  su2double Ampl = config->GetDV_Value(0)*Scale;
  su2double length = 0.0;
  for (iDim = 0; iDim < nDim; iDim++) {
    deltaX[iDim] = config->GetParamDV(0, iDim);
    length += deltaX[iDim]*deltaX[iDim];
  }
  length = sqrt(length);
  for (iDim = 0; iDim < nDim; iDim++)
    deltaX[iDim] = Ampl*deltaX[iDim]/length;
  if (rank == MASTER_NODE) {
    cout << "Translational displacement: (" << deltaX[0] << ", ";
    cout  << deltaX[1] << ", " << deltaX[2] << ")." << endl;
  }
  
  /*--- Loop over and move each node in the volume mesh ---*/
  for (iPoint = 0; iPoint < geometry->GetnPoint(); iPoint++) {
    
    /*--- Coordinates of the current point ---*/
    Coord = geometry->node[iPoint]->GetCoord();
    
    /*--- Increment the node position using the delta values. ---*/
    for (iDim = 0; iDim < nDim; iDim++)
      newCoord[iDim] = Coord[iDim] + deltaX[iDim];
    
    /*--- Store new node location. ---*/
    for (iDim = 0; iDim < nDim; iDim++) {
      geometry->node[iPoint]->SetCoord(iDim, newCoord[iDim]);
    }
  }
  
  /*--- After moving all nodes, update geometry class ---*/
  if (UpdateGeo) UpdateDualGrid(geometry, config);
  
}

void CVolumetricMovement::SetVolume_Rotation(CGeometry *geometry, CConfig *config, bool UpdateGeo) {
  
  unsigned short iDim;
  unsigned long iPoint;
  su2double x, y, z;
  su2double *Coord, deltaX[3] = {0.0,0.0,0.0}, newCoord[3] = {0.0,0.0,0.0};
  su2double Scale = config->GetOpt_RelaxFactor();

  /*--- xyz-coordinates of a point on the line of rotation. */
  su2double a = config->GetParamDV(0, 0);
  su2double b = config->GetParamDV(0, 1);
  su2double c = 0.0;
  if (geometry->GetnDim() == 3) c = config->GetParamDV(0,2);
  
  /*--- xyz-coordinate of the line's direction vector. ---*/
  su2double u = config->GetParamDV(0, 3)-config->GetParamDV(0, 0);
  su2double v = config->GetParamDV(0, 4)-config->GetParamDV(0, 1);
  su2double w = 1.0;
  if (geometry->GetnDim() == 3)
    w = config->GetParamDV(0, 5)-config->GetParamDV(0, 2);
  
  /*--- The angle of rotation. ---*/
  su2double theta = config->GetDV_Value(0)*Scale*PI_NUMBER/180.0;
  
  /*--- Print to the console. ---*/
  if (rank == MASTER_NODE) {
    cout << "Rotation axis vector: (" << u << ", ";
    cout << v << ", " << w << ")." << endl;
    cout << "Angle of rotation: " << config->GetDV_Value(0)*Scale;
    cout << " degrees." << endl;
  }
  
  /*--- Intermediate values used in computations. ---*/
  su2double u2=u*u; su2double v2=v*v; su2double w2=w*w;
  su2double cosT = cos(theta); su2double sinT = sin(theta);
  su2double l2 = u2 + v2 + w2; su2double l = sqrt(l2);
  
  /*--- Loop over and move each node in the volume mesh ---*/
  for (iPoint = 0; iPoint < geometry->GetnPoint(); iPoint++) {
    
    /*--- Coordinates of the current point ---*/
    Coord = geometry->node[iPoint]->GetCoord();
    
    /*--- Displacement for this point due to the rotation. ---*/
    x = Coord[0]; y = Coord[1]; z = 0.0;
    if (geometry->GetnDim() == 3) z = Coord[2];
    
    deltaX[0] = a*(v2 + w2) + u*(-b*v - c*w + u*x + v*y + w*z)
    + (-a*(v2 + w2) + u*(b*v + c*w - v*y - w*z) + (v2 + w2)*x)*cosT
    + l*(-c*v + b*w - w*y + v*z)*sinT;
    deltaX[0] = deltaX[0]/l2 - x;
    
    deltaX[1] = b*(u2 + w2) + v*(-a*u - c*w + u*x + v*y + w*z)
    + (-b*(u2 + w2) + v*(a*u + c*w - u*x - w*z) + (u2 + w2)*y)*cosT
    + l*(c*u - a*w + w*x - u*z)*sinT;
    deltaX[1] = deltaX[1]/l2 - y;
    
    deltaX[2] = c*(u2 + v2) + w*(-a*u - b*v + u*x + v*y + w*z)
    + (-c*(u2 + v2) + w*(a*u + b*v - u*x - v*y) + (u2 + v2)*z)*cosT
    + l*(-b*u + a*v - v*x + u*y)*sinT;
    if (geometry->GetnDim() == 3) deltaX[2] = deltaX[2]/l2 - z;
    else deltaX[2] = 0.0;
    
    /*--- Increment the node position using the delta values. ---*/
    for (iDim = 0; iDim < nDim; iDim++)
      newCoord[iDim] = Coord[iDim] + deltaX[iDim];
    
    /*--- Store new node location. ---*/
    for (iDim = 0; iDim < nDim; iDim++) {
      geometry->node[iPoint]->SetCoord(iDim, newCoord[iDim]);
    }
  }
 
  /*--- After moving all nodes, update geometry class ---*/
  if (UpdateGeo) UpdateDualGrid(geometry, config);
  
}

CSurfaceMovement::CSurfaceMovement(void) : CGridMovement() {
  
  size = SU2_MPI::GetSize();
  rank = SU2_MPI::GetRank();
  
  nFFDBox = 0;
  nLevel = 0;
  FFDBoxDefinition = false;
}

CSurfaceMovement::~CSurfaceMovement(void) {}

void CSurfaceMovement::SetSurface_Deformation(CGeometry *geometry, CConfig *config) {
  
  unsigned short iFFDBox, iDV, iLevel, iChild, iParent, jFFDBox, iMarker;
  unsigned short Degree_Unitary [] = {1,1,1}, BSpline_Unitary [] = {2,2,2};
  su2double MaxDiff, Current_Scale, Ratio, New_Scale;
  string FFDBoxTag;
   bool allmoving;
  
  bool cylindrical = (config->GetFFD_CoordSystem() == CYLINDRICAL);
  bool spherical   = (config->GetFFD_CoordSystem() == SPHERICAL);
  bool polar       = (config->GetFFD_CoordSystem() == POLAR);
  bool cartesian   = (config->GetFFD_CoordSystem() == CARTESIAN);
  su2double BoundLimit = config->GetOpt_LineSearch_Bound();

  /*--- Setting the Free Form Deformation ---*/
  
  if (config->GetDesign_Variable(0) == FFD_SETTING) {
    
    /*--- Definition of the FFD deformation class ---*/
    
    FFDBox = new CFreeFormDefBox*[MAX_NUMBER_FFD];
    
    /*--- Read the FFD information from the config file ---*/
    
    ReadFFDInfo(geometry, config, FFDBox);
    
    /*--- If there is a FFDBox in the input file ---*/
    
    if (nFFDBox != 0) {
      
      /*--- if polar coordinates, trnasform the corner to polar ---*/
      
      if (cylindrical) {
        for (iFFDBox = 0; iFFDBox < GetnFFDBox(); iFFDBox++) {
          FFDBox[iFFDBox]->SetCart2Cyl_CornerPoints(config);
        }
      }
      else if (spherical || polar) {
        for (iFFDBox = 0; iFFDBox < GetnFFDBox(); iFFDBox++) {
          FFDBox[iFFDBox]->SetCart2Sphe_CornerPoints(config);
        }
      }
      
      /*--- If the FFDBox was not defined in the input file ---*/
      
      if ((rank == MASTER_NODE) && (GetnFFDBox() != 0)) {
        if (cartesian) cout << endl <<"----------------- FFD technique (cartesian -> parametric) ---------------" << endl;
        else if (cylindrical) cout << endl <<"----------------- FFD technique (cylinder -> parametric) ---------------" << endl;
        else if (spherical) cout << endl <<"----------------- FFD technique (spherical -> parametric) ---------------" << endl;
        else if (polar) cout << endl <<"----------------- FFD technique (polar -> parametric) ---------------" << endl;
      }
      
      /*--- Create a unitary FFDBox as baseline for other FFDBoxes shapes ---*/
      
      CFreeFormDefBox FFDBox_unitary(Degree_Unitary, BSpline_Unitary, BEZIER);
      FFDBox_unitary.SetUnitCornerPoints();

      /*--- Compute the control points of the unitary box, in this case the degree is 1 and the order is 2 ---*/
      
      FFDBox_unitary.SetControlPoints_Parallelepiped();
      
      for (iFFDBox = 0; iFFDBox < GetnFFDBox(); iFFDBox++) {
        
        /*--- Compute the support control points for the final FFD using the unitary box ---*/
        
        FFDBox_unitary.SetSupportCP(FFDBox[iFFDBox]);
        
        /*--- Compute control points in the support box ---*/
        
        FFDBox_unitary.SetSupportCPChange(FFDBox[iFFDBox]);
        
        /*--- Compute the parametric coordinates, it also find the points in
         the FFDBox using the parametrics coordinates ---*/
        
        SetParametricCoord(geometry, config, FFDBox[iFFDBox], iFFDBox);
        
        
        /*--- If polar coordinates, transform the corners and control points to cartesians ---*/
        
        if (cylindrical) {
          FFDBox[iFFDBox]->SetCyl2Cart_CornerPoints(config);
          FFDBox[iFFDBox]->SetCyl2Cart_ControlPoints(config);
        }
        else if (spherical || polar) {
          FFDBox[iFFDBox]->SetSphe2Cart_CornerPoints(config);
          FFDBox[iFFDBox]->SetSphe2Cart_ControlPoints(config);
        }
        
        /*--- Output original FFD FFDBox ---*/
        
        if (rank == MASTER_NODE) {
          if ((config->GetOutput_FileFormat() == PARAVIEW) ||
              (config->GetOutput_FileFormat() == PARAVIEW_BINARY)) {
            cout << "Writing a Paraview file of the FFD boxes." << endl;
            FFDBox[iFFDBox]->SetParaview(geometry, iFFDBox, true);
          }
          else if (config->GetOutput_FileFormat() == TECPLOT ) {
            cout << "Writing a Tecplot file of the FFD boxes." << endl;
            FFDBox[iFFDBox]->SetTecplot(geometry, iFFDBox, true);
          }
          else {
            cout << "Writing a CGNS file of the FFD boxes." << endl;
            FFDBox[iFFDBox]->SetCGNS(geometry, iFFDBox, true);
          }
        }
        
      }
      
    }
    
    else {
      SU2_MPI::Error("There are not FFD boxes in the mesh file!!", CURRENT_FUNCTION);
    }
    
  }
  
  /*--- Free Form deformation based ---*/
  
  if ((config->GetDesign_Variable(0) == FFD_CONTROL_POINT_2D) ||
      (config->GetDesign_Variable(0) == FFD_CAMBER_2D) ||
      (config->GetDesign_Variable(0) == FFD_THICKNESS_2D) ||
      (config->GetDesign_Variable(0) == FFD_TWIST_2D) ||
      (config->GetDesign_Variable(0) == FFD_CONTROL_POINT) ||
      (config->GetDesign_Variable(0) == FFD_NACELLE) ||
      (config->GetDesign_Variable(0) == FFD_GULL) ||
      (config->GetDesign_Variable(0) == FFD_TWIST) ||
      (config->GetDesign_Variable(0) == FFD_ROTATION) ||
      (config->GetDesign_Variable(0) == FFD_CONTROL_SURFACE) ||
      (config->GetDesign_Variable(0) == FFD_CAMBER) ||
      (config->GetDesign_Variable(0) == FFD_THICKNESS) ||
      (config->GetDesign_Variable(0) == FFD_ANGLE_OF_ATTACK)) {
    
    /*--- Definition of the FFD deformation class ---*/
    
    FFDBox = new CFreeFormDefBox*[MAX_NUMBER_FFD];
    
    /*--- Read the FFD information from the grid file ---*/
    
    ReadFFDInfo(geometry, config, FFDBox, config->GetMesh_FileName());
    
    /*--- If there is a FFDBox in the input file ---*/
    
    if (nFFDBox != 0) {
      
      /*--- If the FFDBox was not defined in the input file ---*/
      
      if (!GetFFDBoxDefinition()) {
        SU2_MPI::Error(string("There is not FFD box definition in the mesh file,\n") +
                       string("run DV_KIND=FFD_SETTING first !!"), CURRENT_FUNCTION);
      }
      
      /* --- Check if the FFD boxes referenced in the design variable definition can be found --- */
      
      for (iDV = 0; iDV < config->GetnDV(); iDV++) {
        if (!CheckFFDBoxDefinition(config, iDV)) {
          SU2_MPI::Error(string("There is no FFD box with tag \"") + config->GetFFDTag(iDV) + string("\" defined in the mesh file.\n") +
                         string("Check the definition of the design variables and/or the FFD settings !!"), CURRENT_FUNCTION);
        }
      }
      
      /*--- Check that the user has specified a non-zero number of surfaces to move with DV_MARKER. ---*/
      
      if (config->GetnMarker_DV() == 0) {
        SU2_MPI::Error(string("No markers are specified in DV_MARKER, so no deformation will occur.\n") +
                       string("List markers to be deformed in DV_MARKER."), CURRENT_FUNCTION);
      }
    
      /*--- Output original FFD FFDBox ---*/
      
       if ((rank == MASTER_NODE) && (config->GetKind_SU2() != SU2_DOT)) {
        if ((config->GetOutput_FileFormat() == PARAVIEW) || (config->GetOutput_FileFormat() == PARAVIEW_BINARY)) {
          cout << "Writing a Paraview file of the FFD boxes." << endl;
          for (iFFDBox = 0; iFFDBox < GetnFFDBox(); iFFDBox++) {
            FFDBox[iFFDBox]->SetParaview(geometry, iFFDBox, true);
          }
        }
        else if (config->GetOutput_FileFormat() == TECPLOT) {
          cout << "Writing a Tecplot file of the FFD boxes." << endl;
          for (iFFDBox = 0; iFFDBox < GetnFFDBox(); iFFDBox++) {
            FFDBox[iFFDBox]->SetTecplot(geometry, iFFDBox, true);
          }
        }
        else {
          cout << "Writing a CGNS file of the FFD boxes." << endl;
          for (iFFDBox = 0; iFFDBox < GetnFFDBox(); iFFDBox++) {
            FFDBox[iFFDBox]->SetCGNS(geometry, iFFDBox, true);
          }
        }
      }
      
      /*--- If polar FFD, change the coordinates system ---*/
      
      if (cylindrical) {
        for (iFFDBox = 0; iFFDBox < GetnFFDBox(); iFFDBox++) {
          FFDBox[iFFDBox]->SetCart2Cyl_CornerPoints(config);
          FFDBox[iFFDBox]->SetCart2Cyl_ControlPoints(config);
        }
      }
      else if (spherical || polar) {
        for (iFFDBox = 0; iFFDBox < GetnFFDBox(); iFFDBox++) {
          FFDBox[iFFDBox]->SetCart2Sphe_CornerPoints(config);
          FFDBox[iFFDBox]->SetCart2Sphe_ControlPoints(config);
        }
      }
      
      /*--- Apply the deformation to the orifinal FFD box ---*/
      
      if ((rank == MASTER_NODE) && (GetnFFDBox() != 0))
        cout << endl <<"----------------- FFD technique (parametric -> cartesian) ---------------" << endl;
      
      /*--- Loop over all the FFD boxes levels ---*/
      
      for (iLevel = 0; iLevel < GetnLevel(); iLevel++) {
        
        /*--- Loop over all FFD FFDBoxes ---*/
        
        for (iFFDBox = 0; iFFDBox < GetnFFDBox(); iFFDBox++) {
          
          /*--- Check the level of the FFD box ---*/
          
          if (FFDBox[iFFDBox]->GetLevel() == iLevel) {
            
            /*--- Check the dimension of the FFD compared with the design variables ---*/
            
            if (rank == MASTER_NODE) cout << "Checking FFD box dimension." << endl;
            CheckFFDDimension(geometry, config, FFDBox[iFFDBox], iFFDBox);
            
            /*--- Compute intersections of the FFD box with the surface to eliminate design
             variables and satisfy surface continuity ---*/
            
            if (rank == MASTER_NODE) cout << "Checking FFD box intersections with the solid surfaces." << endl;
            CheckFFDIntersections(geometry, config, FFDBox[iFFDBox], iFFDBox);
            
            /*--- Compute the parametric coordinates of the child box
             control points (using the parent FFDBox)  ---*/
            
            for (iChild = 0; iChild < FFDBox[iFFDBox]->GetnChildFFDBox(); iChild++) {
              FFDBoxTag = FFDBox[iFFDBox]->GetChildFFDBoxTag(iChild);
              for (jFFDBox = 0; jFFDBox < GetnFFDBox(); jFFDBox++)
                if (FFDBoxTag == FFDBox[jFFDBox]->GetTag()) break;
              SetParametricCoordCP(geometry, config, FFDBox[iFFDBox], FFDBox[jFFDBox]);
            }
            
            /*--- Update the parametric coordinates if it is a child FFDBox ---*/
            
            if (iLevel > 0) UpdateParametricCoord(geometry, config, FFDBox[iFFDBox], iFFDBox);
            
            /*--- Apply the design variables to the control point position ---*/
            
            for (iDV = 0; iDV < config->GetnDV(); iDV++) {
              switch ( config->GetDesign_Variable(iDV) ) {
                case FFD_CONTROL_POINT_2D : SetFFDCPChange_2D(geometry, config, FFDBox[iFFDBox], FFDBox, iDV, false); break;
                case FFD_CAMBER_2D :        SetFFDCamber_2D(geometry, config, FFDBox[iFFDBox], FFDBox, iDV, false); break;
                case FFD_THICKNESS_2D :     SetFFDThickness_2D(geometry, config, FFDBox[iFFDBox], FFDBox, iDV, false); break;
                case FFD_TWIST_2D :         SetFFDTwist_2D(geometry, config, FFDBox[iFFDBox], FFDBox, iDV, false); break;
                case FFD_CONTROL_POINT :    SetFFDCPChange(geometry, config, FFDBox[iFFDBox], FFDBox, iDV, false); break;
                case FFD_NACELLE :          SetFFDNacelle(geometry, config, FFDBox[iFFDBox], FFDBox, iDV, false); break;
                case FFD_GULL :             SetFFDGull(geometry, config, FFDBox[iFFDBox], FFDBox, iDV, false); break;
                case FFD_TWIST :            SetFFDTwist(geometry, config, FFDBox[iFFDBox], FFDBox, iDV, false); break;
                case FFD_ROTATION :         SetFFDRotation(geometry, config, FFDBox[iFFDBox], FFDBox, iDV, false); break;
                case FFD_CONTROL_SURFACE :  SetFFDControl_Surface(geometry, config, FFDBox[iFFDBox], FFDBox, iDV, false); break;
                case FFD_CAMBER :           SetFFDCamber(geometry, config, FFDBox[iFFDBox], FFDBox, iDV, false); break;
                case FFD_THICKNESS :        SetFFDThickness(geometry, config, FFDBox[iFFDBox], FFDBox, iDV, false); break;
                case FFD_ANGLE_OF_ATTACK :  SetFFDAngleOfAttack(geometry, config, FFDBox[iFFDBox], FFDBox, iDV, false); break;
              }
            }
            
            /*--- Recompute cartesian coordinates using the new control point location ---*/
            
            MaxDiff = SetCartesianCoord(geometry, config, FFDBox[iFFDBox], iFFDBox, false);
            
            if ((MaxDiff > BoundLimit) && (config->GetKind_SU2() == SU2_DEF)) {
              
              if (rank == MASTER_NODE) cout << "Out-of-bounds, re-adjusting scale factor to safisfy line search limit." << endl;
              
              Current_Scale = config->GetOpt_RelaxFactor();
              Ratio = (BoundLimit/MaxDiff);
              New_Scale = Current_Scale *(Ratio-1.0);
              config->SetOpt_RelaxFactor(New_Scale);
              
              /*--- Apply the design variables to the control point position ---*/
              
              for (iDV = 0; iDV < config->GetnDV(); iDV++) {
                switch ( config->GetDesign_Variable(iDV) ) {
                  case FFD_CONTROL_POINT_2D : SetFFDCPChange_2D(geometry, config, FFDBox[iFFDBox], FFDBox, iDV, false); break;
                  case FFD_CAMBER_2D :        SetFFDCamber_2D(geometry, config, FFDBox[iFFDBox], FFDBox, iDV, false); break;
                  case FFD_THICKNESS_2D :     SetFFDThickness_2D(geometry, config, FFDBox[iFFDBox], FFDBox, iDV, false); break;
                  case FFD_TWIST_2D :         SetFFDTwist_2D(geometry, config, FFDBox[iFFDBox], FFDBox, iDV, false); break;
                  case FFD_CONTROL_POINT :    SetFFDCPChange(geometry, config, FFDBox[iFFDBox], FFDBox, iDV, false); break;
                  case FFD_NACELLE :          SetFFDNacelle(geometry, config, FFDBox[iFFDBox], FFDBox, iDV, false); break;
                  case FFD_GULL :             SetFFDGull(geometry, config, FFDBox[iFFDBox], FFDBox, iDV, false); break;
                  case FFD_TWIST :            SetFFDTwist(geometry, config, FFDBox[iFFDBox], FFDBox, iDV, false); break;
                  case FFD_ROTATION :         SetFFDRotation(geometry, config, FFDBox[iFFDBox], FFDBox, iDV, false); break;
                  case FFD_CONTROL_SURFACE :  SetFFDControl_Surface(geometry, config, FFDBox[iFFDBox], FFDBox, iDV, false); break;
                  case FFD_CAMBER :           SetFFDCamber(geometry, config, FFDBox[iFFDBox], FFDBox, iDV, false); break;
                  case FFD_THICKNESS :        SetFFDThickness(geometry, config, FFDBox[iFFDBox], FFDBox, iDV, false); break;
                  case FFD_ANGLE_OF_ATTACK :  SetFFDAngleOfAttack(geometry, config, FFDBox[iFFDBox], FFDBox, iDV, false); break;
                }
              }
              
              /*--- Recompute cartesian coordinates using the new control point location ---*/
              
              MaxDiff = SetCartesianCoord(geometry, config, FFDBox[iFFDBox], iFFDBox, false);
              
            }
            
            /*--- Reparametrization of the parent FFD box ---*/
            
            for (iParent = 0; iParent < FFDBox[iFFDBox]->GetnParentFFDBox(); iParent++) {
              FFDBoxTag = FFDBox[iFFDBox]->GetParentFFDBoxTag(iParent);
              for (jFFDBox = 0; jFFDBox < GetnFFDBox(); jFFDBox++)
                if (FFDBoxTag == FFDBox[jFFDBox]->GetTag()) break;
              UpdateParametricCoord(geometry, config, FFDBox[jFFDBox], jFFDBox);
            }
            
            /*--- Compute the new location of the control points of the child boxes
             (using the parent FFDBox) ---*/
            
            for (iChild = 0; iChild < FFDBox[iFFDBox]->GetnChildFFDBox(); iChild++) {
              FFDBoxTag = FFDBox[iFFDBox]->GetChildFFDBoxTag(iChild);
              for (jFFDBox = 0; jFFDBox < GetnFFDBox(); jFFDBox++)
                if (FFDBoxTag == FFDBox[jFFDBox]->GetTag()) break;
              GetCartesianCoordCP(geometry, config, FFDBox[iFFDBox], FFDBox[jFFDBox]);
            }
          }
        }
        
        /*--- If polar, compute the cartesians coordinates ---*/
        
        if (cylindrical) {
          for (iFFDBox = 0; iFFDBox < GetnFFDBox(); iFFDBox++) {
            FFDBox[iFFDBox]->SetCyl2Cart_CornerPoints(config);
            FFDBox[iFFDBox]->SetCyl2Cart_ControlPoints(config);
          }
        }
        else if (spherical || polar) {
          for (iFFDBox = 0; iFFDBox < GetnFFDBox(); iFFDBox++) {
            FFDBox[iFFDBox]->SetSphe2Cart_CornerPoints(config);
            FFDBox[iFFDBox]->SetSphe2Cart_ControlPoints(config);
          }
        }
        
        /*--- Output the deformed FFD Boxes ---*/
        
        if ((rank == MASTER_NODE) && (config->GetKind_SU2() != SU2_DOT)) {
          if ((config->GetOutput_FileFormat() == PARAVIEW) || (config->GetOutput_FileFormat() == PARAVIEW_BINARY)) {
            cout << "Writing a Paraview file of the FFD boxes." << endl;
            for (iFFDBox = 0; iFFDBox < GetnFFDBox(); iFFDBox++) {
              FFDBox[iFFDBox]->SetParaview(geometry, iFFDBox, false);
            }
          }
          else if (config->GetOutput_FileFormat() == TECPLOT) {
            cout << "Writing a Tecplot file of the FFD boxes." << endl;
            for (iFFDBox = 0; iFFDBox < GetnFFDBox(); iFFDBox++) {
              FFDBox[iFFDBox]->SetTecplot(geometry, iFFDBox, false);
            }
          }
          else {
            cout << "Writing a CGNS file of the FFD boxes." << endl;
            for (iFFDBox = 0; iFFDBox < GetnFFDBox(); iFFDBox++) {
              FFDBox[iFFDBox]->SetCGNS(geometry, iFFDBox, false);
            }
          }
        }
        
      }
    }
    
    else {
      SU2_MPI::Error("There are no FFD Boxes in the mesh file!!", CURRENT_FUNCTION);
    }
    
  }
  
  /*--- External surface file based ---*/
  
  else if (config->GetDesign_Variable(0) == SURFACE_FILE) {
    
    /*--- Check whether a surface file exists for input ---*/
    ofstream Surface_File;
    string filename = config->GetDV_Filename();
    Surface_File.open(filename.c_str(), ios::in);
    
    /*--- A surface file does not exist, so write a new one for the
     markers that are specified as part of the motion. ---*/
    if (Surface_File.fail()) {
      
      if (rank == MASTER_NODE && size == SINGLE_NODE) {
        cout << "No surface positions file found. Writing a template file: " << filename << "." << endl;
        
        Surface_File.open(filename.c_str(), ios::out);
        Surface_File.precision(15);
        unsigned long iMarker, jPoint, GlobalIndex, iVertex; su2double *Coords;
        for (iMarker = 0; iMarker < config->GetnMarker_All(); iMarker++) {
          if (config->GetMarker_All_DV(iMarker) == YES) {
            for (iVertex = 0; iVertex < geometry->nVertex[iMarker]; iVertex++) {
              jPoint = geometry->vertex[iMarker][iVertex]->GetNode();
              GlobalIndex = geometry->node[jPoint]->GetGlobalIndex();
              Coords = geometry->node[jPoint]->GetCoord();
              Surface_File << GlobalIndex << "\t" << Coords[0] << "\t" << Coords[1];
              if (geometry->GetnDim() == 2) Surface_File << endl;
              else Surface_File << "\t" << Coords[2] << endl;
            }
          }
        }
        Surface_File.close();
        
      } else {
        SU2_MPI::Error("No surface positions file found and template writing not yet supported in parallel.\n To generate a template surface positions file, run SU2_DEF again in serial.", CURRENT_FUNCTION);
      }
    }
    
    else {
      /*--- A surface file exists, so read in the coordinates ---*/
      Surface_File.close();
      if (rank == MASTER_NODE) cout << "Updating the surface coordinates from the input file." << endl;
      SetExternal_Deformation(geometry, config, ZONE_0, 0);
    }
    
  }
    
  else if ((config->GetDesign_Variable(0) == ROTATION) ||
           (config->GetDesign_Variable(0) == TRANSLATION) ||
           (config->GetDesign_Variable(0) == SCALE) ||
           (config->GetDesign_Variable(0) == HICKS_HENNE) ||
           (config->GetDesign_Variable(0) == SURFACE_BUMP) ||
           (config->GetDesign_Variable(0) == ANGLE_OF_ATTACK)) {
    
    /*--- Apply rotation, displacement and stretching design variables (this
     should be done before the bump function design variables) ---*/
    
    for (iDV = 0; iDV < config->GetnDV(); iDV++) {
      switch ( config->GetDesign_Variable(iDV) ) {
        case SCALE :  SetScale(geometry, config, iDV, false); break;
        case TRANSLATION :  SetTranslation(geometry, config, iDV, false); break;
        case ROTATION :     SetRotation(geometry, config, iDV, false); break;
      }
    }
    
    /*--- Apply the design variables to the control point position ---*/
    
    for (iDV = 0; iDV < config->GetnDV(); iDV++) {
      switch ( config->GetDesign_Variable(iDV) ) {
        case HICKS_HENNE :  SetHicksHenne(geometry, config, iDV, false); break;
      }
    }
    
    /*--- Apply the design variables to the control point position ---*/

    for (iDV = 0; iDV < config->GetnDV(); iDV++) {
      switch ( config->GetDesign_Variable(iDV) ) {
        case SURFACE_BUMP :  SetSurface_Bump(geometry, config, iDV, false); break;
      }
    }

    /*--- Apply the angle of attack design variable ---*/
    
    for (iDV = 0; iDV < config->GetnDV(); iDV++) {
      switch ( config->GetDesign_Variable(iDV) ) {
        case ANGLE_OF_ATTACK :  SetAngleOfAttack(geometry, config, iDV, false); break;
      }
    }
    
  }
  
  /*--- NACA_4Digits design variable ---*/
  
  else if (config->GetDesign_Variable(0) == NACA_4DIGITS) { SetNACA_4Digits(geometry, config); }
  
  /*--- Parabolic airfoil design variable ---*/
  
  else if (config->GetDesign_Variable(0) == PARABOLIC) { SetParabolic(geometry, config); }
  
  /*--- Airfoil from file design variable ---*/
  
  else if (config->GetDesign_Variable(0) == AIRFOIL) { SetAirfoil(geometry, config); }
  
  /*--- FFD setting ---*/
  
  else if (config->GetDesign_Variable(0) == FFD_SETTING) {
    if (rank == MASTER_NODE)
      cout << "No surface deformation (setting FFD)." << endl;
  }
  
  /*--- Scale, Translate, and Rotate will be done with rigid mesh transforms. ---*/
  
  else if ((config->GetDesign_Variable(0) == ROTATION) ||
           (config->GetDesign_Variable(0) == TRANSLATION) ||
           (config->GetDesign_Variable(0) == SCALE)) {
    
    /*--- If all markers are deforming, use volume method.
     If only some are deforming, use surface method ---*/
    
    /*--- iDV was uninitialized, so hard-coding to one. Check intended
     behavior (might want to loop over all iDV in case we have trans & rotate. ---*/
    iDV = 0;
    allmoving = true;
    
    /*--- Loop over markers ---*/
    for (iMarker = 0; iMarker < config->GetnMarker_All(); iMarker++) {
      if (config->GetMarker_All_DV(iMarker) == NO)
        allmoving = false;
    }
    
    if (!allmoving) {
      /*---Only some markers are moving, use the surface method ---*/
      if (config->GetDesign_Variable(0) == ROTATION)
        SetRotation(geometry, config, iDV, false);
      if (config->GetDesign_Variable(0) == SCALE)
        SetScale(geometry, config, iDV, false);
      if (config->GetDesign_Variable(0) == TRANSLATION)
        SetTranslation(geometry, config, iDV, false);
    }
    else {
      if (rank == MASTER_NODE)
        cout << "No surface deformation (scaling, rotation, or translation)." << endl;
    }
  }
  
  /*--- Design variable not implement ---*/
  
  else {
    if (rank == MASTER_NODE)
      cout << "Design Variable not implemented yet" << endl;
  }
  
}


void CSurfaceMovement::SetSurface_Derivative(CGeometry *geometry, CConfig *config) {

  su2double DV_Value = 0.0;

  unsigned short iDV = 0, iDV_Value = 0;

  for (iDV = 0; iDV < config->GetnDV(); iDV++) {
    for (iDV_Value = 0; iDV_Value < config->GetnDV_Value(iDV); iDV_Value++) {

      DV_Value = config->GetDV_Value(iDV, iDV_Value);

      /*--- If value of the design variable is not 0.0 we apply the differentation.
     *     Note if multiple variables are non-zero, we end up with the sum of all the derivatives. ---*/

      if (DV_Value != 0.0) {

        DV_Value = 0.0;

        SU2_TYPE::SetDerivative(DV_Value, 1.0);

        config->SetDV_Value(iDV, iDV_Value, DV_Value);
      }
    }
  }

  /*--- Run the surface deformation with DV_Value = 0.0 (no deformation at all) ---*/

  SetSurface_Deformation(geometry, config);
}

void CSurfaceMovement::CopyBoundary(CGeometry *geometry, CConfig *config) {
  
  unsigned short iMarker;
  unsigned long iVertex, iPoint;
  su2double *Coord;

  for (iMarker = 0; iMarker < config->GetnMarker_All(); iMarker++) {
    for (iVertex = 0; iVertex < geometry->nVertex[iMarker]; iVertex++) {
      iPoint = geometry->vertex[iMarker][iVertex]->GetNode();
      Coord = geometry->node[iPoint]->GetCoord();
      geometry->vertex[iMarker][iVertex]->SetCoord(Coord);
    }
  }
  
}

void CSurfaceMovement::SetParametricCoord(CGeometry *geometry, CConfig *config, CFreeFormDefBox *FFDBox, unsigned short iFFDBox) {
  
  unsigned short iMarker, iDim, iOrder, jOrder, kOrder, lOrder, mOrder, nOrder;
  unsigned long iVertex, iPoint, TotalVertex = 0;
  su2double *CartCoordNew, *ParamCoord, CartCoord[3], ParamCoordGuess[3], MaxDiff, my_MaxDiff = 0.0, Diff, *Coord;
  unsigned short nDim = geometry->GetnDim();
  su2double X_0, Y_0, Z_0, Xbar, Ybar, Zbar;

  unsigned short BoxFFD = true;
  bool cylindrical = (config->GetFFD_CoordSystem() == CYLINDRICAL);
  bool spherical = (config->GetFFD_CoordSystem() == SPHERICAL);
  bool polar = (config->GetFFD_CoordSystem() == POLAR);
  
  /*--- Change order and control points reduce the
   complexity of the point inversion (this only works with boxes,
 in case of Bezier curves, and we maintain an internal copy)---*/
  
  if (BoxFFD && (config->GetFFD_Blending() == BEZIER)) {
    
    for (iOrder = 0; iOrder < 2; iOrder++) {
      for (jOrder = 0; jOrder < 2; jOrder++) {
        for (kOrder = 0; kOrder < 2; kOrder++) {
          
          lOrder = 0; mOrder = 0; nOrder = 0;
          if (iOrder == 1) {lOrder = FFDBox->GetlOrder()-1;}
          if (jOrder == 1) {mOrder = FFDBox->GetmOrder()-1;}
          if (kOrder == 1) {nOrder = FFDBox->GetnOrder()-1;}
          
          Coord = FFDBox->GetCoordControlPoints(lOrder, mOrder, nOrder);
          
          FFDBox->SetCoordControlPoints(Coord, iOrder, jOrder, kOrder);
          
        }
      }
    }
    
    FFDBox->SetlOrder(2); FFDBox->SetmOrder(2); FFDBox->SetnOrder(2);
    FFDBox->SetnControlPoints();
    FFDBox->BlendingFunction[0]->SetOrder(2, 2);
    FFDBox->BlendingFunction[1]->SetOrder(2, 2);
    FFDBox->BlendingFunction[2]->SetOrder(2, 2);
  }
  /*--- Point inversion algorithm with a basic box ---*/
  
  ParamCoordGuess[0]  = 0.5; ParamCoordGuess[1] = 0.5; ParamCoordGuess[2] = 0.5;
  CartCoord[0]        = 0.0; CartCoord[1]       = 0.0; CartCoord[2]       = 0.0;
  
  /*--- Count the number of vertices ---*/
  
  for (iMarker = 0; iMarker < config->GetnMarker_All(); iMarker++)
    if (config->GetMarker_All_DV(iMarker) == YES)
      for (iVertex = 0; iVertex < geometry->nVertex[iMarker]; iVertex++)
        TotalVertex++;
  
  for (iMarker = 0; iMarker < config->GetnMarker_All(); iMarker++) {
    
    if (config->GetMarker_All_DV(iMarker) == YES) {
      
      for (iVertex = 0; iVertex < geometry->nVertex[iMarker]; iVertex++) {
        
        /*--- Get the cartesian coordinates ---*/
        
        for (iDim = 0; iDim < nDim; iDim++)
          CartCoord[iDim] = geometry->vertex[iMarker][iVertex]->GetCoord(iDim);
        
        /*--- Transform the cartesian into polar ---*/
        
        if (cylindrical) {
          X_0 = config->GetFFD_Axis(0); Y_0 = config->GetFFD_Axis(1);  Z_0 = config->GetFFD_Axis(2);
          
          Xbar =  CartCoord[0] - X_0; Ybar =  CartCoord[1] - Y_0; Zbar =  CartCoord[2] - Z_0;
          
          CartCoord[0] = sqrt(Ybar*Ybar + Zbar*Zbar);
          CartCoord[1] = atan2(Zbar, Ybar); if (CartCoord[1] > PI_NUMBER/2.0) CartCoord[1] -= 2.0*PI_NUMBER;
          CartCoord[2] = Xbar;
        }
        else if (spherical || polar) {
          X_0 = config->GetFFD_Axis(0); Y_0 = config->GetFFD_Axis(1);  Z_0 = config->GetFFD_Axis(2);
          
          Xbar =  CartCoord[0] - X_0; Ybar =  CartCoord[1] - Y_0; Zbar =  CartCoord[2] - Z_0;
          
          CartCoord[0] = sqrt(Xbar*Xbar + Ybar*Ybar + Zbar*Zbar);
          CartCoord[1] = atan2(Zbar, Ybar);  if (CartCoord[1] > PI_NUMBER/2.0) CartCoord[1] -= 2.0*PI_NUMBER;
          CartCoord[2] = acos(Xbar/CartCoord[0]);
        }
        
        iPoint = geometry->vertex[iMarker][iVertex]->GetNode();
        
        /*--- If the point is inside the FFD, compute the value of the parametric coordinate ---*/
        
        if (FFDBox->GetPointFFD(geometry, config, iPoint)) {
          
          /*--- Find the parametric coordinate ---*/
          
          ParamCoord = FFDBox->GetParametricCoord_Iterative(iPoint, CartCoord, ParamCoordGuess, config);
          
          /*--- Compute the cartesian coordinates using the parametric coordinates
           to check that everything is correct ---*/
          
          CartCoordNew = FFDBox->EvalCartesianCoord(ParamCoord);
          
          /*--- Compute max difference between original value and the recomputed value ---*/
          
          Diff = 0.0;
          for (iDim = 0; iDim < nDim; iDim++)
            Diff += (CartCoordNew[iDim]-CartCoord[iDim])*(CartCoordNew[iDim]-CartCoord[iDim]);
          Diff = sqrt(Diff);
          my_MaxDiff = max(my_MaxDiff, Diff);
          
          /*--- If the parametric coordinates are in (0,1) the point belongs to the FFDBox, using the input tolerance  ---*/
          
          if (((ParamCoord[0] >= - config->GetFFD_Tol()) && (ParamCoord[0] <= 1.0 + config->GetFFD_Tol())) &&
              ((ParamCoord[1] >= - config->GetFFD_Tol()) && (ParamCoord[1] <= 1.0 + config->GetFFD_Tol())) &&
              ((ParamCoord[2] >= - config->GetFFD_Tol()) && (ParamCoord[2] <= 1.0 + config->GetFFD_Tol()))) {
            
            
            /*--- Rectification of the initial tolerance (we have detected situations
             where 0.0 and 1.0 doesn't work properly ---*/
            
            su2double lower_limit = config->GetFFD_Tol();
            su2double upper_limit = 1.0-config->GetFFD_Tol();
            
            if (ParamCoord[0] < lower_limit) ParamCoord[0] = lower_limit;
            if (ParamCoord[1] < lower_limit) ParamCoord[1] = lower_limit;
            if (ParamCoord[2] < lower_limit) ParamCoord[2] = lower_limit;
            if (ParamCoord[0] > upper_limit) ParamCoord[0] = upper_limit;
            if (ParamCoord[1] > upper_limit) ParamCoord[1] = upper_limit;
            if (ParamCoord[2] > upper_limit) ParamCoord[2] = upper_limit;
            
            /*--- Set the value of the parametric coordinate ---*/
            
            FFDBox->Set_MarkerIndex(iMarker);
            FFDBox->Set_VertexIndex(iVertex);
            FFDBox->Set_PointIndex(iPoint);
            FFDBox->Set_ParametricCoord(ParamCoord);
            FFDBox->Set_CartesianCoord(CartCoord);
            
            ParamCoordGuess[0] = ParamCoord[0]; ParamCoordGuess[1] = ParamCoord[1]; ParamCoordGuess[2] = ParamCoord[2];
            
            if (Diff >= config->GetFFD_Tol()) {
              cout << "Please check this point: Local (" << ParamCoord[0] <<" "<< ParamCoord[1] <<" "<< ParamCoord[2] <<") <-> Global ("
              << CartCoord[0] <<" "<< CartCoord[1] <<" "<< CartCoord[2] <<") <-> Error "<< Diff <<" vs "<< config->GetFFD_Tol() <<"." << endl;
            }
            
          }
          else {
            
            if (Diff >= config->GetFFD_Tol()) {
              cout << "Please check this point: Local (" << ParamCoord[0] <<" "<< ParamCoord[1] <<" "<< ParamCoord[2] <<") <-> Global ("
              << CartCoord[0] <<" "<< CartCoord[1] <<" "<< CartCoord[2] <<") <-> Error "<< Diff <<" vs "<< config->GetFFD_Tol() <<"." << endl;
            }
            
          }
          
        }
      }
    }
  }

#ifdef HAVE_MPI
  SU2_MPI::Allreduce(&my_MaxDiff, &MaxDiff, 1, MPI_DOUBLE, MPI_MAX, MPI_COMM_WORLD);
#else
  MaxDiff = my_MaxDiff;
#endif
  
  if (rank == MASTER_NODE)
    cout << "Compute parametric coord      | FFD box: " << FFDBox->GetTag() << ". Max Diff: " << MaxDiff <<"."<< endl;
  
  
  /*--- After the point inversion, copy the original 
   information back (this only works with boxes,
   and we maintain an internal copy) ---*/
  
  if (BoxFFD) {
    FFDBox->SetOriginalControlPoints();
    if (config->GetFFD_Blending() == BEZIER){
      FFDBox->BlendingFunction[0]->SetOrder(FFDBox->GetlOrder(), FFDBox->GetlOrder());
      FFDBox->BlendingFunction[1]->SetOrder(FFDBox->GetmOrder(), FFDBox->GetmOrder());
      FFDBox->BlendingFunction[2]->SetOrder(FFDBox->GetnOrder(), FFDBox->GetnOrder());
    }
  }
}

void CSurfaceMovement::SetParametricCoordCP(CGeometry *geometry, CConfig *config, CFreeFormDefBox *FFDBoxParent, CFreeFormDefBox *FFDBoxChild) {
  unsigned short iOrder, jOrder, kOrder;
  su2double *CartCoord, *ParamCoord, ParamCoordGuess[3];
  
  for (iOrder = 0; iOrder < FFDBoxChild->GetlOrder(); iOrder++)
    for (jOrder = 0; jOrder < FFDBoxChild->GetmOrder(); jOrder++)
      for (kOrder = 0; kOrder < FFDBoxChild->GetnOrder(); kOrder++) {
        CartCoord = FFDBoxChild->GetCoordControlPoints(iOrder, jOrder, kOrder);
        ParamCoord = FFDBoxParent->GetParametricCoord_Iterative(0, CartCoord, ParamCoordGuess, config);
        FFDBoxChild->SetParCoordControlPoints(ParamCoord, iOrder, jOrder, kOrder);
      }

  if (rank == MASTER_NODE)
    cout << "Compute parametric coord (CP) | FFD parent box: " << FFDBoxParent->GetTag() << ". FFD child box: " << FFDBoxChild->GetTag() <<"."<< endl;


}

void CSurfaceMovement::GetCartesianCoordCP(CGeometry *geometry, CConfig *config, CFreeFormDefBox *FFDBoxParent, CFreeFormDefBox *FFDBoxChild) {
  unsigned short iOrder, jOrder, kOrder, iDim;
  su2double *CartCoord, *ParamCoord;
    
  for (iOrder = 0; iOrder < FFDBoxChild->GetlOrder(); iOrder++)
    for (jOrder = 0; jOrder < FFDBoxChild->GetmOrder(); jOrder++)
      for (kOrder = 0; kOrder < FFDBoxChild->GetnOrder(); kOrder++) {
        ParamCoord = FFDBoxChild->GetParCoordControlPoints(iOrder, jOrder, kOrder);
        
        /*--- Clip the value of the parametric coordinates (just in case)  ---*/
        for (iDim = 0; iDim < 3; iDim++) {
          if (ParamCoord[iDim] >= 1.0) ParamCoord[iDim] = 1.0;
          if (ParamCoord[iDim] <= 0.0) ParamCoord[iDim] = 0.0;
        }

        CartCoord = FFDBoxParent->EvalCartesianCoord(ParamCoord);
        FFDBoxChild->SetCoordControlPoints(CartCoord, iOrder, jOrder, kOrder);
        FFDBoxChild->SetCoordControlPoints_Copy(CartCoord, iOrder, jOrder, kOrder);
        
      }
  
  if (rank == MASTER_NODE)
    cout << "Update cartesian coord (CP)   | FFD parent box: " << FFDBoxParent->GetTag() << ". FFD child box: " << FFDBoxChild->GetTag() <<"."<< endl;

}

void CSurfaceMovement::CheckFFDDimension(CGeometry *geometry, CConfig *config, CFreeFormDefBox *FFDBox, unsigned short iFFDBox) {
  
  unsigned short iIndex, jIndex, kIndex, lDegree, mDegree, nDegree, iDV;
  bool OutOffLimits;
  bool polar = (config->GetFFD_CoordSystem() == POLAR);
  
  lDegree = FFDBox->GetlOrder()-1;
  mDegree = FFDBox->GetmOrder()-1;
  nDegree = FFDBox->GetnOrder()-1;
  
  OutOffLimits = false;
  for (iDV = 0; iDV < config->GetnDV(); iDV++) {
    switch ( config->GetDesign_Variable(iDV) ) {
      case FFD_CONTROL_POINT_2D :
        if (polar) {
          iIndex = SU2_TYPE::Int(fabs(config->GetParamDV(iDV, 1)));
          kIndex = SU2_TYPE::Int(fabs(config->GetParamDV(iDV, 2)));
          if ((iIndex > lDegree) || (kIndex > nDegree)) OutOffLimits = true;
        }
        else {
          iIndex = SU2_TYPE::Int(fabs(config->GetParamDV(iDV, 1)));
          jIndex = SU2_TYPE::Int(fabs(config->GetParamDV(iDV, 2)));
          if ((iIndex > lDegree) || (jIndex > mDegree)) OutOffLimits = true;
        }
        break;
      case FFD_CAMBER :  case FFD_THICKNESS :
          iIndex = SU2_TYPE::Int(fabs(config->GetParamDV(iDV, 1)));
          jIndex = SU2_TYPE::Int(fabs(config->GetParamDV(iDV, 2)));
          if ((iIndex > lDegree) || (jIndex > mDegree)) OutOffLimits = true;
        break;
      case FFD_CAMBER_2D :  case FFD_THICKNESS_2D :
        iIndex = SU2_TYPE::Int(fabs(config->GetParamDV(iDV, 1)));
        if (iIndex > lDegree) OutOffLimits = true;
        break;
      case FFD_CONTROL_POINT :  case FFD_NACELLE :
        iIndex = SU2_TYPE::Int(fabs(config->GetParamDV(iDV, 1)));
        jIndex= SU2_TYPE::Int(fabs(config->GetParamDV(iDV, 2)));
        kIndex = SU2_TYPE::Int(fabs(config->GetParamDV(iDV, 3)));
        if ((iIndex > lDegree) || (jIndex > mDegree) || (kIndex > nDegree)) OutOffLimits = true;
        break;
      case FFD_GULL :  case FFD_TWIST :
        jIndex= SU2_TYPE::Int(fabs(config->GetParamDV(iDV, 1)));
        if (jIndex > mDegree) OutOffLimits = true;
        break;
    }
  }
  
  if (rank == MASTER_NODE) {
    if (OutOffLimits) {
      char buf1[100], buf2[100];
      SPRINTF(buf1, "Design variables out off FFD limits (%u, %u, %u).\n", lDegree, mDegree, nDegree);
      SPRINTF(buf2, "Please check the ijk indices of the design variables.");
      SU2_MPI::Error(string(buf1) + string(buf2), CURRENT_FUNCTION);
    }
  }
  
  /*--- This barrier is important to guaranty that we will stop the software in a clean way ---*/
  
#ifdef HAVE_MPI
  SU2_MPI::Barrier(MPI_COMM_WORLD);
#endif
  
}

void CSurfaceMovement::CheckFFDIntersections(CGeometry *geometry, CConfig *config, CFreeFormDefBox *FFDBox, unsigned short iFFDBox) {
  
  su2double Coord_0[] = {0,0,0}, Coord_1[] = {0,0,0};
  unsigned short index, iMarker, iNode, jNode, lDegree, mDegree, nDegree, iDim;
  unsigned long iElem, iPoint, jPoint;
  bool IPlane_Intersect_A = false, IPlane_Intersect_B = false;
  bool JPlane_Intersect_A = false, JPlane_Intersect_B = false;
  bool KPlane_Intersect_A = false, KPlane_Intersect_B = false;
  su2double X_0, Y_0, Z_0, Xbar, Ybar, Zbar;

  unsigned short Kind_SU2 = config->GetKind_SU2();
  bool FFD_Symmetry_Plane = config->GetFFD_Symmetry_Plane();
  bool cylindrical = (config->GetFFD_CoordSystem() == CYLINDRICAL);
  bool spherical = (config->GetFFD_CoordSystem() == SPHERICAL);
  bool polar = (config->GetFFD_CoordSystem() == POLAR);
  bool cartesian = (config->GetFFD_CoordSystem() == CARTESIAN);
  
  lDegree = FFDBox->GetlOrder()-1;
  mDegree = FFDBox->GetmOrder()-1;
  nDegree = FFDBox->GetnOrder()-1;
  
  if (config->GetFFD_Continuity() != USER_INPUT) {
    
    /*--- Check intersection with plane i=0 ---*/
    
    su2double *IPlane_Coord_0_A = FFDBox->GetCoordControlPoints(0, 0, 0);
    su2double *IPlane_Coord_1_A = FFDBox->GetCoordControlPoints(0, 0, nDegree);
    su2double *IPlane_Coord_2_A = FFDBox->GetCoordControlPoints(0, mDegree, 0);
    
    su2double *IPlane_Coord_0_A_ = FFDBox->GetCoordControlPoints(0, mDegree, nDegree);
    su2double *IPlane_Coord_1_A_ = FFDBox->GetCoordControlPoints(0, mDegree, 0);
    su2double *IPlane_Coord_2_A_ = FFDBox->GetCoordControlPoints(0, 0, nDegree);
    
    /*--- Check intersection with plane i=lDegree ---*/
    
    su2double *IPlane_Coord_0_B = FFDBox->GetCoordControlPoints(lDegree, 0, 0);
    su2double *IPlane_Coord_1_B = FFDBox->GetCoordControlPoints(lDegree, 0, nDegree);
    su2double *IPlane_Coord_2_B = FFDBox->GetCoordControlPoints(lDegree, mDegree, 0);
    
    su2double *IPlane_Coord_0_B_ = FFDBox->GetCoordControlPoints(lDegree, mDegree, nDegree);
    su2double *IPlane_Coord_1_B_ = FFDBox->GetCoordControlPoints(lDegree, mDegree, 0);
    su2double *IPlane_Coord_2_B_ = FFDBox->GetCoordControlPoints(lDegree, 0, nDegree);
    
    /*--- Check intersection with plane j=0 ---*/
    
    su2double *JPlane_Coord_0_A = FFDBox->GetCoordControlPoints(0,      0, 0);
    su2double *JPlane_Coord_1_A = FFDBox->GetCoordControlPoints(0,      0, nDegree);
    su2double *JPlane_Coord_2_A = FFDBox->GetCoordControlPoints(lDegree, 0, 0);
    
    su2double *JPlane_Coord_0_A_ = FFDBox->GetCoordControlPoints(lDegree, 0, nDegree);
    su2double *JPlane_Coord_1_A_ = FFDBox->GetCoordControlPoints(lDegree, 0, 0);
    su2double *JPlane_Coord_2_A_ = FFDBox->GetCoordControlPoints(0,      0, nDegree);
    
    /*--- Check intersection with plane j=mDegree ---*/
    
    su2double *JPlane_Coord_0_B = FFDBox->GetCoordControlPoints(0,      mDegree, 0);
    su2double *JPlane_Coord_1_B = FFDBox->GetCoordControlPoints(0,      mDegree, nDegree);
    su2double *JPlane_Coord_2_B = FFDBox->GetCoordControlPoints(lDegree, mDegree, 0);
    
    su2double *JPlane_Coord_0_B_ = FFDBox->GetCoordControlPoints(lDegree, mDegree, nDegree);
    su2double *JPlane_Coord_1_B_ = FFDBox->GetCoordControlPoints(lDegree, mDegree, 0);
    su2double *JPlane_Coord_2_B_ = FFDBox->GetCoordControlPoints(0,      mDegree, nDegree);
    
    /*--- Check intersection with plane k=0 ---*/
    
    su2double *KPlane_Coord_0_A = FFDBox->GetCoordControlPoints(0,      0,      0);
    su2double *KPlane_Coord_1_A = FFDBox->GetCoordControlPoints(0,      mDegree, 0);
    su2double *KPlane_Coord_2_A = FFDBox->GetCoordControlPoints(lDegree, 0,      0);
    
    su2double *KPlane_Coord_0_A_ = FFDBox->GetCoordControlPoints(lDegree, mDegree, 0);
    su2double *KPlane_Coord_1_A_ = FFDBox->GetCoordControlPoints(lDegree, 0,      0);
    su2double *KPlane_Coord_2_A_ = FFDBox->GetCoordControlPoints(0,      mDegree, 0);
    
    /*--- Check intersection with plane k=nDegree ---*/
    
    su2double *KPlane_Coord_0_B = FFDBox->GetCoordControlPoints(0,      0,      nDegree);
    su2double *KPlane_Coord_1_B = FFDBox->GetCoordControlPoints(0,      mDegree, nDegree);
    su2double *KPlane_Coord_2_B = FFDBox->GetCoordControlPoints(lDegree, 0,      nDegree);
    
    su2double *KPlane_Coord_0_B_ = FFDBox->GetCoordControlPoints(lDegree, mDegree, nDegree);
    su2double *KPlane_Coord_1_B_ = FFDBox->GetCoordControlPoints(lDegree, 0,      nDegree);
    su2double *KPlane_Coord_2_B_ = FFDBox->GetCoordControlPoints(0,      mDegree, nDegree);
    
    /*--- Loop over all the grid triangles ---*/
    
    IPlane_Intersect_A = false; IPlane_Intersect_B = false;
    JPlane_Intersect_A = false; JPlane_Intersect_B = false;
    KPlane_Intersect_A = false; KPlane_Intersect_B = false;
    
    /*--- Only the markers in the moving list ---*/
    
    for (iMarker = 0; iMarker < geometry->GetnMarker(); iMarker++) {
      
      if (((config->GetMarker_All_Moving(iMarker) == YES) && (Kind_SU2 == SU2_CFD)) ||
          ((config->GetMarker_All_DV(iMarker) == YES) && (Kind_SU2 == SU2_DEF)) ||
          ((config->GetMarker_All_DV(iMarker) == YES) && (Kind_SU2 == SU2_GEO)) ||
          ((config->GetMarker_All_DV(iMarker) == YES) && (Kind_SU2 == SU2_DOT)) ||
          ((config->GetMarker_All_DV(iMarker) == YES) && (config->GetDirectDiff() == D_DESIGN))) {
        
        for (iElem = 0; iElem < geometry->GetnElem_Bound(iMarker); iElem++) {
          
          for (iNode = 0; iNode < geometry->bound[iMarker][iElem]->GetnNodes(); iNode++) {
            iPoint = geometry->bound[iMarker][iElem]->GetNode(iNode);
            
            for (jNode = 0; jNode < geometry->bound[iMarker][iElem]->GetnNodes(); jNode++) {
              jPoint = geometry->bound[iMarker][iElem]->GetNode(jNode);
              
              if (jPoint > iPoint) {
                
                for (iDim = 0; iDim < geometry->GetnDim(); iDim++) {
                  Coord_0[iDim] = geometry->node[iPoint]->GetCoord()[iDim];
                  Coord_1[iDim] = geometry->node[jPoint]->GetCoord()[iDim];
                }
                
                /*--- Write the coordinates in the right parametric system ---*/
                
                if (cylindrical) {
                  
                  X_0 = config->GetFFD_Axis(0); Y_0 = config->GetFFD_Axis(1);  Z_0 = config->GetFFD_Axis(2);
                  
                  Xbar =  Coord_0[0] - X_0; Ybar =  Coord_0[1] - Y_0; Zbar =  Coord_0[2] - Z_0;
                  
                  Coord_0[0] = sqrt(Ybar*Ybar + Zbar*Zbar);
                  Coord_0[1] = atan2(Zbar, Ybar); if (Coord_0[1] > PI_NUMBER/2.0) Coord_0[1] -= 2.0*PI_NUMBER;
                  Coord_0[2] = Xbar;
                  
                  Xbar =  Coord_1[0] - X_0; Ybar =  Coord_1[1] - Y_0; Zbar =  Coord_1[2] - Z_0;
                  
                  Coord_1[0] = sqrt(Ybar*Ybar + Zbar*Zbar);
                  Coord_1[1] = atan2(Zbar, Ybar); if (Coord_1[1] > PI_NUMBER/2.0) Coord_1[1] -= 2.0*PI_NUMBER;
                  Coord_1[2] = Xbar;
                  
                }
                
                else if (spherical || polar) {
                  
                  X_0 = config->GetFFD_Axis(0); Y_0 = config->GetFFD_Axis(1);  Z_0 = config->GetFFD_Axis(2);
                  
                  Xbar =  Coord_0[0] - X_0; Ybar =  Coord_0[1] - Y_0; Zbar =  Coord_0[2] - Z_0;
                  
                  Coord_0[0] = sqrt(Xbar*Xbar + Ybar*Ybar + Zbar*Zbar);
                  Coord_0[1] = atan2(Zbar, Ybar);  if (Coord_0[1] > PI_NUMBER/2.0) Coord_0[1] -= 2.0*PI_NUMBER;
                  Coord_0[2] = acos (Xbar/Coord_0[0]);
                  
                  Xbar =  Coord_1[0] - X_0; Ybar =  Coord_1[1] - Y_0; Zbar =  Coord_1[2] - Z_0;
                  
                  Coord_1[0] = sqrt(Xbar*Xbar + Ybar*Ybar + Zbar*Zbar);
                  Coord_1[1] = atan2(Zbar, Ybar);  if (Coord_1[1] > PI_NUMBER/2.0) Coord_1[1] -= 2.0*PI_NUMBER;
                  Coord_1[2] = acos(Xbar/Coord_1[0]);
                  
                }
                
                if (geometry->GetnDim() == 3) {
                  
                  if (!IPlane_Intersect_A) {
                    if (geometry->SegmentIntersectsTriangle(Coord_0, Coord_1, IPlane_Coord_0_A, IPlane_Coord_1_A, IPlane_Coord_2_A)) { IPlane_Intersect_A = true; }
                    if (geometry->SegmentIntersectsTriangle(Coord_0, Coord_1, IPlane_Coord_0_A_, IPlane_Coord_1_A_, IPlane_Coord_2_A_)) { IPlane_Intersect_A = true; }
                  }
                  
                  if (!IPlane_Intersect_B) {
                    if (geometry->SegmentIntersectsTriangle(Coord_0, Coord_1, IPlane_Coord_0_B, IPlane_Coord_1_B, IPlane_Coord_2_B)) { IPlane_Intersect_B = true; }
                    if (geometry->SegmentIntersectsTriangle(Coord_0, Coord_1, IPlane_Coord_0_B_, IPlane_Coord_1_B_, IPlane_Coord_2_B_)) { IPlane_Intersect_B = true; }
                  }
                  
                  if ((!JPlane_Intersect_A) && (!FFD_Symmetry_Plane)) {
                    if (geometry->SegmentIntersectsTriangle(Coord_0, Coord_1, JPlane_Coord_0_A, JPlane_Coord_1_A, JPlane_Coord_2_A)) { JPlane_Intersect_A = true; }
                    if (geometry->SegmentIntersectsTriangle(Coord_0, Coord_1, JPlane_Coord_0_A_, JPlane_Coord_1_A_, JPlane_Coord_2_A_)) { JPlane_Intersect_A = true; }
                  }
                  
                  if (cartesian) {
                    if ((!JPlane_Intersect_B) && (!FFD_Symmetry_Plane)) {
                      if (geometry->SegmentIntersectsTriangle(Coord_0, Coord_1, JPlane_Coord_0_B, JPlane_Coord_1_B, JPlane_Coord_2_B)) { JPlane_Intersect_B = true; }
                      if (geometry->SegmentIntersectsTriangle(Coord_0, Coord_1, JPlane_Coord_0_B_, JPlane_Coord_1_B_, JPlane_Coord_2_B_)) { JPlane_Intersect_B = true; }
                    }
                  }
                  else {
                    if (!JPlane_Intersect_B) {
                      if (geometry->SegmentIntersectsTriangle(Coord_0, Coord_1, JPlane_Coord_0_B, JPlane_Coord_1_B, JPlane_Coord_2_B)) { JPlane_Intersect_B = true; }
                      if (geometry->SegmentIntersectsTriangle(Coord_0, Coord_1, JPlane_Coord_0_B_, JPlane_Coord_1_B_, JPlane_Coord_2_B_)) { JPlane_Intersect_B = true; }
                    }
                  }
                  
                  if (!KPlane_Intersect_A) {
                    if (geometry->SegmentIntersectsTriangle(Coord_0, Coord_1, KPlane_Coord_0_A, KPlane_Coord_1_A, KPlane_Coord_2_A)) { KPlane_Intersect_A = true; }
                    if (geometry->SegmentIntersectsTriangle(Coord_0, Coord_1, KPlane_Coord_0_A_, KPlane_Coord_1_A_, KPlane_Coord_2_A_)) { KPlane_Intersect_A = true; }
                  }
                  
                  if (!KPlane_Intersect_B) {
                    if (geometry->SegmentIntersectsTriangle(Coord_0, Coord_1, KPlane_Coord_0_B, KPlane_Coord_1_B, KPlane_Coord_2_B)) { KPlane_Intersect_B = true; }
                    if (geometry->SegmentIntersectsTriangle(Coord_0, Coord_1, KPlane_Coord_0_B_, KPlane_Coord_1_B_, KPlane_Coord_2_B_)) { KPlane_Intersect_B = true; }
                  }
                  
                } else {
                  
                  if (!IPlane_Intersect_A) {
                    if (geometry->SegmentIntersectsLine(Coord_0, Coord_1, IPlane_Coord_0_A, IPlane_Coord_2_A)) { IPlane_Intersect_A = true;}
                  }
                  if (!IPlane_Intersect_B) {
                    if (geometry->SegmentIntersectsLine(Coord_0, Coord_1, IPlane_Coord_0_B, IPlane_Coord_2_B)) { IPlane_Intersect_B = true;}
                  }
                  if (!JPlane_Intersect_A) {
                    if (geometry->SegmentIntersectsLine(Coord_0, Coord_1, JPlane_Coord_0_A, JPlane_Coord_2_A)) { JPlane_Intersect_A = true;}
                  }
                  if (!JPlane_Intersect_B) {
                    if (geometry->SegmentIntersectsLine(Coord_0, Coord_1, JPlane_Coord_0_B, JPlane_Coord_2_B)) { JPlane_Intersect_B = true;}
                  }
                }
              }
            }
          }
        }
      }
    }
    
    /*--- Comunicate the planes that interesect the surface ---*/
    
    unsigned short MyCode[6] = {0,0,0,0,0,0}, Code[6] = {0,0,0,0,0,0};
    
    if (IPlane_Intersect_A) MyCode[0] = 1;
    if (IPlane_Intersect_B) MyCode[1] = 1;
    if (JPlane_Intersect_A) MyCode[2] = 1;
    if (JPlane_Intersect_B) MyCode[3] = 1;
    if (KPlane_Intersect_A) MyCode[4] = 1;
    if (KPlane_Intersect_B) MyCode[5] = 1;
    
#ifdef HAVE_MPI
    
    /*--- Add SU2_MPI::Allreduce information using all the nodes ---*/
    
    SU2_MPI::Allreduce(&MyCode, &Code, 6, MPI_UNSIGNED_SHORT, MPI_SUM, MPI_COMM_WORLD);
    
#else
    
    Code[0] = MyCode[0]; Code[1] = MyCode[1]; Code[2] = MyCode[2];
    Code[3] = MyCode[3]; Code[4] = MyCode[4]; Code[5] = MyCode[5];
    
#endif
    
    if (Code[0] != 0) IPlane_Intersect_A = true; else IPlane_Intersect_A = false;
    if (Code[1] != 0) IPlane_Intersect_B = true; else IPlane_Intersect_B = false;
    if (Code[2] != 0) JPlane_Intersect_A = true; else JPlane_Intersect_A = false;
    if (Code[3] != 0) JPlane_Intersect_B = true; else JPlane_Intersect_B = false;
    if (Code[4] != 0) KPlane_Intersect_A = true; else KPlane_Intersect_A = false;
    if (Code[5] != 0) KPlane_Intersect_B = true; else KPlane_Intersect_B = false;
    
    /*--- Screen output ---*/
    
    if (rank == MASTER_NODE) {
      
      if (IPlane_Intersect_A || IPlane_Intersect_B ||
          JPlane_Intersect_A || JPlane_Intersect_B ||
          KPlane_Intersect_A || KPlane_Intersect_B ) {
        
        cout << "The FFD planes ";
        
        if (cartesian) {
          if (IPlane_Intersect_A) cout << "i=0, ";
          if (IPlane_Intersect_B) cout << "i="<< lDegree << ", ";
          if (JPlane_Intersect_A) cout << "j=0, ";
          if (JPlane_Intersect_B) cout << "j="<< mDegree << ", ";
          if (KPlane_Intersect_A) cout << "k=0, ";
          if (KPlane_Intersect_B) cout << "k="<< nDegree << ", ";
        }
        else if (cylindrical) {
          if (IPlane_Intersect_A) cout << "r=0, ";
          if (IPlane_Intersect_B) cout << "r="<< lDegree << ", ";
          if (JPlane_Intersect_A) cout << "theta=0, ";
          if (JPlane_Intersect_B) cout << "theta="<< mDegree << ", ";
          if (KPlane_Intersect_A) cout << "z=0, ";
          if (KPlane_Intersect_B) cout << "z="<< nDegree << ", ";
        }
        else if (spherical) {
          if (IPlane_Intersect_A) cout << "r=0, ";
          if (IPlane_Intersect_B) cout << "r="<< lDegree << ", ";
          if (JPlane_Intersect_A) cout << "theta=0, ";
          if (JPlane_Intersect_B) cout << "theta="<< mDegree << ", ";
          if (KPlane_Intersect_A) cout << "phi=0, ";
          if (KPlane_Intersect_B) cout << "phi="<< nDegree << ", ";
        }
        else if (polar) {
          if (IPlane_Intersect_A) cout << "r=0, ";
          if (IPlane_Intersect_B) cout << "r="<< lDegree << ", ";
          if (KPlane_Intersect_A) cout << "theta=0, ";
          if (KPlane_Intersect_B) cout << "theta="<< nDegree << ", ";
        }
        
        cout << "intersect solid surfaces." << endl;
      }
      
    }
    
  }
  
  /*--- Fix the FFD planes based on the intersections with solid surfaces,
   and the continuity level, check that we have enough degree for the continuity
   that we are looking for ---*/
  
  if (config->GetFFD_Continuity() == USER_INPUT) {
    if (rank == MASTER_NODE)
      cout << "SU2 is fixing user's input planes." << endl;
    
    for (index = 0; index < config->GetnFFD_Fix_IDir(); index++)
      if ((config->GetFFD_Fix_IDir(index) <= lDegree) && (config->GetFFD_Fix_IDir(index) >= 0))
        FFDBox->Set_Fix_IPlane(config->GetFFD_Fix_IDir(index));
    for (index = 0; index < config->GetnFFD_Fix_JDir(); index++)
      if ((config->GetFFD_Fix_JDir(index) <= mDegree) && (config->GetFFD_Fix_JDir(index) >= 0))
        FFDBox->Set_Fix_JPlane(config->GetFFD_Fix_JDir(index));
    for (index = 0; index < config->GetnFFD_Fix_KDir(); index++)
      if ((config->GetFFD_Fix_KDir(index) <= nDegree) && (config->GetFFD_Fix_KDir(index) >= 0))
        FFDBox->Set_Fix_KPlane(config->GetFFD_Fix_KDir(index));
    
  }
  
  if (config->GetFFD_Continuity() == DERIVATIVE_NONE) {
    if (rank == MASTER_NODE)
      cout << "SU2 is fixing the planes to maintain a continuous surface." << endl;
    
    if (IPlane_Intersect_A) { FFDBox->Set_Fix_IPlane(0); }
    if (IPlane_Intersect_B) { FFDBox->Set_Fix_IPlane(lDegree); }
    if (JPlane_Intersect_A) { FFDBox->Set_Fix_JPlane(0); }
    if (JPlane_Intersect_B) { FFDBox->Set_Fix_JPlane(mDegree); }
    if (KPlane_Intersect_A) { FFDBox->Set_Fix_KPlane(0); }
    if (KPlane_Intersect_B) { FFDBox->Set_Fix_KPlane(nDegree); }
    
  }
  
  if (config->GetFFD_Continuity() == DERIVATIVE_1ST) {
    if (rank == MASTER_NODE)
      cout << "SU2 is fixing the planes to maintain a continuous 1st order derivative." << endl;
    
    if (IPlane_Intersect_A) { FFDBox->Set_Fix_IPlane(0); FFDBox->Set_Fix_IPlane(1); }
    if (IPlane_Intersect_B) { FFDBox->Set_Fix_IPlane(lDegree); FFDBox->Set_Fix_IPlane(lDegree-1); }
    if (JPlane_Intersect_A) { FFDBox->Set_Fix_JPlane(0); FFDBox->Set_Fix_JPlane(1); }
    if (JPlane_Intersect_B) { FFDBox->Set_Fix_JPlane(mDegree); FFDBox->Set_Fix_JPlane(mDegree-1); }
    if (KPlane_Intersect_A) { FFDBox->Set_Fix_KPlane(0); FFDBox->Set_Fix_KPlane(1); }
    if (KPlane_Intersect_B) { FFDBox->Set_Fix_KPlane(nDegree); FFDBox->Set_Fix_KPlane(nDegree-1); }
    
  }
  
  if (config->GetFFD_Continuity() == DERIVATIVE_2ND) {
    if (rank == MASTER_NODE)
      cout << "SU2 is fixing the planes to maintain a continuous 2nd order derivative." << endl;
    
    if ((IPlane_Intersect_A) && (lDegree > 1)) { FFDBox->Set_Fix_IPlane(0); FFDBox->Set_Fix_IPlane(1); FFDBox->Set_Fix_IPlane(2); }
    if ((IPlane_Intersect_B) && (lDegree > 1)) { FFDBox->Set_Fix_IPlane(lDegree); FFDBox->Set_Fix_IPlane(lDegree-1); FFDBox->Set_Fix_IPlane(lDegree-2); }
    if ((JPlane_Intersect_A) && (mDegree > 1)) { FFDBox->Set_Fix_JPlane(0); FFDBox->Set_Fix_JPlane(1); FFDBox->Set_Fix_JPlane(2); }
    if ((JPlane_Intersect_B) && (mDegree > 1)) { FFDBox->Set_Fix_JPlane(mDegree); FFDBox->Set_Fix_JPlane(mDegree-1); FFDBox->Set_Fix_JPlane(mDegree-2); }
    if ((KPlane_Intersect_A) && (nDegree > 1)) { FFDBox->Set_Fix_KPlane(0); FFDBox->Set_Fix_KPlane(1);FFDBox->Set_Fix_KPlane(2); }
    if ((KPlane_Intersect_B) && (nDegree > 1)) { FFDBox->Set_Fix_KPlane(nDegree); FFDBox->Set_Fix_KPlane(nDegree-1); FFDBox->Set_Fix_KPlane(nDegree-2); }
    
  }
  
}

void CSurfaceMovement::UpdateParametricCoord(CGeometry *geometry, CConfig *config, CFreeFormDefBox *FFDBox, unsigned short iFFDBox) {
  unsigned short iMarker, iDim;
  unsigned long iVertex, iPoint, iSurfacePoints;
  su2double CartCoord[3] = {0.0,0.0,0.0}, *CartCoordNew, *CartCoordOld;
  su2double *ParamCoord, *var_coord, ParamCoordGuess[3] = {0.0,0.0,0.0};
  su2double MaxDiff, my_MaxDiff = 0.0, Diff;
      
  /*--- Recompute the parametric coordinates ---*/
  
  for (iSurfacePoints = 0; iSurfacePoints < FFDBox->GetnSurfacePoint(); iSurfacePoints++) {
    
    /*--- Get the marker of the surface point ---*/
    
    iMarker = FFDBox->Get_MarkerIndex(iSurfacePoints);
    
    if (config->GetMarker_All_DV(iMarker) == YES) {
      
      /*--- Get the vertex of the surface point ---*/
      
      iVertex = FFDBox->Get_VertexIndex(iSurfacePoints);
      iPoint = FFDBox->Get_PointIndex(iSurfacePoints);
  
      /*--- Get the parametric and cartesians coordinates of the 
       surface point (they don't mach) ---*/
      
      ParamCoord = FFDBox->Get_ParametricCoord(iSurfacePoints);
      
      /*--- Compute and set the cartesian coord using the variation computed 
       with the previous deformation ---*/
      
      var_coord = geometry->vertex[iMarker][iVertex]->GetVarCoord();
      CartCoordOld = geometry->node[iPoint]->GetCoord();
      for (iDim = 0; iDim < 3; iDim++)
        CartCoord[iDim] = CartCoordOld[iDim] + var_coord[iDim];
      FFDBox->Set_CartesianCoord(CartCoord, iSurfacePoints);

      /*--- Find the parametric coordinate using as ParamCoordGuess the previous value ---*/
      
      ParamCoordGuess[0] = ParamCoord[0]; ParamCoordGuess[1] = ParamCoord[1]; ParamCoordGuess[2] = ParamCoord[2];
      ParamCoord = FFDBox->GetParametricCoord_Iterative(iPoint, CartCoord, ParamCoordGuess, config);
          
      /*--- Set the new value of the parametric coordinates ---*/
      
      FFDBox->Set_ParametricCoord(ParamCoord, iSurfacePoints);
      
      /*--- Compute the cartesian coordinates using the parametric coordinates 
       to check that everything is correct ---*/
      
      CartCoordNew = FFDBox->EvalCartesianCoord(ParamCoord);
      
      /*--- Compute max difference between original value and the recomputed value ---*/
      
      Diff = 0.0;
      for (iDim = 0; iDim < geometry->GetnDim(); iDim++)
        Diff += (CartCoordNew[iDim]-CartCoord[iDim])*(CartCoordNew[iDim]-CartCoord[iDim]);
      Diff = sqrt(Diff);
      my_MaxDiff = max(my_MaxDiff, Diff);
        
    }
  }
    
#ifdef HAVE_MPI
  SU2_MPI::Allreduce(&my_MaxDiff, &MaxDiff, 1, MPI_DOUBLE, MPI_MAX, MPI_COMM_WORLD);
#else
  MaxDiff = my_MaxDiff;
#endif
  
  if (rank == MASTER_NODE) 
    cout << "Update parametric coord       | FFD box: " << FFDBox->GetTag() << ". Max Diff: " << MaxDiff <<"."<< endl;
  
}

su2double CSurfaceMovement::SetCartesianCoord(CGeometry *geometry, CConfig *config, CFreeFormDefBox *FFDBox, unsigned short iFFDBox, bool ResetDef) {
  
  su2double *CartCoordNew, Diff, my_MaxDiff = 0.0, MaxDiff,
  *ParamCoord, VarCoord[3] = {0.0, 0.0, 0.0}, CartCoordOld[3] = {0.0, 0.0, 0.0};
  unsigned short iMarker, iDim;
  unsigned long iVertex, iPoint, iSurfacePoints;
  
  bool cylindrical = (config->GetFFD_CoordSystem() == CYLINDRICAL);
  bool spherical = (config->GetFFD_CoordSystem() == SPHERICAL);
  bool polar = (config->GetFFD_CoordSystem() == POLAR);
  unsigned short nDim = geometry->GetnDim();
  
  /*--- Set to zero all the porints in VarCoord, this is important when we are dealing with different boxes
    because a loop over GetnSurfacePoint is no sufficient ---*/
  
  if (ResetDef) {
    for (iMarker = 0; iMarker < config->GetnMarker_All(); iMarker++) {
      for (iVertex = 0; iVertex < geometry->nVertex[iMarker]; iVertex++) {
        geometry->vertex[iMarker][iVertex]->SetVarCoord(VarCoord);
      }
    }
  }
  
  /*--- Recompute the cartesians coordinates ---*/
  
  for (iSurfacePoints = 0; iSurfacePoints < FFDBox->GetnSurfacePoint(); iSurfacePoints++) {
    
    /*--- Get the marker of the surface point ---*/
    
    iMarker = FFDBox->Get_MarkerIndex(iSurfacePoints);
    
    if (config->GetMarker_All_DV(iMarker) == YES) {
      
      /*--- Get the vertex of the surface point ---*/
      
      iVertex = FFDBox->Get_VertexIndex(iSurfacePoints);
      iPoint = FFDBox->Get_PointIndex(iSurfacePoints);
      
      /*--- Set to zero the variation of the coordinates ---*/
      
      geometry->vertex[iMarker][iVertex]->SetVarCoord(VarCoord);
      
      /*--- Get the parametric coordinate of the surface point ---*/
      
      ParamCoord = FFDBox->Get_ParametricCoord(iSurfacePoints);
      
      /*--- Compute the new cartesian coordinate, and set the value in
       the FFDBox structure ---*/
      
      CartCoordNew = FFDBox->EvalCartesianCoord(ParamCoord);
      
      /*--- If polar coordinates, compute the cartesians from the polar value ---*/
      
      if (cylindrical) {
        
        su2double X_0, Y_0, Z_0, Xbar, Ybar, Zbar;
        X_0 = config->GetFFD_Axis(0); Y_0 = config->GetFFD_Axis(1);  Z_0 = config->GetFFD_Axis(2);
        
        Xbar = CartCoordNew[2];
        Ybar = CartCoordNew[0] * cos(CartCoordNew[1]);
        Zbar = CartCoordNew[0] * sin(CartCoordNew[1]);
        
        CartCoordNew[0] =  Xbar + X_0;  CartCoordNew[1] = Ybar + Y_0; CartCoordNew[2] = Zbar + Z_0;
        
      }
      else if (spherical || polar) {
        
        su2double X_0, Y_0, Z_0, Xbar, Ybar, Zbar;
        X_0 = config->GetFFD_Axis(0); Y_0 = config->GetFFD_Axis(1);  Z_0 = config->GetFFD_Axis(2);
        
        Xbar = CartCoordNew[0] * cos(CartCoordNew[2]);
        Ybar = CartCoordNew[0] * cos(CartCoordNew[1]) * sin(CartCoordNew[2]);
        Zbar = CartCoordNew[0] * sin(CartCoordNew[1]) * sin(CartCoordNew[2]);
        
        CartCoordNew[0] =  Xbar + X_0;  CartCoordNew[1] = Ybar + Y_0; CartCoordNew[2] = Zbar + Z_0;
        
      }
      
      FFDBox->Set_CartesianCoord(CartCoordNew, iSurfacePoints);
      
      /*--- Get the original cartesian coordinates of the surface point ---*/
      
      for (iDim = 0; iDim < nDim; iDim++) {
        CartCoordOld[iDim] = geometry->node[iPoint]->GetCoord(iDim);
      }
      
      /*--- Set the value of the variation of the coordinates ---*/
      
      Diff = 0.0;
      for (iDim = 0; iDim < nDim; iDim++) {
        VarCoord[iDim] = CartCoordNew[iDim] - CartCoordOld[iDim];
        if ((fabs(VarCoord[iDim]) <= EPS) && (config->GetDirectDiff() != D_DESIGN) && (!config->GetAD_Mode()))
          VarCoord[iDim] = 0.0;
        Diff += (VarCoord[iDim]*VarCoord[iDim]);
      }
      Diff = sqrt(Diff);
      
      my_MaxDiff = max(my_MaxDiff, Diff);
      
      /*--- Set the variation of the coordinates ---*/
      
      geometry->vertex[iMarker][iVertex]->SetVarCoord(VarCoord);
      
    }
  }
  
#ifdef HAVE_MPI
  SU2_MPI::Allreduce(&my_MaxDiff, &MaxDiff, 1, MPI_DOUBLE, MPI_MAX, MPI_COMM_WORLD);
#else
  MaxDiff = my_MaxDiff;
#endif
  
  if (rank == MASTER_NODE)
    cout << "Update cartesian coord        | FFD box: " << FFDBox->GetTag() << ". Max Diff: " << MaxDiff <<"."<< endl;
  
  return MaxDiff;

}


bool CSurfaceMovement::SetFFDCPChange_2D(CGeometry *geometry, CConfig *config, CFreeFormDefBox *FFDBox, CFreeFormDefBox **ResetFFDBox,
    unsigned short iDV, bool ResetDef) {
  
  su2double movement[3] = {0.0,0.0,0.0}, Ampl;
  unsigned short index[3], i, j, iFFDBox, iPlane;
  string design_FFDBox;
  su2double Scale = config->GetOpt_RelaxFactor();
  bool polar = (config->GetFFD_CoordSystem() == POLAR);

  /*--- Set control points to its original value (even if the
   design variable is not in this box) ---*/
  
  if (ResetDef == true) {
    for (iFFDBox = 0; iFFDBox < nFFDBox; iFFDBox++)
      ResetFFDBox[iFFDBox]->SetOriginalControlPoints();
  }
  
  design_FFDBox = config->GetFFDTag(iDV);
  
  if (design_FFDBox.compare(FFDBox->GetTag()) == 0) {
    
    /*--- Compute deformation ---*/
    
    /*--- If we have only design value, than this value is the amplitude,
     * otherwise we have a general movement. ---*/
    
    if (config->GetnDV_Value(iDV) == 1) {
      
      Ampl = config->GetDV_Value(iDV)*Scale;
      
      if (polar){
        movement[0] = config->GetParamDV(iDV, 3)*Ampl;
        movement[1] = 0.0;
        movement[2] = config->GetParamDV(iDV, 4)*Ampl;
      }
      else {
        movement[0] = config->GetParamDV(iDV, 3)*Ampl;
        movement[1] = config->GetParamDV(iDV, 4)*Ampl;
        movement[2] = 0.0;
      }
      
    } else {
      if (polar){
        movement[0] = config->GetDV_Value(iDV, 0);
        movement[1] = 0.0;
        movement[2] = config->GetDV_Value(iDV, 1);
      }
      else {
      movement[0] = config->GetDV_Value(iDV, 0);
      movement[1] = config->GetDV_Value(iDV, 1);
      movement[2] = 0.0;
      }
      
    }
    
    if (polar){
       index[0] = SU2_TYPE::Int(config->GetParamDV(iDV, 1));
       index[1] = 0;
      index[2] = SU2_TYPE::Int(config->GetParamDV(iDV, 2));
    }
    else {
       index[0] = SU2_TYPE::Int(config->GetParamDV(iDV, 1));
       index[1] = SU2_TYPE::Int(config->GetParamDV(iDV, 2));
      index[2] = 0;
    }
    
    /*--- Check that it is possible to move the control point ---*/
    
    for (iPlane = 0 ; iPlane < FFDBox->Get_nFix_IPlane(); iPlane++) {
      if (index[0] == FFDBox->Get_Fix_IPlane(iPlane)) return false;
    }
    
    for (iPlane = 0 ; iPlane < FFDBox->Get_nFix_JPlane(); iPlane++) {
      if (index[1] == FFDBox->Get_Fix_JPlane(iPlane)) return false;
    }
    
    for (iPlane = 0 ; iPlane < FFDBox->Get_nFix_KPlane(); iPlane++) {
      if (index[2] == FFDBox->Get_Fix_KPlane(iPlane)) return false;
    }
    
    if ((SU2_TYPE::Int(config->GetParamDV(iDV, 1)) == -1) &&
        (SU2_TYPE::Int(config->GetParamDV(iDV, 2)) != -1)) {
      for (i = 0; i < FFDBox->GetlOrder(); i++) {
        index[0] = i;
        FFDBox->SetControlPoints(index, movement);
      }
    }
    
    if ((SU2_TYPE::Int(config->GetParamDV(iDV, 1)) != -1) &&
        (SU2_TYPE::Int(config->GetParamDV(iDV, 2)) == -1)) {
      for (j = 0; j < FFDBox->GetmOrder(); j++) {
        index[1] = j;
        FFDBox->SetControlPoints(index, movement);
      }
    }
    
    if ((SU2_TYPE::Int(config->GetParamDV(iDV, 1)) == -1) &&
        (SU2_TYPE::Int(config->GetParamDV(iDV, 2)) == -1)) {
      for (i = 0; i < FFDBox->GetlOrder(); i++) {
        index[0] = i;
        for (j = 0; j < FFDBox->GetmOrder(); j++) {
          index[1] = j;
          FFDBox->SetControlPoints(index, movement);
        }
      }
    }
    if ((SU2_TYPE::Int(config->GetParamDV(iDV, 1)) != -1) &&
        (SU2_TYPE::Int(config->GetParamDV(iDV, 2)) != -1)) {
      
      FFDBox->SetControlPoints(index, movement);
    }
    
    /*--- Upper surface ---*/
    
    if (polar) index[1] = 1;
    else index[2] = 1;

    if ((SU2_TYPE::Int(config->GetParamDV(iDV, 1)) == -1) &&
        (SU2_TYPE::Int(config->GetParamDV(iDV, 2)) != -1)) {
      for (i = 0; i < FFDBox->GetlOrder(); i++) {
        index[0] = i;
        FFDBox->SetControlPoints(index, movement);
      }
    }
    
    if ((SU2_TYPE::Int(config->GetParamDV(iDV, 1)) != -1) &&
        (SU2_TYPE::Int(config->GetParamDV(iDV, 2)) == -1)) {
      for (j = 0; j < FFDBox->GetmOrder(); j++) {
        index[1] = j;
        FFDBox->SetControlPoints(index, movement);
      }
    }
    
    if ((SU2_TYPE::Int(config->GetParamDV(iDV, 1)) == -1) &&
        (SU2_TYPE::Int(config->GetParamDV(iDV, 2)) == -1)) {
      for (i = 0; i < FFDBox->GetlOrder(); i++) {
        index[0] = i;
        for (j = 0; j < FFDBox->GetmOrder(); j++) {
          index[1] = j;
          FFDBox->SetControlPoints(index, movement);
        }
      }
    }
    if ((SU2_TYPE::Int(config->GetParamDV(iDV, 1)) != -1) &&
        (SU2_TYPE::Int(config->GetParamDV(iDV, 2)) != -1)) {
      
      FFDBox->SetControlPoints(index, movement);
    }
  }
  else {
    return false;
  }
  
  return true;
  
}

bool CSurfaceMovement::SetFFDCPChange(CGeometry *geometry, CConfig *config, CFreeFormDefBox *FFDBox, CFreeFormDefBox **ResetFFDBox,
                                      unsigned short iDV, bool ResetDef) {
  
  su2double movement[3] = {0.0,0.0,0.0}, Ampl;
  unsigned short index[3], i, j, k, iPlane, iFFDBox;
  bool CheckIndex;
  string design_FFDBox;
  su2double Scale = config->GetOpt_RelaxFactor();
  
  /*--- Set control points to its original value (even if the
   design variable is not in this box) ---*/
  
  if (ResetDef == true) {
    FFDBox->SetOriginalControlPoints();
    for (iFFDBox = 0; iFFDBox < nFFDBox; iFFDBox++)
      ResetFFDBox[iFFDBox]->SetOriginalControlPoints();
  }
  
  design_FFDBox = config->GetFFDTag(iDV);
  
  if (design_FFDBox.compare(FFDBox->GetTag()) == 0) {
    
    /*--- Compute deformation ---*/
    
    /*--- If we have only design value, than this value is the amplitude,
     * otherwise we have a general movement. ---*/
    
    if (config->GetnDV_Value(iDV) == 1) {
      
      Ampl = config->GetDV_Value(iDV)*Scale;
      
      movement[0] = config->GetParamDV(iDV, 4)*Ampl;
      movement[1] = config->GetParamDV(iDV, 5)*Ampl;
      movement[2] = config->GetParamDV(iDV, 6)*Ampl;
      
    } else {
      
      movement[0] = config->GetDV_Value(iDV, 0);
      movement[1] = config->GetDV_Value(iDV, 1);
      movement[2] = config->GetDV_Value(iDV, 2);
      
    }
    
    index[0] = SU2_TYPE::Int(config->GetParamDV(iDV, 1));
    index[1] = SU2_TYPE::Int(config->GetParamDV(iDV, 2));
    index[2] = SU2_TYPE::Int(config->GetParamDV(iDV, 3));
    
    /*--- Check that it is possible to move the control point ---*/
    
    for (iPlane = 0 ; iPlane < FFDBox->Get_nFix_IPlane(); iPlane++) {
      if (index[0] == FFDBox->Get_Fix_IPlane(iPlane)) return false;
    }
    
    for (iPlane = 0 ; iPlane < FFDBox->Get_nFix_JPlane(); iPlane++) {
      if (index[1] == FFDBox->Get_Fix_JPlane(iPlane)) return false;
    }
    
    for (iPlane = 0 ; iPlane < FFDBox->Get_nFix_KPlane(); iPlane++) {
      if (index[2] == FFDBox->Get_Fix_KPlane(iPlane)) return false;
    }
    
    if ((SU2_TYPE::Int(config->GetParamDV(iDV, 1)) == -1) &&
        (SU2_TYPE::Int(config->GetParamDV(iDV, 2)) != -1) &&
        (SU2_TYPE::Int(config->GetParamDV(iDV, 3)) != -1)) {
      for (i = 0; i < FFDBox->GetlOrder(); i++) {
        index[0] = i;
        
        CheckIndex = true;
        for (iPlane = 0 ; iPlane < FFDBox->Get_nFix_IPlane(); iPlane++) {
          if (index[0] == FFDBox->Get_Fix_IPlane(iPlane)) CheckIndex = false;
        }
        
        if (CheckIndex) FFDBox->SetControlPoints(index, movement);
        
      }
    }
    
    if ((SU2_TYPE::Int(config->GetParamDV(iDV, 1)) != -1) &&
        (SU2_TYPE::Int(config->GetParamDV(iDV, 2)) == -1) &&
        (SU2_TYPE::Int(config->GetParamDV(iDV, 3)) != -1)) {
      for (j = 0; j < FFDBox->GetmOrder(); j++) {
        index[1] = j;
        
        CheckIndex = true;
        for (iPlane = 0 ; iPlane < FFDBox->Get_nFix_JPlane(); iPlane++) {
          if (index[1] == FFDBox->Get_Fix_JPlane(iPlane)) CheckIndex = false;
        }
        
        if (CheckIndex) FFDBox->SetControlPoints(index, movement);
        
      }
    }
    
    if ((SU2_TYPE::Int(config->GetParamDV(iDV, 1)) != -1) &&
        (SU2_TYPE::Int(config->GetParamDV(iDV, 2)) != -1) &&
        (SU2_TYPE::Int(config->GetParamDV(iDV, 3)) == -1)) {
      for (k = 0; k < FFDBox->GetnOrder(); k++) {
        index[2] = k;
        
        CheckIndex = true;
        for (iPlane = 0 ; iPlane < FFDBox->Get_nFix_KPlane(); iPlane++) {
          if (index[2] == FFDBox->Get_Fix_KPlane(iPlane)) CheckIndex = false;
        }
        
        if (CheckIndex) FFDBox->SetControlPoints(index, movement);
        
      }
    }
    
    if ((SU2_TYPE::Int(config->GetParamDV(iDV, 1)) == -1) &&
        (SU2_TYPE::Int(config->GetParamDV(iDV, 2)) == -1) &&
        (SU2_TYPE::Int(config->GetParamDV(iDV, 3)) != -1)) {
      for (i = 0; i < FFDBox->GetlOrder(); i++) {
        index[0] = i;
        for (j = 0; j < FFDBox->GetmOrder(); j++) {
          index[1] = j;
          FFDBox->SetControlPoints(index, movement);
        }
      }
    }
    
    if ((SU2_TYPE::Int(config->GetParamDV(iDV, 1)) != -1) &&
        (SU2_TYPE::Int(config->GetParamDV(iDV, 2)) == -1) &&
        (SU2_TYPE::Int(config->GetParamDV(iDV, 3)) == -1)) {
      for (j = 0; j < FFDBox->GetmOrder(); j++) {
        index[1] = j;
        for (k = 0; k < FFDBox->GetnOrder(); k++) {
          index[2] = k;
          FFDBox->SetControlPoints(index, movement);
        }
      }
    }
    
    if ((SU2_TYPE::Int(config->GetParamDV(iDV, 1)) == -1) &&
        (SU2_TYPE::Int(config->GetParamDV(iDV, 2)) != -1) &&
        (SU2_TYPE::Int(config->GetParamDV(iDV, 3)) == -1)) {
      for (i = 0; i < FFDBox->GetlOrder(); i++) {
        index[0] = i;
        for (k = 0; k < FFDBox->GetnOrder(); k++) {
          index[2] = k;
          FFDBox->SetControlPoints(index, movement);
        }
      }
    }
    
    if ((SU2_TYPE::Int(config->GetParamDV(iDV, 1)) != -1) &&
        (SU2_TYPE::Int(config->GetParamDV(iDV, 2)) != -1) &&
        (SU2_TYPE::Int(config->GetParamDV(iDV, 3)) != -1)) {
      FFDBox->SetControlPoints(index, movement);
    }
    
  }
  else {
    return false;
  }
  
  return true;
  
}

bool CSurfaceMovement::SetFFDGull(CGeometry *geometry, CConfig *config, CFreeFormDefBox *FFDBox, CFreeFormDefBox **ResetFFDBox,
                                  unsigned short iDV, bool ResetDef) {
  
  su2double movement[3] = {0.0,0.0,0.0}, Ampl;
  unsigned short index[3], i, k, iPlane, iFFDBox;
  string design_FFDBox;
  su2double Scale = config->GetOpt_RelaxFactor();
  
  /*--- Set control points to its original value (even if the
   design variable is not in this box) ---*/
  
  if (ResetDef == true) {
    FFDBox->SetOriginalControlPoints();
    for (iFFDBox = 0; iFFDBox < nFFDBox; iFFDBox++)
      ResetFFDBox[iFFDBox]->SetOriginalControlPoints();
  }
  
  design_FFDBox = config->GetFFDTag(iDV);
  
  if (design_FFDBox.compare(FFDBox->GetTag()) == 0) {
    
    /*--- Compute deformation ---*/
    
    Ampl = config->GetDV_Value(iDV)*Scale;
    
    movement[0] = 0.0;
    movement[1] = 0.0;
    movement[2] = Ampl;
    
    /*--- Change the control points ---*/
    
    index[1] = SU2_TYPE::Int(config->GetParamDV(iDV, 1));
    
    /*--- Check that it is possible to move the control point ---*/
    
    for (iPlane = 0 ; iPlane < FFDBox->Get_nFix_JPlane(); iPlane++) {
      if (index[1] == FFDBox->Get_Fix_JPlane(iPlane)) return false;
    }
    
    for (i = 0; i < FFDBox->GetlOrder(); i++) {
      index[0] = i;
      for (k = 0; k < FFDBox->GetnOrder(); k++) {
        index[2] = k;
        FFDBox->SetControlPoints(index, movement);
      }
    }
    
  }
  else {
    return false;
  }
  
  return true;
  
}

bool CSurfaceMovement::SetFFDNacelle(CGeometry *geometry, CConfig *config, CFreeFormDefBox *FFDBox, CFreeFormDefBox **ResetFFDBox,
                                     unsigned short iDV, bool ResetDef) {
  
  su2double movement[3] = {0.0,0.0,0.0}, Ampl;
  unsigned short index[3], i, j, k, iPlane, iFFDBox, Theta, ThetaMax;
  string design_FFDBox;
  bool SameCP = false;
  su2double Scale = config->GetOpt_RelaxFactor();
  
  /*--- Set control points to its original value (even if the
   design variable is not in this box) ---*/
  
  if (ResetDef == true) {
    FFDBox->SetOriginalControlPoints();
    for (iFFDBox = 0; iFFDBox < nFFDBox; iFFDBox++)
      ResetFFDBox[iFFDBox]->SetOriginalControlPoints();
  }
  
  design_FFDBox = config->GetFFDTag(iDV);
  
  if (design_FFDBox.compare(FFDBox->GetTag()) == 0) {
    
    /*--- Compute deformation ---*/
    
    Ampl = config->GetDV_Value(iDV)*Scale;
    
    movement[0] = config->GetParamDV(iDV, 4)*Ampl;
    movement[1] = 0.0;
    movement[2] = config->GetParamDV(iDV, 5)*Ampl;
    
    index[0] = SU2_TYPE::Int(config->GetParamDV(iDV, 1));
    index[1] = SU2_TYPE::Int(config->GetParamDV(iDV, 2));
    index[2] = SU2_TYPE::Int(config->GetParamDV(iDV, 3));
    if (index[1] == SU2_TYPE::Int(FFDBox->GetmOrder()) - index[1] -1) SameCP = true;
    
    ThetaMax = 2;
    if (SameCP) ThetaMax = 1;
    
    for (Theta = 0; Theta < ThetaMax; Theta++) {
      
      if (Theta == 1) index[1] = SU2_TYPE::Int(FFDBox->GetmOrder()) - index[1] -1;
      
      /*--- Check that it is possible to move the control point ---*/
      
      for (iPlane = 0 ; iPlane < FFDBox->Get_nFix_IPlane(); iPlane++) {
        if (index[0] == FFDBox->Get_Fix_IPlane(iPlane)) return false;
      }
      
      for (iPlane = 0 ; iPlane < FFDBox->Get_nFix_JPlane(); iPlane++) {
        if (index[1] == FFDBox->Get_Fix_JPlane(iPlane)) return false;
      }
      
      for (iPlane = 0 ; iPlane < FFDBox->Get_nFix_KPlane(); iPlane++) {
        if (index[2] == FFDBox->Get_Fix_KPlane(iPlane)) return false;
      }
      
      if ((SU2_TYPE::Int(config->GetParamDV(iDV, 1)) == -1) &&
          (SU2_TYPE::Int(config->GetParamDV(iDV, 2)) != -1) &&
          (SU2_TYPE::Int(config->GetParamDV(iDV, 3)) != -1)) {
        for (i = 0; i < FFDBox->GetlOrder(); i++) {
          index[0] = i;
          FFDBox->SetControlPoints(index, movement);
        }
      }
      
      if ((SU2_TYPE::Int(config->GetParamDV(iDV, 1)) != -1) &&
          (SU2_TYPE::Int(config->GetParamDV(iDV, 2)) == -1) &&
          (SU2_TYPE::Int(config->GetParamDV(iDV, 3)) != -1)) {
        for (j = 0; j < FFDBox->GetmOrder(); j++) {
          index[1] = j;
          FFDBox->SetControlPoints(index, movement);
        }
      }
      
      if ((SU2_TYPE::Int(config->GetParamDV(iDV, 1)) != -1) &&
          (SU2_TYPE::Int(config->GetParamDV(iDV, 2)) != -1) &&
          (SU2_TYPE::Int(config->GetParamDV(iDV, 3)) == -1)) {
        for (k = 0; k < FFDBox->GetnOrder(); k++) {
          index[2] = k;
          FFDBox->SetControlPoints(index, movement);
        }
      }
      
      if ((SU2_TYPE::Int(config->GetParamDV(iDV, 1)) == -1) &&
          (SU2_TYPE::Int(config->GetParamDV(iDV, 2)) == -1) &&
          (SU2_TYPE::Int(config->GetParamDV(iDV, 3)) != -1)) {
        for (i = 0; i < FFDBox->GetlOrder(); i++) {
          index[0] = i;
          for (j = 0; j < FFDBox->GetmOrder(); j++) {
            index[1] = j;
            FFDBox->SetControlPoints(index, movement);
          }
        }
      }
      
      if ((SU2_TYPE::Int(config->GetParamDV(iDV, 1)) != -1) &&
          (SU2_TYPE::Int(config->GetParamDV(iDV, 2)) == -1) &&
          (SU2_TYPE::Int(config->GetParamDV(iDV, 3)) == -1)) {
        for (j = 0; j < FFDBox->GetmOrder(); j++) {
          index[1] = j;
          for (k = 0; k < FFDBox->GetnOrder(); k++) {
            index[2] = k;
            FFDBox->SetControlPoints(index, movement);
          }
        }
      }
      
      if ((SU2_TYPE::Int(config->GetParamDV(iDV, 1)) == -1) &&
          (SU2_TYPE::Int(config->GetParamDV(iDV, 2)) != -1) &&
          (SU2_TYPE::Int(config->GetParamDV(iDV, 3)) == -1)) {
        for (i = 0; i < FFDBox->GetlOrder(); i++) {
          index[0] = i;
          for (k = 0; k < FFDBox->GetnOrder(); k++) {
            index[2] = k;
            FFDBox->SetControlPoints(index, movement);
          }
        }
      }
      
      if ((SU2_TYPE::Int(config->GetParamDV(iDV, 1)) != -1) &&
          (SU2_TYPE::Int(config->GetParamDV(iDV, 2)) != -1) &&
          (SU2_TYPE::Int(config->GetParamDV(iDV, 3)) != -1)) {
        FFDBox->SetControlPoints(index, movement);
      }
    }
    
  }
  else {
    return false;
  }
  
  return true;
  
}

bool CSurfaceMovement::SetFFDCamber_2D(CGeometry *geometry, CConfig *config, CFreeFormDefBox *FFDBox, CFreeFormDefBox **ResetFFDBox,
                                       unsigned short iDV, bool ResetDef) {
  
  su2double Ampl, movement[3] = {0.0,0.0,0.0};
  unsigned short index[3], kIndex, iFFDBox;
  string design_FFDBox;
  su2double Scale = config->GetOpt_RelaxFactor();
  
  /*--- Set control points to its original value (even if the
   design variable is not in this box) ---*/
  
  if (ResetDef == true) {
    for (iFFDBox = 0; iFFDBox < nFFDBox; iFFDBox++)
      ResetFFDBox[iFFDBox]->SetOriginalControlPoints();
  }
  
  design_FFDBox = config->GetFFDTag(iDV);
  
  if (design_FFDBox.compare(FFDBox->GetTag()) == 0) {
    
    for (kIndex = 0; kIndex < 2; kIndex++) {
      
      Ampl = config->GetDV_Value(iDV)*Scale;
            
      movement[0] = 0.0;
      if (kIndex == 0) movement[1] = Ampl;
      else movement[1] = Ampl;
      movement[2] = 0.0;
      
      index[0] = SU2_TYPE::Int(config->GetParamDV(iDV, 1)); index[1] = kIndex; index[2] = 0;
      FFDBox->SetControlPoints(index, movement);
      
      index[2] = 1;
      FFDBox->SetControlPoints(index, movement);
      
    }
    
  }
  else {
    return false;
  }
  
  return true;
  
}

bool CSurfaceMovement::SetFFDThickness_2D(CGeometry *geometry, CConfig *config, CFreeFormDefBox *FFDBox, CFreeFormDefBox **ResetFFDBox,
                                          unsigned short iDV, bool ResetDef) {
  
  su2double Ampl, movement[3]= {0.0,0.0,0.0};
  unsigned short index[3], kIndex, iFFDBox;
  string design_FFDBox;
  su2double Scale = config->GetOpt_RelaxFactor();
  
  /*--- Set control points to its original value (even if the
   design variable is not in this box) ---*/
  
  if (ResetDef == true) {
    for (iFFDBox = 0; iFFDBox < nFFDBox; iFFDBox++)
      ResetFFDBox[iFFDBox]->SetOriginalControlPoints();
  }
  
  design_FFDBox = config->GetFFDTag(iDV);
  
  if (design_FFDBox.compare(FFDBox->GetTag()) == 0) {
        
    for (kIndex = 0; kIndex < 2; kIndex++) {
      
      Ampl = config->GetDV_Value(iDV)*Scale;
      
      movement[0] = 0.0;
      if (kIndex == 0) movement[1] = -Ampl;
      else movement[1] = Ampl;
      movement[2] = 0.0;
      
      index[0] = SU2_TYPE::Int(config->GetParamDV(iDV, 1)); index[1] = kIndex; index[2] = 0;
      FFDBox->SetControlPoints(index, movement);
      
      index[2] = 1;
      FFDBox->SetControlPoints(index, movement);
      
    }
    
  }
  else {
    return false;
  }
  
  return true;
  
}

bool CSurfaceMovement::SetFFDTwist_2D(CGeometry *geometry, CConfig *config, CFreeFormDefBox *FFDBox, CFreeFormDefBox **ResetFFDBox,
                                      unsigned short iDV, bool ResetDef) {
  
  return true;
  
}

bool CSurfaceMovement::SetFFDCamber(CGeometry *geometry, CConfig *config, CFreeFormDefBox *FFDBox, CFreeFormDefBox **ResetFFDBox,
                                    unsigned short iDV, bool ResetDef) {
  
  su2double Ampl, movement[3] = {0.0,0.0,0.0};
  unsigned short index[3], kIndex, iPlane, iFFDBox;
  string design_FFDBox;
  su2double Scale = config->GetOpt_RelaxFactor();
  
  /*--- Set control points to its original value (even if the
   design variable is not in this box) ---*/
  
  if (ResetDef == true) {
    for (iFFDBox = 0; iFFDBox < nFFDBox; iFFDBox++)
      ResetFFDBox[iFFDBox]->SetOriginalControlPoints();
  }
  
  design_FFDBox = config->GetFFDTag(iDV);
  
  if (design_FFDBox.compare(FFDBox->GetTag()) == 0) {
    
    /*--- Check that it is possible to move the control point ---*/
    
    for (kIndex = 0; kIndex < 2; kIndex++) {
      
      index[0] = SU2_TYPE::Int(config->GetParamDV(iDV, 1));
      index[1] = SU2_TYPE::Int(config->GetParamDV(iDV, 2));
      index[2] = kIndex;
      
      for (iPlane = 0 ; iPlane < FFDBox->Get_nFix_IPlane(); iPlane++) {
        if (index[0] == FFDBox->Get_Fix_IPlane(iPlane)) return false;
      }
      
      for (iPlane = 0 ; iPlane < FFDBox->Get_nFix_JPlane(); iPlane++) {
        if (index[1] == FFDBox->Get_Fix_JPlane(iPlane)) return false;
      }
      
      for (iPlane = 0 ; iPlane < FFDBox->Get_nFix_KPlane(); iPlane++) {
        if (index[2] == FFDBox->Get_Fix_KPlane(iPlane)) return false;
      }
      
    }
    
    for (kIndex = 0; kIndex < 2; kIndex++) {
            
      Ampl = config->GetDV_Value(iDV)*Scale;
            
      index[0] = SU2_TYPE::Int(config->GetParamDV(iDV, 1));
      index[1] = SU2_TYPE::Int(config->GetParamDV(iDV, 2)); 
      index[2] = kIndex;
      
      movement[0] = 0.0; movement[1] = 0.0; 
      if (kIndex == 0) movement[2] = Ampl;
      else movement[2] = Ampl;
      
      FFDBox->SetControlPoints(index, movement);
      
    }
    
  }
  else {
    return false;
  }
  
  return true;
  
}

void CSurfaceMovement::SetFFDAngleOfAttack(CGeometry *geometry, CConfig *config, CFreeFormDefBox *FFDBox, CFreeFormDefBox **ResetFFDBox,
                                           unsigned short iDV, bool ResetDef) {
  
  su2double Scale = config->GetOpt_RelaxFactor();

  su2double Ampl = config->GetDV_Value(iDV)*Scale;
  
  config->SetAoA_Offset(Ampl);
  
}

bool CSurfaceMovement::SetFFDThickness(CGeometry *geometry, CConfig *config, CFreeFormDefBox *FFDBox, CFreeFormDefBox **ResetFFDBox,
                                       unsigned short iDV, bool ResetDef) {
  
  su2double Ampl, movement[3] = {0.0,0.0,0.0};
  unsigned short index[3], kIndex, iPlane, iFFDBox;
  string design_FFDBox;
  su2double Scale = config->GetOpt_RelaxFactor();
  
  /*--- Set control points to its original value (even if the
   design variable is not in this box) ---*/
  
  if (ResetDef == true) {
    for (iFFDBox = 0; iFFDBox < nFFDBox; iFFDBox++)
      ResetFFDBox[iFFDBox]->SetOriginalControlPoints();
  }
  
  design_FFDBox = config->GetFFDTag(iDV);
  
  if (design_FFDBox.compare(FFDBox->GetTag()) == 0) {
    
    /*--- Check that it is possible to move the control point ---*/
    
    for (kIndex = 0; kIndex < 2; kIndex++) {
      
      index[0] = SU2_TYPE::Int(config->GetParamDV(iDV, 1));
      index[1] = SU2_TYPE::Int(config->GetParamDV(iDV, 2));
      index[2] = kIndex;
      
      for (iPlane = 0 ; iPlane < FFDBox->Get_nFix_IPlane(); iPlane++) {
        if (index[0] == FFDBox->Get_Fix_IPlane(iPlane)) return false;
      }
      
      for (iPlane = 0 ; iPlane < FFDBox->Get_nFix_JPlane(); iPlane++) {
        if (index[1] == FFDBox->Get_Fix_JPlane(iPlane)) return false;
      }
      
      for (iPlane = 0 ; iPlane < FFDBox->Get_nFix_KPlane(); iPlane++) {
        if (index[2] == FFDBox->Get_Fix_KPlane(iPlane)) return false;
      }
      
    }
    
    
    for (kIndex = 0; kIndex < 2; kIndex++) {
      
      Ampl = config->GetDV_Value(iDV)*Scale;
      
      index[0] = SU2_TYPE::Int(config->GetParamDV(iDV, 1));
      index[1] = SU2_TYPE::Int(config->GetParamDV(iDV, 2));
      index[2] = kIndex;
      
      movement[0] = 0.0; movement[1] = 0.0;
      if (kIndex == 0) movement[2] = -Ampl;
      else movement[2] = Ampl;
      
      FFDBox->SetControlPoints(index, movement);
      
    }
    
  }
  else {
    return false;
  }
  
  return true;
  
}

bool CSurfaceMovement::SetFFDTwist(CGeometry *geometry, CConfig *config, CFreeFormDefBox *FFDBox, CFreeFormDefBox **ResetFFDBox,
                                   unsigned short iDV, bool ResetDef) {
  
  unsigned short iOrder, jOrder, kOrder;
  su2double  x, y, z, movement[3], Segment_P0[3], Segment_P1[3], Plane_P0[3], Plane_Normal[3],
  Variable_P0, Variable_P1, Intersection[3], Variable_Interp;
  unsigned short index[3], iPlane, iFFDBox;
  string design_FFDBox;
  su2double Scale = config->GetOpt_RelaxFactor();
  
  /*--- Set control points to its original value (even if the
   design variable is not in this box) ---*/
  
  if (ResetDef == true) {
    for (iFFDBox = 0; iFFDBox < nFFDBox; iFFDBox++)
      ResetFFDBox[iFFDBox]->SetOriginalControlPoints();
  }
  
  design_FFDBox = config->GetFFDTag(iDV);
  
  if (design_FFDBox.compare(FFDBox->GetTag()) == 0) {
    
    /*--- Check that it is possible to move the control point ---*/
    
    jOrder = SU2_TYPE::Int(config->GetParamDV(iDV, 1));
    for (iPlane = 0 ; iPlane < FFDBox->Get_nFix_JPlane(); iPlane++) {
      if (jOrder == FFDBox->Get_Fix_JPlane(iPlane)) return false;
    }
    
    /*--- Line plane intersection to find the origin of rotation ---*/
    
    Segment_P0[0] = config->GetParamDV(iDV, 2);
    Segment_P0[1] = config->GetParamDV(iDV, 3);
    Segment_P0[2] = config->GetParamDV(iDV, 4);
    
    Segment_P1[0] = config->GetParamDV(iDV, 5);
    Segment_P1[1] = config->GetParamDV(iDV, 6);
    Segment_P1[2] = config->GetParamDV(iDV, 7);
    
    iOrder = 0;
    jOrder = SU2_TYPE::Int(config->GetParamDV(iDV, 1));
    kOrder = 0;
    su2double *coord = FFDBox->GetCoordControlPoints(iOrder, jOrder, kOrder);
    Plane_P0[0] = coord[0]; Plane_P0[1] = coord[1]; Plane_P0[2] = coord[2];
    Plane_Normal[0] = 0.0; Plane_Normal[1] = 1.0; Plane_Normal[2] = 0.0;
    
    Variable_P0 = 0.0; Variable_P1 = 0.0;
    
    Intersection[0] = 0.0; Intersection[1] = 0.0;  Intersection[2] = 0.0;
    
    bool result = geometry->SegmentIntersectsPlane(Segment_P0, Segment_P1, Variable_P0, Variable_P1,
                                                   Plane_P0, Plane_Normal, Intersection, Variable_Interp);
    
    if (result) {
      
      /*--- xyz-coordinates of a point on the line of rotation. ---*/
      
      su2double a = Intersection[0];
      su2double b = Intersection[1];
      su2double c = Intersection[2];
      
      /*--- xyz-coordinate of the line's direction vector. ---*/
      
      su2double u = Plane_Normal[0];
      su2double v = Plane_Normal[1];
      su2double w = Plane_Normal[2];
      
      /*--- The angle of rotation is computed based on a characteristic length of the wing,
       otherwise it is difficult to compare with other length based design variables. ---*/
      
      su2double RefLength = config->GetRefLength();
      su2double theta = atan(config->GetDV_Value(iDV)*Scale/RefLength);
      
      /*--- An intermediate value used in computations. ---*/
      
      su2double u2=u*u; su2double v2=v*v; su2double w2=w*w;
      su2double l2 = u2 + v2 + w2; su2double l = sqrt(l2);
      su2double cosT; su2double sinT;
      
      /*--- Change the value of the control point if move is true ---*/
      
      jOrder = SU2_TYPE::Int(config->GetParamDV(iDV, 1));
      for (iOrder = 0; iOrder < FFDBox->GetlOrder(); iOrder++)
        for (kOrder = 0; kOrder < FFDBox->GetnOrder(); kOrder++) {
          index[0] = iOrder; index[1] = jOrder; index[2] = kOrder;
          su2double *coord = FFDBox->GetCoordControlPoints(iOrder, jOrder, kOrder);
          x = coord[0]; y = coord[1]; z = coord[2];
          
          cosT = cos(theta);
          sinT = sin(theta);
          
          movement[0] = a*(v2 + w2) + u*(-b*v - c*w + u*x + v*y + w*z)
          + (-a*(v2 + w2) + u*(b*v + c*w - v*y - w*z) + (v2 + w2)*x)*cosT
          + l*(-c*v + b*w - w*y + v*z)*sinT;
          movement[0] = movement[0]/l2 - x;
          
          movement[1] = b*(u2 + w2) + v*(-a*u - c*w + u*x + v*y + w*z)
          + (-b*(u2 + w2) + v*(a*u + c*w - u*x - w*z) + (u2 + w2)*y)*cosT
          + l*(c*u - a*w + w*x - u*z)*sinT;
          movement[1] = movement[1]/l2 - y;
          
          movement[2] = c*(u2 + v2) + w*(-a*u - b*v + u*x + v*y + w*z)
          + (-c*(u2 + v2) + w*(a*u + b*v - u*x - v*y) + (u2 + v2)*z)*cosT
          + l*(-b*u + a*v - v*x + u*y)*sinT;
          movement[2] = movement[2]/l2 - z;
          
          /*--- Check that it is possible to move the control point ---*/
          
          for (iPlane = 0 ; iPlane < FFDBox->Get_nFix_IPlane(); iPlane++) {
            if (iOrder == FFDBox->Get_Fix_IPlane(iPlane)) {
              movement[0] = 0.0; movement[1] = 0.0; movement[2] = 0.0;
            }
          }
          
          for (iPlane = 0 ; iPlane < FFDBox->Get_nFix_KPlane(); iPlane++) {
            if (kOrder == FFDBox->Get_Fix_KPlane(iPlane)) {
              movement[0] = 0.0; movement[1] = 0.0; movement[2] = 0.0;
            }
          }

          FFDBox->SetControlPoints(index, movement);
          
        }
      
    }
    
  }
  else {
    return false;
  }
  
  return true;
  
}

bool CSurfaceMovement::SetFFDRotation(CGeometry *geometry, CConfig *config, CFreeFormDefBox *FFDBox, CFreeFormDefBox **ResetFFDBox,
                                      unsigned short iDV, bool ResetDef) {
  
  unsigned short iOrder, jOrder, kOrder;
  su2double movement[3] = {0.0,0.0,0.0}, x, y, z;
  unsigned short index[3], iFFDBox;
  string design_FFDBox;
  su2double Scale = config->GetOpt_RelaxFactor();
  
  /*--- Set control points to its original value (even if the
   design variable is not in this box) ---*/
  
  if (ResetDef == true) {
    for (iFFDBox = 0; iFFDBox < nFFDBox; iFFDBox++)
      ResetFFDBox[iFFDBox]->SetOriginalControlPoints();
  }
  
  design_FFDBox = config->GetFFDTag(iDV);
  
  if (design_FFDBox.compare(FFDBox->GetTag()) == 0) {
    
    /*--- xyz-coordinates of a point on the line of rotation. ---*/
    
    su2double a = config->GetParamDV(iDV, 1);
    su2double b = config->GetParamDV(iDV, 2);
    su2double c = config->GetParamDV(iDV, 3);
    
    /*--- xyz-coordinate of the line's direction vector. ---*/
    
    su2double u = config->GetParamDV(iDV, 4)-config->GetParamDV(iDV, 1);
    su2double v = config->GetParamDV(iDV, 5)-config->GetParamDV(iDV, 2);
    su2double w = config->GetParamDV(iDV, 6)-config->GetParamDV(iDV, 3);
    
    /*--- The angle of rotation. ---*/
    
    su2double theta = config->GetDV_Value(iDV)*Scale*PI_NUMBER/180.0;
    
    /*--- An intermediate value used in computations. ---*/
    
    su2double u2=u*u; su2double v2=v*v; su2double w2=w*w;
    su2double cosT = cos(theta); su2double sinT = sin(theta);
    su2double l2 = u2 + v2 + w2; su2double l = sqrt(l2);
    
    /*--- Change the value of the control point if move is true ---*/
    
    for (iOrder = 0; iOrder < FFDBox->GetlOrder(); iOrder++)
      for (jOrder = 0; jOrder < FFDBox->GetmOrder(); jOrder++)
        for (kOrder = 0; kOrder < FFDBox->GetnOrder(); kOrder++) {
          index[0] = iOrder; index[1] = jOrder; index[2] = kOrder;
          su2double *coord = FFDBox->GetCoordControlPoints(iOrder, jOrder, kOrder);
          x = coord[0]; y = coord[1]; z = coord[2];
          movement[0] = a*(v2 + w2) + u*(-b*v - c*w + u*x + v*y + w*z)
          + (-a*(v2 + w2) + u*(b*v + c*w - v*y - w*z) + (v2 + w2)*x)*cosT
          + l*(-c*v + b*w - w*y + v*z)*sinT;
          movement[0] = movement[0]/l2 - x;
          
          movement[1] = b*(u2 + w2) + v*(-a*u - c*w + u*x + v*y + w*z)
          + (-b*(u2 + w2) + v*(a*u + c*w - u*x - w*z) + (u2 + w2)*y)*cosT
          + l*(c*u - a*w + w*x - u*z)*sinT;
          movement[1] = movement[1]/l2 - y;
          
          movement[2] = c*(u2 + v2) + w*(-a*u - b*v + u*x + v*y + w*z)
          + (-c*(u2 + v2) + w*(a*u + b*v - u*x - v*y) + (u2 + v2)*z)*cosT
          + l*(-b*u + a*v - v*x + u*y)*sinT;
          movement[2] = movement[2]/l2 - z;
          
          FFDBox->SetControlPoints(index, movement);
          
        }
  }
  else {
    return false;
  }
  
  return true;
  
}

bool CSurfaceMovement::SetFFDControl_Surface(CGeometry *geometry, CConfig *config, CFreeFormDefBox *FFDBox, CFreeFormDefBox **ResetFFDBox,
                                             unsigned short iDV, bool ResetDef) {
  
  unsigned short iOrder, jOrder, kOrder;
  su2double movement[3] = {0.0,0.0,0.0}, x, y, z;
  unsigned short index[3], iFFDBox;
  string design_FFDBox;
  su2double Scale = config->GetOpt_RelaxFactor();
  
  /*--- Set control points to its original value (even if the
   design variable is not in this box) ---*/
  
  if (ResetDef == true) {
    for (iFFDBox = 0; iFFDBox < nFFDBox; iFFDBox++)
      ResetFFDBox[iFFDBox]->SetOriginalControlPoints();
  }
  
  design_FFDBox = config->GetFFDTag(iDV);
  
  if (design_FFDBox.compare(FFDBox->GetTag()) == 0) {
    
    /*--- xyz-coordinates of a point on the line of rotation. ---*/
    
    su2double a = config->GetParamDV(iDV, 1);
    su2double b = config->GetParamDV(iDV, 2);
    su2double c = config->GetParamDV(iDV, 3);
    
    /*--- xyz-coordinate of the line's direction vector. ---*/
    
    su2double u = config->GetParamDV(iDV, 4)-config->GetParamDV(iDV, 1);
    su2double v = config->GetParamDV(iDV, 5)-config->GetParamDV(iDV, 2);
    su2double w = config->GetParamDV(iDV, 6)-config->GetParamDV(iDV, 3);
    
    /*--- The angle of rotation. ---*/
    
    su2double theta = -config->GetDV_Value(iDV)*Scale*PI_NUMBER/180.0;
    
    /*--- An intermediate value used in computations. ---*/
    
    su2double u2=u*u; su2double v2=v*v; su2double w2=w*w;
    su2double cosT = cos(theta); su2double sinT = sin(theta);
    su2double l2 = u2 + v2 + w2; su2double l = sqrt(l2);
    
    /*--- Change the value of the control point if move is true ---*/
    
    for (iOrder = 0; iOrder < FFDBox->GetlOrder()-2; iOrder++)
      for (jOrder = 2; jOrder < FFDBox->GetmOrder()-2; jOrder++)
        for (kOrder = 0; kOrder < FFDBox->GetnOrder(); kOrder++) {
          index[0] = iOrder; index[1] = jOrder; index[2] = kOrder;
          su2double *coord = FFDBox->GetCoordControlPoints(iOrder, jOrder, kOrder);
          x = coord[0]; y = coord[1]; z = coord[2];
          movement[0] = a*(v2 + w2) + u*(-b*v - c*w + u*x + v*y + w*z)
          + (-a*(v2 + w2) + u*(b*v + c*w - v*y - w*z) + (v2 + w2)*x)*cosT
          + l*(-c*v + b*w - w*y + v*z)*sinT;
          movement[0] = movement[0]/l2 - x;
          
          movement[1] = b*(u2 + w2) + v*(-a*u - c*w + u*x + v*y + w*z)
          + (-b*(u2 + w2) + v*(a*u + c*w - u*x - w*z) + (u2 + w2)*y)*cosT
          + l*(c*u - a*w + w*x - u*z)*sinT;
          movement[1] = movement[1]/l2 - y;
          
          movement[2] = c*(u2 + v2) + w*(-a*u - b*v + u*x + v*y + w*z)
          + (-c*(u2 + v2) + w*(a*u + b*v - u*x - v*y) + (u2 + v2)*z)*cosT
          + l*(-b*u + a*v - v*x + u*y)*sinT;
          movement[2] = movement[2]/l2 - z;
          
          FFDBox->SetControlPoints(index, movement);
          
        }
  }
  else {
    return false;
  }
  
  return true;
  
}

void CSurfaceMovement::SetAngleOfAttack(CGeometry *boundary, CConfig *config, unsigned short iDV, bool ResetDef) {
  
  su2double Scale = config->GetOpt_RelaxFactor();
  su2double Ampl = config->GetDV_Value(iDV)*Scale;
  config->SetAoA_Offset(Ampl);
  
}

void CSurfaceMovement::SetHicksHenne(CGeometry *boundary, CConfig *config, unsigned short iDV, bool ResetDef) {
  unsigned long iVertex;
  unsigned short iMarker;
  su2double VarCoord[3] = {0.0,0.0,0.0}, VarCoord_[3] = {0.0,0.0,0.0}, *Coord_, *Normal_, ek, fk,
      Coord[3] = {0.0,0.0,0.0}, Normal[3] = {0.0,0.0,0.0},
  TPCoord[2] = {0.0, 0.0}, LPCoord[2] = {0.0, 0.0}, Distance, Chord, AoA, ValCos, ValSin;
  
  bool upper = true;
  su2double Scale = config->GetOpt_RelaxFactor();

  /*--- Reset airfoil deformation if first deformation or if it required by the solver ---*/
  
  if ((iDV == 0) || (ResetDef == true)) {
    for (iMarker = 0; iMarker < config->GetnMarker_All(); iMarker++)
      for (iVertex = 0; iVertex < boundary->nVertex[iMarker]; iVertex++) {
        VarCoord[0] = 0.0; VarCoord[1] = 0.0; VarCoord[2] = 0.0;
        boundary->vertex[iMarker][iVertex]->SetVarCoord(VarCoord);
      }
  }
  
  /*--- Compute the angle of attack to apply the deformation ---*/
  
  for (iMarker = 0; iMarker < config->GetnMarker_All(); iMarker++) {
    if (config->GetMarker_All_DV(iMarker) == YES) {
      Coord_ = boundary->vertex[iMarker][0]->GetCoord();
      TPCoord[0] = Coord_[0]; TPCoord[1] = Coord_[1];
      for (iVertex = 1; iVertex < boundary->nVertex[iMarker]; iVertex++) {
        Coord_ = boundary->vertex[iMarker][iVertex]->GetCoord();
        if (Coord_[0] > TPCoord[0]) { TPCoord[0] = Coord_[0]; TPCoord[1] = Coord_[1]; }
      }
    }
  }
  
#ifdef HAVE_MPI

  int iProcessor, nProcessor = size;
  su2double *Buffer_Send_Coord, *Buffer_Receive_Coord;
  
  Buffer_Receive_Coord = new su2double [nProcessor*2];
  Buffer_Send_Coord = new su2double [2];
  
  Buffer_Send_Coord[0] = TPCoord[0]; Buffer_Send_Coord[1] = TPCoord[1];

  SU2_MPI::Allgather(Buffer_Send_Coord, 2, MPI_DOUBLE, Buffer_Receive_Coord, 2, MPI_DOUBLE, MPI_COMM_WORLD);

  TPCoord[0] = Buffer_Receive_Coord[0]; TPCoord[1] = Buffer_Receive_Coord[1];
  for (iProcessor = 1; iProcessor < nProcessor; iProcessor++) {
    Coord[0] = Buffer_Receive_Coord[iProcessor*2 + 0];
    Coord[1] = Buffer_Receive_Coord[iProcessor*2 + 1];
    if (Coord[0] > TPCoord[0]) { TPCoord[0] = Coord[0]; TPCoord[1] = Coord[1]; }
  }
  
  delete[] Buffer_Send_Coord;   delete[] Buffer_Receive_Coord;
  
#endif


  Chord = 0.0;
  for (iMarker = 0; iMarker < config->GetnMarker_All(); iMarker++) {
    if (config->GetMarker_All_DV(iMarker) == YES) {
      for (iVertex = 0; iVertex < boundary->nVertex[iMarker]; iVertex++) {
        Coord_ = boundary->vertex[iMarker][iVertex]->GetCoord();
        Distance = sqrt(pow(Coord_[0] - TPCoord[0], 2.0) + pow(Coord_[1] - TPCoord[1], 2.0));
        if (Chord < Distance) { Chord = Distance; LPCoord[0] = Coord_[0]; LPCoord[1] = Coord_[1]; }
      }
    }
  }
  
#ifdef HAVE_MPI
   
  Buffer_Receive_Coord = new su2double [nProcessor*2];
  Buffer_Send_Coord = new su2double [2];
  
  Buffer_Send_Coord[0] = LPCoord[0]; Buffer_Send_Coord[1] = LPCoord[1];

  SU2_MPI::Allgather(Buffer_Send_Coord, 2, MPI_DOUBLE, Buffer_Receive_Coord, 2, MPI_DOUBLE, MPI_COMM_WORLD);
  
  Chord = 0.0;
  for (iProcessor = 0; iProcessor < nProcessor; iProcessor++) {
    Coord[0] = Buffer_Receive_Coord[iProcessor*2 + 0];
    Coord[1] = Buffer_Receive_Coord[iProcessor*2 + 1];
    Distance = sqrt(pow(Coord[0] - TPCoord[0], 2.0) + pow(Coord[1] - TPCoord[1], 2.0));
    if (Chord < Distance) { Chord = Distance; LPCoord[0] = Coord[0]; LPCoord[1] = Coord[1]; }
  }
  
  delete[] Buffer_Send_Coord;   delete[] Buffer_Receive_Coord;
  
#endif
  
  AoA = atan((LPCoord[1] - TPCoord[1]) / (TPCoord[0] - LPCoord[0]))*180/PI_NUMBER;
  
  /*--- WARNING: AoA currently overwritten to zero. ---*/
  AoA = 0.0;

  /*--- Perform multiple airfoil deformation ---*/
  
  su2double Ampl = config->GetDV_Value(iDV)*Scale;
  su2double xk = config->GetParamDV(iDV, 1);
  const su2double t2 = 3.0;
  
  if (config->GetParamDV(iDV, 0) == NO) { upper = false; }
  if (config->GetParamDV(iDV, 0) == YES) { upper = true; }
  
  for (iMarker = 0; iMarker < config->GetnMarker_All(); iMarker++) {

    for (iVertex = 0; iVertex < boundary->nVertex[iMarker]; iVertex++) {
      VarCoord[0] = 0.0; VarCoord[1] = 0.0; VarCoord[2] = 0.0;
      
      if (config->GetMarker_All_DV(iMarker) == YES) {
        
        Coord_ = boundary->vertex[iMarker][iVertex]->GetCoord();
        Normal_ = boundary->vertex[iMarker][iVertex]->GetNormal();
        
        /*--- The Hicks Henne bump functions should be applied to a basic airfoil without AoA,
         and unitary chord, a tranformation is required ---*/
        
        ValCos = cos(AoA*PI_NUMBER/180.0);
        ValSin = sin(AoA*PI_NUMBER/180.0);
        
        Coord[0] = Coord_[0]*ValCos - Coord_[1]*ValSin;
        Coord[0] = max(0.0, Coord[0]); // Coord x should be always positive
        Coord[1] = Coord_[1]*ValCos + Coord_[0]*ValSin;

        Normal[0] = Normal_[0]*ValCos - Normal_[1]*ValSin;
        Normal[1] = Normal_[1]*ValCos + Normal_[0]*ValSin;

        /*--- Bump computation ---*/

        ek = log10(0.5)/log10(xk);
        if (Coord[0] > 10*EPS) fk = pow( sin( PI_NUMBER * pow(Coord[0], ek) ), t2);
        else fk = 0.0;

        /*--- Upper and lower surface ---*/

        if (( upper) && (Normal[1] > 0)) { VarCoord[1] =  Ampl*fk; }
        if ((!upper) && (Normal[1] < 0)) { VarCoord[1] = -Ampl*fk; }

      }
      
      /*--- Apply the transformation to the coordinate variation ---*/
      
      ValCos = cos(-AoA*PI_NUMBER/180.0);
      ValSin = sin(-AoA*PI_NUMBER/180.0);
      
      VarCoord_[0] = VarCoord[0]*ValCos - VarCoord[1]*ValSin;
      VarCoord_[1] = VarCoord[1]*ValCos + VarCoord[0]*ValSin;

      boundary->vertex[iMarker][iVertex]->AddVarCoord(VarCoord_);
      
    }
  }
  
}

void CSurfaceMovement::SetSurface_Bump(CGeometry *boundary, CConfig *config, unsigned short iDV, bool ResetDef) {
  unsigned long iVertex;
  unsigned short iMarker;
  su2double VarCoord[3] = {0.0,0.0,0.0}, ek, fk, *Coord, xCoord;
  su2double Scale = config->GetOpt_RelaxFactor();

  /*--- Reset airfoil deformation if first deformation or if it required by the solver ---*/

  if ((iDV == 0) || (ResetDef == true)) {
    for (iMarker = 0; iMarker < config->GetnMarker_All(); iMarker++)
      for (iVertex = 0; iVertex < boundary->nVertex[iMarker]; iVertex++) {
        VarCoord[0] = 0.0; VarCoord[1] = 0.0; VarCoord[2] = 0.0;
        boundary->vertex[iMarker][iVertex]->SetVarCoord(VarCoord);
      }
  }

  /*--- Perform multiple airfoil deformation ---*/

  su2double Ampl = config->GetDV_Value(iDV)*Scale;
  su2double x_start = config->GetParamDV(iDV, 0);
  su2double x_end = config->GetParamDV(iDV, 1);
  su2double BumpSize = x_end - x_start;
  su2double BumpLoc = x_start;
  su2double xk = config->GetParamDV(iDV, 2);
  const su2double t2 = 3.0;

  for (iMarker = 0; iMarker < config->GetnMarker_All(); iMarker++) {

    for (iVertex = 0; iVertex < boundary->nVertex[iMarker]; iVertex++) {
      VarCoord[0] = 0.0; VarCoord[1] = 0.0; VarCoord[2] = 0.0;

      if (config->GetMarker_All_DV(iMarker) == YES) {

        Coord = boundary->vertex[iMarker][iVertex]->GetCoord();

        xCoord = (Coord[0] - BumpLoc);
        ek = log10(0.5)/log10((xk-BumpLoc+EPS)/BumpSize);
        if (xCoord > 0.0) fk = pow( sin( PI_NUMBER * pow((xCoord+EPS)/BumpSize, ek)), t2);
        else fk = 0.0;

        if ((xCoord <= 0.0) || (xCoord >= BumpSize)) VarCoord[1] =  0.0;
        else { VarCoord[1] =  Ampl*fk; }

      }

      boundary->vertex[iMarker][iVertex]->AddVarCoord(VarCoord);

    }
  }

}

void CSurfaceMovement::SetCST(CGeometry *boundary, CConfig *config, unsigned short iDV, bool ResetDef) {
  unsigned long iVertex;
  unsigned short iMarker;
  su2double VarCoord[3] = {0.0,0.0,0.0}, VarCoord_[3] = {0.0,0.0,0.0}, *Coord_, *Normal_, fk,
    Coord[3] = {0.0,0.0,0.0}, Normal[3] = {0.0,0.0,0.0},
    TPCoord[2] = {0.0, 0.0}, LPCoord[2] = {0.0, 0.0}, Distance, Chord, AoA, ValCos, ValSin;
  
  bool upper = true;
  su2double Scale = config->GetOpt_RelaxFactor();

  /*--- Reset airfoil deformation if first deformation or if it required by the solver ---*/

  if ((iDV == 0) || (ResetDef == true)) {
    for (iMarker = 0; iMarker < config->GetnMarker_All(); iMarker++)
      for (iVertex = 0; iVertex < boundary->nVertex[iMarker]; iVertex++) {
        VarCoord[0] = 0.0; VarCoord[1] = 0.0; VarCoord[2] = 0.0;
        boundary->vertex[iMarker][iVertex]->SetVarCoord(VarCoord);
      }
  }
  
    /*--- Compute the angle of attack to apply the deformation ---*/
  
  for (iMarker = 0; iMarker < config->GetnMarker_All(); iMarker++) {
    if (config->GetMarker_All_DV(iMarker) == YES) {
      Coord_ = boundary->vertex[iMarker][0]->GetCoord();
      TPCoord[0] = Coord_[0]; TPCoord[1] = Coord_[1];
      for (iVertex = 1; iVertex < boundary->nVertex[iMarker]; iVertex++) {
        Coord_ = boundary->vertex[iMarker][iVertex]->GetCoord();
        if (Coord_[0] > TPCoord[0]) { TPCoord[0] = Coord_[0]; TPCoord[1] = Coord_[1]; }
      }
    }
  }
  
#ifdef HAVE_MPI

  int iProcessor, nProcessor = size;
  su2double *Buffer_Send_Coord, *Buffer_Receive_Coord;
  
  Buffer_Receive_Coord = new su2double [nProcessor*2];
  Buffer_Send_Coord = new su2double [2];
  
  Buffer_Send_Coord[0] = TPCoord[0]; Buffer_Send_Coord[1] = TPCoord[1];

  SU2_MPI::Allgather(Buffer_Send_Coord, 2, MPI_DOUBLE, Buffer_Receive_Coord, 2, MPI_DOUBLE, MPI_COMM_WORLD);

  TPCoord[0] = Buffer_Receive_Coord[0]; TPCoord[1] = Buffer_Receive_Coord[1];
  for (iProcessor = 1; iProcessor < nProcessor; iProcessor++) {
    Coord[0] = Buffer_Receive_Coord[iProcessor*2 + 0];
    Coord[1] = Buffer_Receive_Coord[iProcessor*2 + 1];
    if (Coord[0] > TPCoord[0]) { TPCoord[0] = Coord[0]; TPCoord[1] = Coord[1]; }
  }
  
  delete[] Buffer_Send_Coord;   delete[] Buffer_Receive_Coord;
  
#endif


  Chord = 0.0;
  for (iMarker = 0; iMarker < config->GetnMarker_All(); iMarker++) {
    if (config->GetMarker_All_DV(iMarker) == YES) {
      for (iVertex = 0; iVertex < boundary->nVertex[iMarker]; iVertex++) {
        Coord_ = boundary->vertex[iMarker][iVertex]->GetCoord();
        Distance = sqrt(pow(Coord_[0] - TPCoord[0], 2.0) + pow(Coord_[1] - TPCoord[1], 2.0));
        if (Chord < Distance) { Chord = Distance; LPCoord[0] = Coord_[0]; LPCoord[1] = Coord_[1]; }
      }
    }
  }
  
#ifdef HAVE_MPI
   
  Buffer_Receive_Coord = new su2double [nProcessor*2];
  Buffer_Send_Coord = new su2double [2];
  
  Buffer_Send_Coord[0] = LPCoord[0]; Buffer_Send_Coord[1] = LPCoord[1];

  SU2_MPI::Allgather(Buffer_Send_Coord, 2, MPI_DOUBLE, Buffer_Receive_Coord, 2, MPI_DOUBLE, MPI_COMM_WORLD);
  
  Chord = 0.0;
  for (iProcessor = 0; iProcessor < nProcessor; iProcessor++) {
    Coord[0] = Buffer_Receive_Coord[iProcessor*2 + 0];
    Coord[1] = Buffer_Receive_Coord[iProcessor*2 + 1];
    Distance = sqrt(pow(Coord[0] - TPCoord[0], 2.0) + pow(Coord[1] - TPCoord[1], 2.0));
    if (Chord < Distance) { Chord = Distance; LPCoord[0] = Coord[0]; LPCoord[1] = Coord[1]; }
  }
  
  delete[] Buffer_Send_Coord;   delete[] Buffer_Receive_Coord;
  
#endif
  
  AoA = atan((LPCoord[1] - TPCoord[1]) / (TPCoord[0] - LPCoord[0]))*180/PI_NUMBER;
  
  /*--- WARNING: AoA currently overwritten to zero. ---*/
  AoA = 0.0;

  /*--- Perform multiple airfoil deformation ---*/
    
  su2double Ampl = config->GetDV_Value(iDV)*Scale;
  su2double KulfanNum = config->GetParamDV(iDV, 1) - 1.0;
  su2double maxKulfanNum = config->GetParamDV(iDV, 2) - 1.0;
  if (KulfanNum < 0) {
    std::cout << "Warning: Kulfan number should be greater than 1." << std::endl;
  }
  if (KulfanNum > maxKulfanNum) {
    std::cout << "Warning: Kulfan number should be less than provided maximum." << std::endl;
  }

  if (config->GetParamDV(iDV, 0) == NO) { upper = false;}
  if (config->GetParamDV(iDV, 0) == YES) { upper = true;}
  
  for (iMarker = 0; iMarker < config->GetnMarker_All(); iMarker++) {

    for (iVertex = 0; iVertex < boundary->nVertex[iMarker]; iVertex++) {
      VarCoord[0] = 0.0; VarCoord[1] = 0.0; VarCoord[2] = 0.0;
      
      if (config->GetMarker_All_DV(iMarker) == YES) {
        
        Coord_ = boundary->vertex[iMarker][iVertex]->GetCoord();
        Normal_ = boundary->vertex[iMarker][iVertex]->GetNormal();
        
        /*--- The CST functions should be applied to a basic airfoil without AoA,
         and unitary chord, a tranformation is required ---*/

        ValCos = cos(AoA*PI_NUMBER/180.0);
        ValSin = sin(AoA*PI_NUMBER/180.0);
        
        Coord[0] = Coord_[0]*ValCos - Coord_[1]*ValSin;
        Coord[0] = max(0.0, Coord[0]); // Coord x should be always positive
        Coord[1] = Coord_[1]*ValCos + Coord_[0]*ValSin;
        
        Normal[0] = Normal_[0]*ValCos - Normal_[1]*ValSin;
        Normal[1] = Normal_[1]*ValCos + Normal_[0]*ValSin;
  
        /*--- CST computation ---*/
        su2double fact_n = 1;
  su2double fact_cst = 1;
        su2double fact_cst_n = 1;
  
  for (int i = 1; i <= maxKulfanNum; i++) {
    fact_n = fact_n * i;
  }
  for (int i = 1; i <= KulfanNum; i++) {
    fact_cst = fact_cst * i;
  }
  for (int i = 1; i <= maxKulfanNum - KulfanNum; i++) {
    fact_cst_n = fact_cst_n * i;
  } 
  
  // CST method only for 2D NACA type airfoils  
  su2double N1, N2;       
  N1 = 0.5;
  N2 = 1.0;
 
  /*--- Upper and lower surface change in coordinates based on CST equations by Kulfan et. al (www.brendakulfan.com/docs/CST3.pdf)  ---*/
        fk = pow(Coord[0],N1)*pow((1-Coord[0]), N2) * fact_n/(fact_cst*(fact_cst_n)) * pow(Coord[0], KulfanNum) * pow((1-Coord[0]), (maxKulfanNum-(KulfanNum)));

  if (( upper) && (Normal[1] > 0)) { VarCoord[1] =  Ampl*fk; }

        if ((!upper) && (Normal[1] < 0)) { VarCoord[1] =  Ampl*fk; }

  
  }
      
      /*--- Apply the transformation to the coordinate variation ---*/

      ValCos = cos(-AoA*PI_NUMBER/180.0);
      ValSin = sin(-AoA*PI_NUMBER/180.0);

      VarCoord_[0] = VarCoord[0]*ValCos - VarCoord[1]*ValSin;
      VarCoord_[1] = VarCoord[1]*ValCos + VarCoord[0]*ValSin;

            boundary->vertex[iMarker][iVertex]->AddVarCoord(VarCoord_);
    }
  }
}

void CSurfaceMovement::SetRotation(CGeometry *boundary, CConfig *config, unsigned short iDV, bool ResetDef) {
  unsigned long iVertex;
  unsigned short iMarker;
  su2double VarCoord[3] = {0.0,0.0,0.0}, *Coord;
  su2double movement[3] = {0.0,0.0,0.0}, x, y, z;
  su2double Scale = config->GetOpt_RelaxFactor();
  
  /*--- Reset airfoil deformation if first deformation or if it required by the solver ---*/
  
  if ((iDV == 0) || (ResetDef == true)) {
    for (iMarker = 0; iMarker < config->GetnMarker_All(); iMarker++)
      for (iVertex = 0; iVertex < boundary->nVertex[iMarker]; iVertex++) {
        VarCoord[0] = 0.0; VarCoord[1] = 0.0; VarCoord[2] = 0.0;
        boundary->vertex[iMarker][iVertex]->SetVarCoord(VarCoord);
      }
  }
  
  /*--- xyz-coordinates of a point on the line of rotation. */
  
  su2double a = config->GetParamDV(iDV, 0);
  su2double b = config->GetParamDV(iDV, 1);
  su2double c = 0.0;
  if (boundary->GetnDim() == 3) c = config->GetParamDV(0,2);
  
  /*--- xyz-coordinate of the line's direction vector. ---*/
  
  su2double u = config->GetParamDV(iDV, 3)-config->GetParamDV(iDV, 0);
  su2double v = config->GetParamDV(iDV, 4)-config->GetParamDV(iDV, 1);
  su2double w = 1.0;
  if (boundary->GetnDim() == 3) w = config->GetParamDV(iDV, 5)-config->GetParamDV(iDV, 2);
  
  /*--- The angle of rotation. ---*/
  
  su2double theta = config->GetDV_Value(iDV)*Scale*PI_NUMBER/180.0;
  
  /*--- An intermediate value used in computations. ---*/
  
  su2double u2=u*u; su2double v2=v*v; su2double w2=w*w;
  su2double cosT = cos(theta); su2double sinT = sin(theta);
  su2double l2 = u2 + v2 + w2; su2double l = sqrt(l2);
  
  for (iMarker = 0; iMarker < config->GetnMarker_All(); iMarker++)
    for (iVertex = 0; iVertex < boundary->nVertex[iMarker]; iVertex++) {
      VarCoord[0] = 0.0; VarCoord[1] = 0.0; VarCoord[2] = 0.0;
      if (config->GetMarker_All_DV(iMarker) == YES) {
        Coord = boundary->vertex[iMarker][iVertex]->GetCoord();
        x = Coord[0]; y = Coord[1]; z = Coord[2];
        
        movement[0] = a*(v2 + w2) + u*(-b*v - c*w + u*x + v*y + w*z)
        + (-a*(v2 + w2) + u*(b*v + c*w - v*y - w*z) + (v2 + w2)*x)*cosT
        + l*(-c*v + b*w - w*y + v*z)*sinT;
        movement[0] = movement[0]/l2 - x;
        
        movement[1] = b*(u2 + w2) + v*(-a*u - c*w + u*x + v*y + w*z)
        + (-b*(u2 + w2) + v*(a*u + c*w - u*x - w*z) + (u2 + w2)*y)*cosT
        + l*(c*u - a*w + w*x - u*z)*sinT;
        movement[1] = movement[1]/l2 - y;
        
        movement[2] = c*(u2 + v2) + w*(-a*u - b*v + u*x + v*y + w*z)
        + (-c*(u2 + v2) + w*(a*u + b*v - u*x - v*y) + (u2 + v2)*z)*cosT
        + l*(-b*u + a*v - v*x + u*y)*sinT;
        if (boundary->GetnDim() == 3) movement[2] = movement[2]/l2 - z;
        else movement[2] = 0.0;
        
        VarCoord[0] = movement[0];
        VarCoord[1] = movement[1];
        if (boundary->GetnDim() == 3) VarCoord[2] = movement[2];
        
      }
      boundary->vertex[iMarker][iVertex]->AddVarCoord(VarCoord);
    }
}

void CSurfaceMovement::SetTranslation(CGeometry *boundary, CConfig *config, unsigned short iDV, bool ResetDef) {
  unsigned long iVertex;
  unsigned short iMarker;
  su2double VarCoord[3] = {0.0,0.0,0.0};
  su2double Scale = config->GetOpt_RelaxFactor();
  su2double Ampl = config->GetDV_Value(iDV)*Scale;
  
  /*--- Reset airfoil deformation if first deformation or if it required by the solver ---*/
  
  if ((iDV == 0) || (ResetDef == true)) {
    for (iMarker = 0; iMarker < config->GetnMarker_All(); iMarker++)
      for (iVertex = 0; iVertex < boundary->nVertex[iMarker]; iVertex++) {
        VarCoord[0] = 0.0; VarCoord[1] = 0.0; VarCoord[2] = 0.0;
        boundary->vertex[iMarker][iVertex]->SetVarCoord(VarCoord);
      }
  }
  
  su2double xDispl = config->GetParamDV(iDV, 0);
  su2double yDispl = config->GetParamDV(iDV, 1);
  su2double zDispl = 0;
  if (boundary->GetnDim() == 3) zDispl = config->GetParamDV(iDV, 2);
  
  for (iMarker = 0; iMarker < config->GetnMarker_All(); iMarker++)
    for (iVertex = 0; iVertex < boundary->nVertex[iMarker]; iVertex++) {
      VarCoord[0] = 0.0; VarCoord[1] = 0.0; VarCoord[2] = 0.0;
      if (config->GetMarker_All_DV(iMarker) == YES) {
        VarCoord[0] = Ampl*xDispl;
        VarCoord[1] = Ampl*yDispl;
        if (boundary->GetnDim() == 3) VarCoord[2] = Ampl*zDispl;
      }
      boundary->vertex[iMarker][iVertex]->AddVarCoord(VarCoord);
    }
  
}

void CSurfaceMovement::SetScale(CGeometry *boundary, CConfig *config, unsigned short iDV, bool ResetDef) {
  unsigned long iVertex;
  unsigned short iMarker;
  su2double VarCoord[3] = {0.0,0.0,0.0}, x, y, z, *Coord;
  su2double Scale = config->GetOpt_RelaxFactor();
  su2double Ampl = config->GetDV_Value(iDV)*Scale;
  
  /*--- Reset airfoil deformation if first deformation or if it required by the solver ---*/
  
  if ((iDV == 0) || (ResetDef == true)) {
    for (iMarker = 0; iMarker < config->GetnMarker_All(); iMarker++)
      for (iVertex = 0; iVertex < boundary->nVertex[iMarker]; iVertex++) {
        VarCoord[0] = 0.0; VarCoord[1] = 0.0; VarCoord[2] = 0.0;
        boundary->vertex[iMarker][iVertex]->SetVarCoord(VarCoord);
      }
  }
  
  for (iMarker = 0; iMarker < config->GetnMarker_All(); iMarker++)
    for (iVertex = 0; iVertex < boundary->nVertex[iMarker]; iVertex++) {
      VarCoord[0] = 0.0; VarCoord[1] = 0.0; VarCoord[2] = 0.0;
      if (config->GetMarker_All_DV(iMarker) == YES) {
        Coord = boundary->vertex[iMarker][iVertex]->GetCoord();
        x = Coord[0]; y = Coord[1]; z = Coord[2];
        VarCoord[0] = (Ampl-1.0)*x;
        VarCoord[1] = (Ampl-1.0)*y;
        if (boundary->GetnDim() == 3) VarCoord[2] = (Ampl-1.0)*z;
      }
      boundary->vertex[iMarker][iVertex]->AddVarCoord(VarCoord);
    }
  
}

void CSurfaceMovement::Moving_Walls(CGeometry *geometry, CConfig *config,
                                    unsigned short iZone, unsigned long iter) {
  
  /*--- Local variables ---*/
  unsigned short iMarker, jMarker, iDim, nDim = geometry->GetnDim();
  unsigned long iPoint, iVertex;
  su2double xDot[3] = {0.0,0.0,0.0}, *Coord, Center[3] = {0.0,0.0,0.0}, Omega[3] = {0.0,0.0,0.0}, r[3] = {0.0,0.0,0.0}, GridVel[3] = {0.0,0.0,0.0};
  su2double L_Ref     = config->GetLength_Ref();
  su2double Omega_Ref = config->GetOmega_Ref();
  su2double Vel_Ref   = config->GetVelocity_Ref();
  string Marker_Tag;
  
  /*--- Store grid velocity for each node on the moving surface(s).
   Sum and store the x, y, & z velocities due to translation and rotation. ---*/
  
  for (iMarker = 0; iMarker < config->GetnMarker_All(); iMarker++) {
    if (config->GetMarker_All_Moving(iMarker) == YES) {
      
      /*--- Identify iMarker from the list of those under MARKER_MOVING ---*/
      
      Marker_Tag = config->GetMarker_All_TagBound(iMarker);
      jMarker    = config->GetMarker_Moving(Marker_Tag);
      
      /*--- Get prescribed wall speed from config for this marker ---*/
      
      for (iDim = 0; iDim < 3; iDim++){
        Center[iDim] = config->GetMarkerMotion_Origin(jMarker, iDim);
        Omega[iDim]  = config->GetMarkerRotationRate(jMarker, iDim)/Omega_Ref;
        xDot[iDim]   = config->GetMarkerTranslationRate(jMarker, iDim)/Vel_Ref;
      }
      
      
      if (rank == MASTER_NODE && iter == 0) {
        cout << " Storing grid velocity for marker: ";
        cout << Marker_Tag << "." << endl;
        cout << " Translational velocity: (" << xDot[0]*config->GetVelocity_Ref() << ", " << xDot[1]*config->GetVelocity_Ref();
        cout << ", " << xDot[2]*config->GetVelocity_Ref();
        if (config->GetSystemMeasurements() == SI) cout << ") m/s." << endl;
        else cout << ") ft/s." << endl;
        cout << " Angular velocity: (" << Omega[0] << ", " << Omega[1];
        cout << ", " << Omega[2] << ") rad/s about origin: (" << Center[0];
        cout << ", " << Center[1] << ", " << Center[2] << ")." << endl;
      }
      
      for (iVertex = 0; iVertex < geometry->nVertex[iMarker]; iVertex++) {
        
        /*--- Get the index and coordinates of the current point ---*/
        
        iPoint = geometry->vertex[iMarker][iVertex]->GetNode();
        Coord  = geometry->node[iPoint]->GetCoord();
        
        /*--- Calculate non-dim. position from rotation center ---*/
        for (iDim = 0; iDim < nDim; iDim++)
          r[iDim] = (Coord[iDim]-Center[iDim])/L_Ref;
        if (nDim == 2) r[nDim] = 0.0;
        
        /*--- Cross Product of angular velocity and distance from center to
         get the rotational velocity. Note that we are adding on the velocity
         due to pure translation as well. ---*/
        
        GridVel[0] = xDot[0] + Omega[1]*r[2] - Omega[2]*r[1];
        GridVel[1] = xDot[1] + Omega[2]*r[0] - Omega[0]*r[2];
        GridVel[2] = xDot[2] + Omega[0]*r[1] - Omega[1]*r[0];
        
        /*--- Store the moving wall velocity for this node ---*/
        
        for (iDim = 0; iDim < nDim; iDim++)
          geometry->node[iPoint]->SetGridVel(iDim, GridVel[iDim]);
  
      }
    }
  }
}

void CSurfaceMovement::Surface_Translating(CGeometry *geometry, CConfig *config,
                                        unsigned long iter, unsigned short iZone) {
  
  su2double deltaT, time_new, time_old;
  su2double Center[3] = {0.0,0.0,0.0}, VarCoord[3] = {0.0,0.0,0.0};
  su2double xDot[3] = {0.0,0.0,0.0};
  unsigned short iMarker, jMarker, Moving;
  unsigned long iVertex;
  string Marker_Tag, Moving_Tag;
  unsigned short iDim;
  
  /*--- Initialize the delta variation in coordinates ---*/
  VarCoord[0] = 0.0; VarCoord[1] = 0.0; VarCoord[2] = 0.0;
  
  /*--- Retrieve values from the config file ---*/
  
  deltaT = config->GetDelta_UnstTimeND();
  
  /*--- Compute delta time based on physical time step ---*/
  time_new = static_cast<su2double>(iter)*deltaT;
  if (iter == 0) {
    time_old = time_new;
  } else {
    time_old = static_cast<su2double>(iter-1)*deltaT;
  }
  
  /*--- Store displacement of each node on the translating surface ---*/
    /*--- Loop over markers and find the particular marker(s) (surface) to translate ---*/
  
  for (iMarker = 0; iMarker < config->GetnMarker_All(); iMarker++) {
    Moving = config->GetMarker_All_Moving(iMarker);
    if (Moving == YES) {
      for (jMarker = 0; jMarker<config->GetnMarker_Moving(); jMarker++) {
        
        Moving_Tag = config->GetMarker_Moving_TagBound(jMarker);
        Marker_Tag = config->GetMarker_All_TagBound(iMarker);
        
        if (Marker_Tag == Moving_Tag && (config->GetKind_SurfaceMovement(jMarker) == DEFORMING)) {

          for (iDim = 0; iDim < 3; iDim++){
            xDot[iDim]   = config->GetMarkerTranslationRate(jMarker, iDim);
            Center[iDim] = config->GetMarkerMotion_Origin(jMarker, iDim);
          }
          
          /*--- Print some information to the console. Be verbose at the first
           iteration only (mostly for debugging purposes). ---*/
          // Note that the MASTER_NODE might not contain all the markers being moved.
          
          if (rank == MASTER_NODE) {
            cout << " Storing translating displacement for marker: ";
            cout << Marker_Tag << "." << endl;
            if (iter == 0) {
              cout << " Translational velocity: (" << xDot[0]*config->GetVelocity_Ref() << ", " << xDot[1]*config->GetVelocity_Ref();
              cout << ", " << xDot[2]*config->GetVelocity_Ref();
              if (config->GetSystemMeasurements() == SI) cout << ") m/s." << endl;
              else cout << ") ft/s." << endl;
            }
          }
          
          /*--- Compute delta change in the position in the x, y, & z directions. ---*/
          
          VarCoord[0] = xDot[0]*(time_new-time_old);
          VarCoord[1] = xDot[1]*(time_new-time_old);
          VarCoord[2] = xDot[2]*(time_new-time_old);
          
          for (iVertex = 0; iVertex < geometry->nVertex[iMarker]; iVertex++) {
            
            /*--- Set node displacement for volume deformation ---*/
            geometry->vertex[iMarker][iVertex]->SetVarCoord(VarCoord);
            
          }
        }
      }
    }
  }
  
  /*--- When updating the origins it is assumed that all markers have the
        same translational velocity, because we use the last VarCoord set ---*/
  
  /*--- Set the mesh motion center to the new location after
   incrementing the position with the translation. This new
   location will be used for subsequent mesh motion for the given marker.---*/
  
  for (jMarker=0; jMarker<config->GetnMarker_Moving(); jMarker++) {
    
    /*-- Check if we want to update the motion origin for the given marker ---*/
    
    if (config->GetMoveMotion_Origin(jMarker) == YES) {
      for (iDim = 0; iDim < 3; iDim++){
        Center[iDim] += VarCoord[iDim];
      }
      config->SetMarkerMotion_Origin(Center, jMarker);      
    }
  }
  
  /*--- Set the moment computation center to the new location after
   incrementing the position with the translation. ---*/
  
  for (jMarker=0; jMarker<config->GetnMarker_Monitoring(); jMarker++) {
    Center[0] = config->GetRefOriginMoment_X(jMarker) + VarCoord[0];
    Center[1] = config->GetRefOriginMoment_Y(jMarker) + VarCoord[1];
    Center[2] = config->GetRefOriginMoment_Z(jMarker) + VarCoord[2];
    config->SetRefOriginMoment_X(jMarker, Center[0]);
    config->SetRefOriginMoment_Y(jMarker, Center[1]);
    config->SetRefOriginMoment_Z(jMarker, Center[2]);
  }
}

void CSurfaceMovement::Surface_Plunging(CGeometry *geometry, CConfig *config,
                                           unsigned long iter, unsigned short iZone) {
  
  su2double deltaT, time_new, time_old, Lref;
  su2double Center[3] = {0.0, 0.0, 0.0}, VarCoord[3], Omega[3], Ampl[3];
  su2double DEG2RAD = PI_NUMBER/180.0;
  unsigned short iMarker, jMarker, Moving;
  unsigned long iVertex;
  string Marker_Tag, Moving_Tag;
  unsigned short iDim;
  
  /*--- Initialize the delta variation in coordinates ---*/
  VarCoord[0] = 0.0; VarCoord[1] = 0.0; VarCoord[2] = 0.0;
  
  /*--- Retrieve values from the config file ---*/
  
  deltaT = config->GetDelta_UnstTimeND();
  Lref   = config->GetLength_Ref();
  
  /*--- Compute delta time based on physical time step ---*/
  time_new = static_cast<su2double>(iter)*deltaT;
  if (iter == 0) {
    time_old = time_new;
  } else {
    time_old = static_cast<su2double>(iter-1)*deltaT;
  }
  
  /*--- Store displacement of each node on the plunging surface ---*/
    /*--- Loop over markers and find the particular marker(s) (surface) to plunge ---*/
  
  for (iMarker = 0; iMarker < config->GetnMarker_All(); iMarker++) {
    Moving = config->GetMarker_All_Moving(iMarker);
    if (Moving == YES) {
      for (jMarker = 0; jMarker<config->GetnMarker_Moving(); jMarker++) {
        
        Moving_Tag = config->GetMarker_Moving_TagBound(jMarker);
        Marker_Tag = config->GetMarker_All_TagBound(iMarker);
        
        if (Marker_Tag == Moving_Tag && (config->GetKind_SurfaceMovement(jMarker) == DEFORMING)) {
          
          /*--- Plunging frequency and amplitude from config. ---*/
          
          for (iDim = 0; iDim < 3; iDim++){
            Ampl[iDim]   = config->GetMarkerPlunging_Ampl(jMarker, iDim)/Lref;
            Omega[iDim]  = config->GetMarkerPlunging_Omega(jMarker, iDim)/config->GetOmega_Ref();
            Center[iDim] = config->GetMarkerMotion_Origin(jMarker, iDim);
          }
          /*--- Print some information to the console. Be verbose at the first
           iteration only (mostly for debugging purposes). ---*/
          // Note that the MASTER_NODE might not contain all the markers being moved.

          if (rank == MASTER_NODE) {
            cout << " Storing plunging displacement for marker: ";
            cout << Marker_Tag << "." << endl;
            if (iter == 0) {
              cout << " Plunging frequency: (" << Omega[0] << ", " << Omega[1];
              cout << ", " << Omega[2] << ") rad/s." << endl;
              cout << " Plunging amplitude: (" << Ampl[0]/DEG2RAD;
              cout << ", " << Ampl[1]/DEG2RAD << ", " << Ampl[2]/DEG2RAD;
              cout << ") degrees."<< endl;
            }
          }
          
          /*--- Compute delta change in the position in the x, y, & z directions. ---*/
          
          VarCoord[0] = -Ampl[0]*(sin(Omega[0]*time_new) - sin(Omega[0]*time_old));
          VarCoord[1] = -Ampl[1]*(sin(Omega[1]*time_new) - sin(Omega[1]*time_old));
          VarCoord[2] = -Ampl[2]*(sin(Omega[2]*time_new) - sin(Omega[2]*time_old));
          
          for (iVertex = 0; iVertex < geometry->nVertex[iMarker]; iVertex++) {
            
            /*--- Set node displacement for volume deformation ---*/
            geometry->vertex[iMarker][iVertex]->SetVarCoord(VarCoord);
            
          }
        }
      }
    }
  }
  
  /*--- When updating the origins it is assumed that all markers have the
   same plunging movement, because we use the last VarCoord set ---*/
  
  /*--- Set the mesh motion center to the new location after
   incrementing the position with the translation. This new
   location will be used for subsequent mesh motion for the given marker.---*/
  
  for (jMarker=0; jMarker<config->GetnMarker_Moving(); jMarker++) {
    
    /*-- Check if we want to update the motion origin for the given marker ---*/
    
    if (config->GetMoveMotion_Origin(jMarker) == YES) {
      for (iDim = 0; iDim < 3; iDim++){
        Center[iDim] += VarCoord[iDim];
      }
      config->SetMarkerMotion_Origin(Center, jMarker);      
    }
  }
  
  /*--- Set the moment computation center to the new location after
   incrementing the position with the plunging. ---*/
  
  for (jMarker=0; jMarker<config->GetnMarker_Monitoring(); jMarker++) {
    Center[0] = config->GetRefOriginMoment_X(jMarker) + VarCoord[0];
    Center[1] = config->GetRefOriginMoment_Y(jMarker) + VarCoord[1];
    Center[2] = config->GetRefOriginMoment_Z(jMarker) + VarCoord[2];
    config->SetRefOriginMoment_X(jMarker, Center[0]);
    config->SetRefOriginMoment_Y(jMarker, Center[1]);
    config->SetRefOriginMoment_Z(jMarker, Center[2]);
  }
}

void CSurfaceMovement::Surface_Pitching(CGeometry *geometry, CConfig *config,
                                        unsigned long iter, unsigned short iZone) {
  
  su2double deltaT, time_new, time_old, Lref, *Coord;
  su2double Center[3], VarCoord[3], Omega[3], Ampl[3], Phase[3];
  su2double rotCoord[3], r[3] = {0.0,0.0,0.0};
  su2double rotMatrix[3][3] = {{0.0,0.0,0.0}, {0.0,0.0,0.0}, {0.0,0.0,0.0}};
  su2double dtheta, dphi, dpsi, cosTheta, sinTheta;
  su2double cosPhi, sinPhi, cosPsi, sinPsi;
  su2double DEG2RAD = PI_NUMBER/180.0;
  unsigned short iMarker, jMarker, Moving, iDim, nDim = geometry->GetnDim();
  unsigned long iPoint, iVertex;
  string Marker_Tag, Moving_Tag;
  
  /*--- Initialize the delta variation in coordinates ---*/
  VarCoord[0] = 0.0; VarCoord[1] = 0.0; VarCoord[2] = 0.0;
  
  /*--- Retrieve values from the config file ---*/
  
  deltaT = config->GetDelta_UnstTimeND();
  Lref   = config->GetLength_Ref();
  
  /*--- Compute delta time based on physical time step ---*/
  time_new = static_cast<su2double>(iter)*deltaT;
  if (iter == 0) {
    time_old = time_new;
  } else {
    time_old = static_cast<su2double>(iter-1)*deltaT;
  }

  /*--- Store displacement of each node on the pitching surface ---*/
    /*--- Loop over markers and find the particular marker(s) (surface) to pitch ---*/

  for (iMarker = 0; iMarker < config->GetnMarker_All(); iMarker++) {
    Moving = config->GetMarker_All_Moving(iMarker);
    if (Moving == YES) {
      for (jMarker = 0; jMarker<config->GetnMarker_Moving(); jMarker++) {
        
        Moving_Tag = config->GetMarker_Moving_TagBound(jMarker);
        Marker_Tag = config->GetMarker_All_TagBound(iMarker);
        
        if (Marker_Tag == Moving_Tag && (config->GetKind_SurfaceMovement(jMarker) == DEFORMING)) {
          
          /*--- Pitching origin, frequency, and amplitude from config. ---*/
          
          for (iDim = 0; iDim < 3; iDim++){
            Ampl[iDim]   = config->GetMarkerPitching_Ampl(jMarker, iDim)*DEG2RAD;
            Omega[iDim]  = config->GetMarkerPitching_Omega(jMarker, iDim)/config->GetOmega_Ref();
            Phase[iDim]  = config->GetMarkerPitching_Phase(jMarker, iDim)*DEG2RAD;
            Center[iDim] = config->GetMarkerMotion_Origin(jMarker, iDim);
          }
          /*--- Print some information to the console. Be verbose at the first
           iteration only (mostly for debugging purposes). ---*/
          // Note that the MASTER_NODE might not contain all the markers being moved.

          if (rank == MASTER_NODE) {
            cout << " Storing pitching displacement for marker: ";
            cout << Marker_Tag << "." << endl;
            if (iter == 0) {
              cout << " Pitching frequency: (" << Omega[0] << ", " << Omega[1];
              cout << ", " << Omega[2] << ") rad/s about origin: (" << Center[0];
              cout << ", " << Center[1] << ", " << Center[2] << ")." << endl;
              cout << " Pitching amplitude about origin: (" << Ampl[0]/DEG2RAD;
              cout << ", " << Ampl[1]/DEG2RAD << ", " << Ampl[2]/DEG2RAD;
              cout << ") degrees."<< endl;
              cout << " Pitching phase lag about origin: (" << Phase[0]/DEG2RAD;
              cout << ", " << Phase[1]/DEG2RAD <<", "<< Phase[2]/DEG2RAD;
              cout << ") degrees."<< endl;
            }
          }
          
          /*--- Compute delta change in the angle about the x, y, & z axes. ---*/
          
          dtheta = -Ampl[0]*(sin(Omega[0]*time_new + Phase[0])
                             - sin(Omega[0]*time_old + Phase[0]));
          dphi   = -Ampl[1]*(sin(Omega[1]*time_new + Phase[1])
                             - sin(Omega[1]*time_old + Phase[1]));
          dpsi   = -Ampl[2]*(sin(Omega[2]*time_new + Phase[2])
                             - sin(Omega[2]*time_old + Phase[2]));
          
          /*--- Store angles separately for clarity. Compute sines/cosines. ---*/
          
          cosTheta = cos(dtheta);  cosPhi = cos(dphi);  cosPsi = cos(dpsi);
          sinTheta = sin(dtheta);  sinPhi = sin(dphi);  sinPsi = sin(dpsi);
          
          /*--- Compute the rotation matrix. Note that the implicit
           ordering is rotation about the x-axis, y-axis, then z-axis. ---*/
          
          rotMatrix[0][0] = cosPhi*cosPsi;
          rotMatrix[1][0] = cosPhi*sinPsi;
          rotMatrix[2][0] = -sinPhi;
          
          rotMatrix[0][1] = sinTheta*sinPhi*cosPsi - cosTheta*sinPsi;
          rotMatrix[1][1] = sinTheta*sinPhi*sinPsi + cosTheta*cosPsi;
          rotMatrix[2][1] = sinTheta*cosPhi;
          
          rotMatrix[0][2] = cosTheta*sinPhi*cosPsi + sinTheta*sinPsi;
          rotMatrix[1][2] = cosTheta*sinPhi*sinPsi - sinTheta*cosPsi;
          rotMatrix[2][2] = cosTheta*cosPhi;
          
          for (iVertex = 0; iVertex < geometry->nVertex[iMarker]; iVertex++) {
            
            /*--- Index and coordinates of the current point ---*/
            
            iPoint = geometry->vertex[iMarker][iVertex]->GetNode();
            Coord  = geometry->node[iPoint]->GetCoord();
            
            /*--- Calculate non-dim. position from rotation center ---*/
            
            for (iDim = 0; iDim < nDim; iDim++)
              r[iDim] = (Coord[iDim]-Center[iDim])/Lref;
            if (nDim == 2) r[nDim] = 0.0;
            
            /*--- Compute transformed point coordinates ---*/
            
            rotCoord[0] = rotMatrix[0][0]*r[0]
                        + rotMatrix[0][1]*r[1]
                        + rotMatrix[0][2]*r[2] + Center[0];
            
            rotCoord[1] = rotMatrix[1][0]*r[0]
                        + rotMatrix[1][1]*r[1]
                        + rotMatrix[1][2]*r[2] + Center[1];
            
            rotCoord[2] = rotMatrix[2][0]*r[0]
                        + rotMatrix[2][1]*r[1]
                        + rotMatrix[2][2]*r[2] + Center[2];
            
            /*--- Calculate delta change in the x, y, & z directions ---*/
            for (iDim = 0; iDim < nDim; iDim++)
              VarCoord[iDim] = (rotCoord[iDim]-Coord[iDim])/Lref;
            if (nDim == 2) VarCoord[nDim] = 0.0;
            
            /*--- Set node displacement for volume deformation ---*/
            geometry->vertex[iMarker][iVertex]->SetVarCoord(VarCoord);
            
          }
        }
      }
    }
  }
  /*--- For pitching we don't update the motion origin and moment reference origin. ---*/
}

void CSurfaceMovement::Surface_Rotating(CGeometry *geometry, CConfig *config,
                                        unsigned long iter, unsigned short iZone) {
  
  su2double deltaT, time_new, time_old, Lref, *Coord;
  su2double Center[3] = {0.0,0.0,0.0}, VarCoord[3] = {0.0,0.0,0.0}, Omega[3] = {0.0,0.0,0.0},
  rotCoord[3] = {0.0,0.0,0.0}, r[3] = {0.0,0.0,0.0}, Center_Aux[3] = {0.0,0.0,0.0};
  su2double rotMatrix[3][3] = {{0.0,0.0,0.0}, {0.0,0.0,0.0}, {0.0,0.0,0.0}};
  su2double dtheta, dphi, dpsi, cosTheta, sinTheta;
  su2double cosPhi, sinPhi, cosPsi, sinPsi;
  unsigned short iMarker, jMarker, Moving, iDim, nDim = geometry->GetnDim();
  unsigned long iPoint, iVertex;
  string Marker_Tag, Moving_Tag;
  
  /*--- Initialize the delta variation in coordinates ---*/
  VarCoord[0] = 0.0; VarCoord[1] = 0.0; VarCoord[2] = 0.0;
  
  /*--- Retrieve values from the config file ---*/
  
  deltaT = config->GetDelta_UnstTimeND();
  Lref   = config->GetLength_Ref();
  
  /*--- Compute delta time based on physical time step ---*/
  time_new = static_cast<su2double>(iter)*deltaT;
  if (iter == 0) {
    time_old = time_new;
  } else {
    time_old = static_cast<su2double>(iter-1)*deltaT;
  }
  
  /*--- Store displacement of each node on the rotating surface ---*/
    /*--- Loop over markers and find the particular marker(s) (surface) to rotate ---*/

  for (iMarker = 0; iMarker < config->GetnMarker_All(); iMarker++) {
    Moving = config->GetMarker_All_Moving(iMarker);
    if (Moving == YES) {
      for (jMarker = 0; jMarker<config->GetnMarker_Moving(); jMarker++) {
        
        Moving_Tag = config->GetMarker_Moving_TagBound(jMarker);
        Marker_Tag = config->GetMarker_All_TagBound(iMarker);
        
        if (Marker_Tag == Moving_Tag && (config->GetKind_SurfaceMovement(jMarker) == DEFORMING)) {
          
          /*--- Rotation origin and angular velocity from config. ---*/
          
          for (iDim = 0; iDim < 3; iDim++){
            Omega[iDim]  = config->GetMarkerRotationRate(jMarker, iDim)/config->GetOmega_Ref();
            Center[iDim] = config->GetMarkerMotion_Origin(jMarker, iDim);
          }
          /*--- Print some information to the console. Be verbose at the first
           iteration only (mostly for debugging purposes). ---*/
          // Note that the MASTER_NODE might not contain all the markers being moved.

          if (rank == MASTER_NODE) {
            cout << " Storing rotating displacement for marker: ";
            cout << Marker_Tag << "." << endl;
            if (iter == 0) {
              cout << " Angular velocity: (" << Omega[0] << ", " << Omega[1];
              cout << ", " << Omega[2] << ") rad/s about origin: (" << Center[0];
              cout << ", " << Center[1] << ", " << Center[2] << ")." << endl;
            }
          }
          
          /*--- Compute delta change in the angle about the x, y, & z axes. ---*/
          
          dtheta = Omega[0]*(time_new-time_old);
          dphi   = Omega[1]*(time_new-time_old);
          dpsi   = Omega[2]*(time_new-time_old);
          
          /*--- Store angles separately for clarity. Compute sines/cosines. ---*/
          
          cosTheta = cos(dtheta);  cosPhi = cos(dphi);  cosPsi = cos(dpsi);
          sinTheta = sin(dtheta);  sinPhi = sin(dphi);  sinPsi = sin(dpsi);
          
          /*--- Compute the rotation matrix. Note that the implicit
           ordering is rotation about the x-axis, y-axis, then z-axis. ---*/
          
          rotMatrix[0][0] = cosPhi*cosPsi;
          rotMatrix[1][0] = cosPhi*sinPsi;
          rotMatrix[2][0] = -sinPhi;
          
          rotMatrix[0][1] = sinTheta*sinPhi*cosPsi - cosTheta*sinPsi;
          rotMatrix[1][1] = sinTheta*sinPhi*sinPsi + cosTheta*cosPsi;
          rotMatrix[2][1] = sinTheta*cosPhi;
          
          rotMatrix[0][2] = cosTheta*sinPhi*cosPsi + sinTheta*sinPsi;
          rotMatrix[1][2] = cosTheta*sinPhi*sinPsi - sinTheta*cosPsi;
          rotMatrix[2][2] = cosTheta*cosPhi;
          
          for (iVertex = 0; iVertex < geometry->nVertex[iMarker]; iVertex++) {
            
            /*--- Index and coordinates of the current point ---*/
            
            iPoint = geometry->vertex[iMarker][iVertex]->GetNode();
            Coord  = geometry->node[iPoint]->GetCoord();
            
            /*--- Calculate non-dim. position from rotation center ---*/
            
            for (iDim = 0; iDim < nDim; iDim++)
              r[iDim] = (Coord[iDim]-Center[iDim])/Lref;
            if (nDim == 2) r[nDim] = 0.0;
            
            /*--- Compute transformed point coordinates ---*/
            
            rotCoord[0] = rotMatrix[0][0]*r[0]
            + rotMatrix[0][1]*r[1]
            + rotMatrix[0][2]*r[2] + Center[0];
            
            rotCoord[1] = rotMatrix[1][0]*r[0]
            + rotMatrix[1][1]*r[1]
            + rotMatrix[1][2]*r[2] + Center[1];
            
            rotCoord[2] = rotMatrix[2][0]*r[0]
            + rotMatrix[2][1]*r[1]
            + rotMatrix[2][2]*r[2] + Center[2];
            
            /*--- Calculate delta change in the x, y, & z directions ---*/
            for (iDim = 0; iDim < nDim; iDim++)
              VarCoord[iDim] = (rotCoord[iDim]-Coord[iDim])/Lref;
            if (nDim == 2) VarCoord[nDim] = 0.0;
            
            /*--- Set node displacement for volume deformation ---*/
            geometry->vertex[iMarker][iVertex]->SetVarCoord(VarCoord);
            
          }
        }
      }
    }
  }
  
  /*--- When updating the origins it is assumed that all markers have the
   same rotation movement, because we use the last markers rotation matrix and center ---*/
  
  /*--- Set the mesh motion center to the new location after
   incrementing the position with the rotation. This new
   location will be used for subsequent mesh motion for the given marker.---*/
  
  for (jMarker=0; jMarker<config->GetnMarker_Moving(); jMarker++) {
    
    /*-- Check if we want to update the motion origin for the given marker ---*/
    
    if (config->GetMoveMotion_Origin(jMarker) == YES) {
        
      for (iDim = 0; iDim < 3; iDim++){
        Center_Aux[iDim] = config->GetMarkerMotion_Origin(jMarker, iDim);
      }
      
      /*--- Calculate non-dim. position from rotation center ---*/
      
      for (iDim = 0; iDim < nDim; iDim++)
        r[iDim] = (Center_Aux[iDim]-Center[iDim])/Lref;
      if (nDim == 2) r[nDim] = 0.0;
      
      /*--- Compute transformed point coordinates ---*/
      
      rotCoord[0] = rotMatrix[0][0]*r[0]
      + rotMatrix[0][1]*r[1]
      + rotMatrix[0][2]*r[2] + Center[0];
      
      rotCoord[1] = rotMatrix[1][0]*r[0]
      + rotMatrix[1][1]*r[1]
      + rotMatrix[1][2]*r[2] + Center[1];
      
      rotCoord[2] = rotMatrix[2][0]*r[0]
      + rotMatrix[2][1]*r[1]
      + rotMatrix[2][2]*r[2] + Center[2];
      
      /*--- Calculate delta change in the x, y, & z directions ---*/
      for (iDim = 0; iDim < nDim; iDim++)
        VarCoord[iDim] = (rotCoord[iDim]-Center_Aux[iDim])/Lref;
      if (nDim == 2) VarCoord[nDim] = 0.0;
      
      for (iDim = 0; iDim < 3; iDim++){
        Center_Aux[iDim] += VarCoord[iDim];
      }
      config->SetMarkerMotion_Origin(Center_Aux, jMarker);      
    }
  }

  /*--- Set the moment computation center to the new location after
   incrementing the position with the rotation. ---*/
  
  for (jMarker=0; jMarker<config->GetnMarker_Monitoring(); jMarker++) {
      
    Center_Aux[0] = config->GetRefOriginMoment_X(jMarker);
    Center_Aux[1] = config->GetRefOriginMoment_Y(jMarker);
    Center_Aux[2] = config->GetRefOriginMoment_Z(jMarker);

    /*--- Calculate non-dim. position from rotation center ---*/
    
    for (iDim = 0; iDim < nDim; iDim++)
      r[iDim] = (Center_Aux[iDim]-Center[iDim])/Lref;
    if (nDim == 2) r[nDim] = 0.0;
    
    /*--- Compute transformed point coordinates ---*/
    
    rotCoord[0] = rotMatrix[0][0]*r[0]
    + rotMatrix[0][1]*r[1]
    + rotMatrix[0][2]*r[2] + Center[0];
    
    rotCoord[1] = rotMatrix[1][0]*r[0]
    + rotMatrix[1][1]*r[1]
    + rotMatrix[1][2]*r[2] + Center[1];
    
    rotCoord[2] = rotMatrix[2][0]*r[0]
    + rotMatrix[2][1]*r[1]
    + rotMatrix[2][2]*r[2] + Center[2];
    
    /*--- Calculate delta change in the x, y, & z directions ---*/
    for (iDim = 0; iDim < nDim; iDim++)
      VarCoord[iDim] = (rotCoord[iDim]-Center_Aux[iDim])/Lref;
    if (nDim == 2) VarCoord[nDim] = 0.0;
    
    config->SetRefOriginMoment_X(jMarker, Center_Aux[0]+VarCoord[0]);
    config->SetRefOriginMoment_Y(jMarker, Center_Aux[1]+VarCoord[1]);
    config->SetRefOriginMoment_Z(jMarker, Center_Aux[2]+VarCoord[2]);
  }
}

void CSurfaceMovement::AeroelasticDeform(CGeometry *geometry, CConfig *config, unsigned long ExtIter, unsigned short iMarker, unsigned short iMarker_Monitoring, vector<su2double>& displacements) {
  
  /* The sign conventions of these are those of the Typical Section Wing Model, below the signs are corrected */
  su2double dh = -displacements[0];           // relative plunge
  su2double dalpha = -displacements[1];       // relative pitch
  su2double dh_x, dh_y;
  su2double Center[2];
  unsigned short iDim;
  su2double Lref = config->GetLength_Ref();
  su2double *Coord;
  unsigned long iPoint, iVertex;
  su2double x_new, y_new;
  su2double VarCoord[3];
  string Monitoring_Tag = config->GetMarker_Monitoring_TagBound(iMarker_Monitoring);
  
  /*--- Calculate the plunge displacement for the Typical Section Wing Model taking into account rotation ---*/
  if (config->GetKind_GridMovement() == AEROELASTIC_RIGID_MOTION) {
    su2double Omega, dt, psi;
    dt = config->GetDelta_UnstTimeND();
    Omega  = (config->GetRotation_Rate(3)/config->GetOmega_Ref());
    psi = Omega*(dt*ExtIter);
    
    /*--- Correct for the airfoil starting position (This is hardcoded in here) ---*/
    if (Monitoring_Tag == "Airfoil1") {
      psi = psi + 0.0;
    }
    else if (Monitoring_Tag == "Airfoil2") {
      psi = psi + 2.0/3.0*PI_NUMBER;
    }
    else if (Monitoring_Tag == "Airfoil3") {
      psi = psi + 4.0/3.0*PI_NUMBER;
    }
    else
      cout << "WARNING: There is a marker that we are monitoring that doesn't match the values hardcoded above!" << endl;
    
    dh_x = -dh*sin(psi);
    dh_y = dh*cos(psi);
    
  } else {
    dh_x = 0;
    dh_y = dh;
  }
  
  /*--- Pitching origin from config. ---*/
  
  Center[0] = config->GetRefOriginMoment_X(iMarker_Monitoring);
  Center[1] = config->GetRefOriginMoment_Y(iMarker_Monitoring);
  
  for (iVertex = 0; iVertex < geometry->nVertex[iMarker]; iVertex++) {
    iPoint = geometry->vertex[iMarker][iVertex]->GetNode();
    /*--- Coordinates of the current point ---*/
    Coord = geometry->node[iPoint]->GetCoord();
    
    /*--- Calculate non-dim. position from rotation center ---*/
    su2double r[2] = {0,0};
    for (iDim = 0; iDim < geometry->GetnDim(); iDim++)
        r[iDim] = (Coord[iDim]-Center[iDim])/Lref;
    
    /*--- Compute delta of transformed point coordinates ---*/
    // The deltas are needed for the FEA grid deformation Method.
    // rotation contribution - previous position + plunging contribution
    x_new = cos(dalpha)*r[0] - sin(dalpha)*r[1] -r[0] + dh_x;
    y_new = sin(dalpha)*r[0] + cos(dalpha)*r[1] -r[1] + dh_y;
    
    VarCoord[0] = x_new;
    VarCoord[1] = y_new;
    VarCoord[2] = 0.0;
    
    /*--- Store new delta node locations for the surface ---*/
    geometry->vertex[iMarker][iVertex]->SetVarCoord(VarCoord);
  }
  /*--- Set the elastic axis to the new location after incrementing the position with the plunge ---*/
  config->SetRefOriginMoment_X(iMarker_Monitoring, Center[0]+dh_x);
  config->SetRefOriginMoment_Y(iMarker_Monitoring, Center[1]+dh_y);

  
}

void CSurfaceMovement::SetBoundary_Flutter3D(CGeometry *geometry, CConfig *config,
                                             CFreeFormDefBox **FFDBox, unsigned long iter, unsigned short iZone) {
  
  su2double omega, deltaT;
  su2double alpha, alpha_new, alpha_old;
  su2double time_new, time_old;
  su2double Omega[3], Ampl[3];
  su2double DEG2RAD = PI_NUMBER/180.0;
  bool adjoint = config->GetContinuous_Adjoint();
  unsigned short iDim = 0;
  
  /*--- Retrieve values from the config file ---*/
  
  deltaT = config->GetDelta_UnstTimeND();
  
  /*--- Pitching origin, frequency, and amplitude from config. ---*/
  
  for (iDim = 0; iDim < 3; iDim++){
    Omega[iDim] = config->GetPitching_Omega(iDim)/config->GetOmega_Ref();
    Ampl[iDim] = config->GetPitching_Ampl(iDim)*DEG2RAD;
  }
  
  /*--- Compute delta time based on physical time step ---*/
  
  if (adjoint) {
    
    /*--- For the unsteady adjoint, we integrate backwards through
     physical time, so perform mesh motion in reverse. ---*/
    
    unsigned long nFlowIter  = config->GetnExtIter();
    unsigned long directIter = nFlowIter - iter - 1;
    time_new = static_cast<su2double>(directIter)*deltaT;
    time_old = time_new;
    if (iter != 0) time_old = (static_cast<su2double>(directIter)+1.0)*deltaT;
  } else {
    
    /*--- Forward time for the direct problem ---*/
    
    time_new = static_cast<su2double>(iter)*deltaT;
    time_old = time_new;
    if (iter != 0) time_old = (static_cast<su2double>(iter)-1.0)*deltaT;
  }
  
  /*--- Update the pitching angle at this time step. Flip sign for
   nose-up positive convention. ---*/
  
  omega     = Omega[2];
  alpha_new = Ampl[2]*sin(omega*time_new);
  alpha_old = Ampl[2]*sin(omega*time_old);
  alpha     = (1E-10 + (alpha_new - alpha_old))*(-PI_NUMBER/180.0);
  
  if (rank == MASTER_NODE)
    cout << "New dihedral angle (alpha): " << alpha_new/DEG2RAD << " degrees." << endl;
  
  unsigned short iOrder, jOrder, kOrder;
  short iFFDBox;
  su2double movement[3] = {0.0,0.0,0.0};
  bool *move = new bool [nFFDBox];
  unsigned short *index = new unsigned short[3];
  
  move[0] = true; move[1] = true; move[2] = true;  

  /*--- Change the value of the control point if move is true ---*/
  
  for (iFFDBox = 0; iFFDBox < nFFDBox; iFFDBox++)
    if (move[iFFDBox])
      for (iOrder = 0; iOrder < FFDBox[iFFDBox]->GetlOrder(); iOrder++)
        for (jOrder = 0; jOrder < FFDBox[iFFDBox]->GetmOrder(); jOrder++)
          for (kOrder = 0; kOrder < FFDBox[iFFDBox]->GetnOrder(); kOrder++) {
            index[0] = iOrder; index[1] = jOrder; index[2] = kOrder;
            su2double *coord = FFDBox[iFFDBox]->GetCoordControlPoints(iOrder, jOrder, kOrder);
            movement[0] = 0.0; movement[1] = 0.0; movement[2] = coord[1]*tan(alpha);
            FFDBox[iFFDBox]->SetControlPoints(index, movement);
          }
  
  /*--- Recompute cartesian coordinates using the new control points position ---*/
  
  for (iFFDBox = 0; iFFDBox < nFFDBox; iFFDBox++)
    SetCartesianCoord(geometry, config, FFDBox[iFFDBox], iFFDBox, false);
  
  delete [] index;
  delete [] move;
  
}

void CSurfaceMovement::SetExternal_Deformation(CGeometry *geometry, CConfig *config, unsigned short iZone, unsigned long iter) {
  
  /*--- Local variables ---*/
  
  unsigned short iDim, nDim; 
  unsigned long iPoint = 0, flowIter = 0;
  unsigned long jPoint, GlobalIndex;
  su2double VarCoord[3], *Coord_Old = NULL, *Coord_New = NULL, Center[3] = {0.0,0.0,0.0};
  su2double Lref   = config->GetLength_Ref();
  su2double NewCoord[3] = {0.0,0.0,0.0}, rotMatrix[3][3] = {{0.0,0.0,0.0}, {0.0,0.0,0.0}, {0.0,0.0,0.0}};
  su2double r[3] = {0.0,0.0,0.0}, rotCoord[3] = {0.0,0.0,0.0};
  unsigned long iVertex;
  unsigned short iMarker;
  char buffer[50];
  string DV_Filename, UnstExt, text_line;
  ifstream surface_positions;
  bool unsteady = config->GetUnsteady_Simulation();
  bool adjoint = config->GetContinuous_Adjoint();
  
  /*--- Load stuff from config ---*/
  
  nDim = geometry->GetnDim();
  DV_Filename = config->GetDV_Filename();
  
  /*--- Set the extension for the correct unsteady mesh motion file ---*/
  
  if (unsteady) {
    if (adjoint) {
      /*--- For the unsteady adjoint, we integrate backwards through
       physical time, so perform mesh motion in reverse. ---*/
      unsigned long nFlowIter = config->GetnExtIter() - 1;
      flowIter  = nFlowIter - iter;
      unsigned short lastindex = DV_Filename.find_last_of(".");
      DV_Filename = DV_Filename.substr(0, lastindex);
      if ((SU2_TYPE::Int(flowIter) >= 0) && (SU2_TYPE::Int(flowIter) < 10)) SPRINTF (buffer, "_0000%d.dat", SU2_TYPE::Int(flowIter));
      if ((SU2_TYPE::Int(flowIter) >= 10) && (SU2_TYPE::Int(flowIter) < 100)) SPRINTF (buffer, "_000%d.dat", SU2_TYPE::Int(flowIter));
      if ((SU2_TYPE::Int(flowIter) >= 100) && (SU2_TYPE::Int(flowIter) < 1000)) SPRINTF (buffer, "_00%d.dat", SU2_TYPE::Int(flowIter));
      if ((SU2_TYPE::Int(flowIter) >= 1000) && (SU2_TYPE::Int(flowIter) < 10000)) SPRINTF (buffer, "_0%d.dat", SU2_TYPE::Int(flowIter));
      if (SU2_TYPE::Int(flowIter) >= 10000) SPRINTF (buffer, "_%d.dat", SU2_TYPE::Int(flowIter));
      UnstExt = string(buffer);
      DV_Filename.append(UnstExt);
    } else {
      /*--- Forward time for the direct problem ---*/
      flowIter = iter;
      unsigned short lastindex = DV_Filename.find_last_of(".");
      DV_Filename = DV_Filename.substr(0, lastindex);
      if ((SU2_TYPE::Int(flowIter) >= 0) && (SU2_TYPE::Int(flowIter) < 10)) SPRINTF (buffer, "_0000%d.dat", SU2_TYPE::Int(flowIter));
      if ((SU2_TYPE::Int(flowIter) >= 10) && (SU2_TYPE::Int(flowIter) < 100)) SPRINTF (buffer, "_000%d.dat", SU2_TYPE::Int(flowIter));
      if ((SU2_TYPE::Int(flowIter) >= 100) && (SU2_TYPE::Int(flowIter) < 1000)) SPRINTF (buffer, "_00%d.dat", SU2_TYPE::Int(flowIter));
      if ((SU2_TYPE::Int(flowIter) >= 1000) && (SU2_TYPE::Int(flowIter) < 10000)) SPRINTF (buffer, "_0%d.dat", SU2_TYPE::Int(flowIter));
      if (SU2_TYPE::Int(flowIter) >= 10000) SPRINTF (buffer, "_%d.dat", SU2_TYPE::Int(flowIter));
      UnstExt = string(buffer);
      DV_Filename.append(UnstExt);
    }
    
    if (rank == MASTER_NODE)
      cout << "Reading in the arbitrary mesh motion from direct iteration " << flowIter << "." << endl;
  }
  
  /*--- Open the motion file ---*/

  surface_positions.open(DV_Filename.data(), ios::in);
  
  /*--- Throw error if there is no file ---*/
  
  if (surface_positions.fail()) {
    SU2_MPI::Error(string("There is no surface positions file ") + DV_Filename, CURRENT_FUNCTION);
  }
  
  /*--- Read in and store the new mesh node locations ---*/ 
  
  while (getline(surface_positions, text_line)) {
    istringstream point_line(text_line);
    if (nDim == 2) point_line >> iPoint >> NewCoord[0] >> NewCoord[1];
    if (nDim == 3) point_line >> iPoint >> NewCoord[0] >> NewCoord[1] >> NewCoord[2];
    for (iMarker = 0; iMarker < config->GetnMarker_All(); iMarker++) {
      if ((config->GetMarker_All_DV(iMarker) == YES && config->GetKind_SU2() == SU2_DEF) ||
          (config->GetMarker_All_Moving(iMarker) == YES && config->GetKind_SU2() == SU2_CFD)) {
        for (iVertex = 0; iVertex < geometry->nVertex[iMarker]; iVertex++) {
          jPoint = geometry->vertex[iMarker][iVertex]->GetNode();
          GlobalIndex = geometry->node[jPoint]->GetGlobalIndex();
          if (GlobalIndex == iPoint) {
            geometry->vertex[iMarker][iVertex]->SetVarCoord(NewCoord);
            break;
          }
        }
      }
    }
  }
  
  /*--- Close the surface positions file ---*/
  
  surface_positions.close();
  
  /*--- If rotating as well, prepare the rotation matrix ---*/
  
  if (config->GetKind_GridMovement() == EXTERNAL_ROTATION) {
    
    /*--- Variables needed only for rotation ---*/
    
    su2double Omega[3], dt;
    su2double dtheta, dphi, dpsi, cosTheta, sinTheta;
    su2double cosPhi, sinPhi, cosPsi, sinPsi;
    
    /*--- Center of rotation & angular velocity vector from config ---*/
    Center[0] = config->GetMotion_Origin(0);
    Center[1] = config->GetMotion_Origin(1);
    Center[2] = config->GetMotion_Origin(2);
    
    /*--- Angular velocity vector from config ---*/
    
    dt = static_cast<su2double>(iter)*config->GetDelta_UnstTimeND();
    Omega[0]  = config->GetRotation_Rate(0);
    Omega[1]  = config->GetRotation_Rate(1);
    Omega[2]  = config->GetRotation_Rate(2);
    
    /*--- For the unsteady adjoint, use reverse time ---*/
    if (adjoint) {
      /*--- Set the first adjoint mesh position to the final direct one ---*/
      if (iter == 0) dt = ((su2double)config->GetnExtIter()-1) * dt;
      /*--- Reverse the rotation direction for the adjoint ---*/
      else dt = -1.0*dt;
    } else {
      /*--- No rotation at all for the first direct solution ---*/
      if (iter == 0) dt = 0;
    }
    
    /*--- Compute delta change in the angle about the x, y, & z axes. ---*/
    
    dtheta = Omega[0]*dt;   
    dphi   = Omega[1]*dt; 
    dpsi   = Omega[2]*dt;
    
    /*--- Store angles separately for clarity. Compute sines/cosines. ---*/
    
    cosTheta = cos(dtheta);  cosPhi = cos(dphi);  cosPsi = cos(dpsi);
    sinTheta = sin(dtheta);  sinPhi = sin(dphi);  sinPsi = sin(dpsi);
    
    /*--- Compute the rotation matrix. Note that the implicit
     ordering is rotation about the x-axis, y-axis, then z-axis. ---*/
    
    rotMatrix[0][0] = cosPhi*cosPsi;
    rotMatrix[1][0] = cosPhi*sinPsi;
    rotMatrix[2][0] = -sinPhi;
    
    rotMatrix[0][1] = sinTheta*sinPhi*cosPsi - cosTheta*sinPsi;
    rotMatrix[1][1] = sinTheta*sinPhi*sinPsi + cosTheta*cosPsi;
    rotMatrix[2][1] = sinTheta*cosPhi;
    
    rotMatrix[0][2] = cosTheta*sinPhi*cosPsi + sinTheta*sinPsi;
    rotMatrix[1][2] = cosTheta*sinPhi*sinPsi - sinTheta*cosPsi;
    rotMatrix[2][2] = cosTheta*cosPhi;
    
  }
  
  /*--- Loop through to find only moving surface markers ---*/
  
  for (iMarker = 0; iMarker < config->GetnMarker_All(); iMarker++) {
    if ((config->GetMarker_All_DV(iMarker) == YES && config->GetKind_SU2() == SU2_DEF) ||
        (config->GetMarker_All_Moving(iMarker) == YES && config->GetKind_SU2() == SU2_CFD)) {
      
      /*--- Loop over all surface points for this marker ---*/
      
      for (iVertex = 0; iVertex < geometry->nVertex[iMarker]; iVertex++) {
        iPoint = geometry->vertex[iMarker][iVertex]->GetNode();
        
        /*--- Get current and new coordinates from file ---*/
        
        Coord_Old = geometry->node[iPoint]->GetCoord();
        Coord_New = geometry->vertex[iMarker][iVertex]->GetVarCoord();
        
        /*--- If we're also rotating, multiply each point by the
         rotation matrix. It is assumed that the coordinates in
         Coord_Old have already been rotated using SetRigid_Rotation(). ---*/
        
        if (config->GetKind_GridMovement() == EXTERNAL_ROTATION) {
          
          /*--- Calculate non-dim. position from rotation center ---*/
          
          for (iDim = 0; iDim < nDim; iDim++)
            r[iDim] = (Coord_New[iDim]-Center[iDim])/Lref;
          if (nDim == 2) r[nDim] = 0.0;
          
          /*--- Compute transformed point coordinates ---*/
          
          rotCoord[0] = rotMatrix[0][0]*r[0] 
                      + rotMatrix[0][1]*r[1] 
                      + rotMatrix[0][2]*r[2] + Center[0];
          
          rotCoord[1] = rotMatrix[1][0]*r[0] 
                      + rotMatrix[1][1]*r[1] 
                      + rotMatrix[1][2]*r[2] + Center[1];
          
          rotCoord[2] = rotMatrix[2][0]*r[0] 
                      + rotMatrix[2][1]*r[1] 
                      + rotMatrix[2][2]*r[2] + Center[2];
          
          /*--- Copy rotated coords back to original array for consistency ---*/
          for (iDim = 0; iDim < nDim; iDim++)
            Coord_New[iDim] = rotCoord[iDim];
        }
        
        /*--- Calculate delta change in the x, y, & z directions ---*/
        for (iDim = 0; iDim < nDim; iDim++)
          VarCoord[iDim] = (Coord_New[iDim]-Coord_Old[iDim])/Lref;
        if (nDim == 2) VarCoord[nDim] = 0.0;

        /*--- Set position changes to be applied by the spring analogy ---*/
        geometry->vertex[iMarker][iVertex]->SetVarCoord(VarCoord);
        
      }
    }  
  }
}

void CSurfaceMovement::SetNACA_4Digits(CGeometry *boundary, CConfig *config) {
  unsigned long iVertex;
  unsigned short iMarker;
  su2double VarCoord[3], *Coord, *Normal, Ycurv, Yesp;

  if (config->GetnDV() != 1) { cout << "This kind of design variable is not prepared for multiple deformations."; cin.get();  }

  su2double Ya = config->GetParamDV(0,0) / 100.0; /*--- Maximum camber as a fraction of the chord 
          (100 m is the first of the four digits) ---*/
  su2double Xa = config->GetParamDV(0,1) / 10.0; /*--- Location of maximum camber as a fraction of 
          the chord (10 p is the second digit in the NACA xxxx description) ---*/
  su2double t = config->GetParamDV(0,2) / 100.0; /*--- Maximum thickness as a fraction of the
            chord (so 100 t gives the last two digits in 
            the NACA 4-digit denomination) ---*/
    
  for (iMarker = 0; iMarker < config->GetnMarker_All(); iMarker++)
    for (iVertex = 0; iVertex < boundary->nVertex[iMarker]; iVertex++) {
      VarCoord[0] = 0.0; VarCoord[1] = 0.0; VarCoord[2] = 0.0;
      if (config->GetMarker_All_DV(iMarker) == YES) {
        Coord = boundary->vertex[iMarker][iVertex]->GetCoord();
        Normal = boundary->vertex[iMarker][iVertex]->GetNormal();
        
        if (Coord[0] < Xa) Ycurv = (2.0*Xa*Coord[0]-pow(Coord[0],2.0))*(Ya/pow(Xa,2.0));
        else Ycurv = ((1.0-2.0*Xa)+2.0*Xa*Coord[0]-pow(Coord[0],2.0))*(Ya/pow((1.0-Xa), 2.0));
        
        Yesp = t*(1.4845*sqrt(Coord[0])-0.6300*Coord[0]-1.7580*pow(Coord[0],2.0)+
              1.4215*pow(Coord[0],3.0)-0.518*pow(Coord[0],4.0));
        
        if (Normal[1] > 0) VarCoord[1] =  (Ycurv + Yesp) - Coord[1];
        if (Normal[1] < 0) VarCoord[1] =  (Ycurv - Yesp) - Coord[1];

      }
      boundary->vertex[iMarker][iVertex]->SetVarCoord(VarCoord);
    }
}

void CSurfaceMovement::SetParabolic(CGeometry *boundary, CConfig *config) {
  unsigned long iVertex;
  unsigned short iMarker;
  su2double VarCoord[3], *Coord, *Normal;
  
  if (config->GetnDV() != 1) { cout << "This kind of design variable is not prepared for multiple deformations."; cin.get();  }
  
  su2double c = config->GetParamDV(0,0); /*--- Center of the parabola ---*/
  su2double t = config->GetParamDV(0,1) / 100.0; /*--- Thickness of the parabola ---*/
  
  for (iMarker = 0; iMarker < config->GetnMarker_All(); iMarker++)
    for (iVertex = 0; iVertex < boundary->nVertex[iMarker]; iVertex++) {
      VarCoord[0] = 0.0; VarCoord[1] = 0.0; VarCoord[2] = 0.0;
      if (config->GetMarker_All_DV(iMarker) == YES) {
        Coord = boundary->vertex[iMarker][iVertex]->GetCoord();
        Normal = boundary->vertex[iMarker][iVertex]->GetNormal();
        
        if (Normal[1] > 0) {
          VarCoord[1] =  t*(Coord[0]*Coord[0]-Coord[0])/(2.0*(c*c-c)) - Coord[1];
        }
        if (Normal[1] < 0) {
          VarCoord[1] =  t*(Coord[0]-Coord[0]*Coord[0])/(2.0*(c*c-c)) - Coord[1];
        }
      }
      boundary->vertex[iMarker][iVertex]->SetVarCoord(VarCoord);
    }
}

void CSurfaceMovement::SetAirfoil(CGeometry *boundary, CConfig *config) {
  unsigned long iVertex, n_Airfoil = 0;
  unsigned short iMarker, nUpper, nLower, iUpper, iLower, iVar, iDim;
  su2double *VarCoord, *Coord, NewYCoord, NewXCoord, *Coord_i, *Coord_ip1, yp1, ypn,
  Airfoil_Coord[2]= {0.0,0.0}, factor, coeff = 10000, Upper, Lower, Arch = 0.0, TotalArch = 0.0,
  x_i, x_ip1, y_i, y_ip1;
  passivedouble AirfoilScale;
  vector<su2double> Svalue, Xcoord, Ycoord, Xcoord2, Ycoord2, Xcoord_Aux, Ycoord_Aux;
  bool AddBegin = true, AddEnd = true;
  char AirfoilFile[256], AirfoilFormat[15], MeshOrientation[15], AirfoilClose[15];
  ifstream airfoil_file;
  string text_line;
  int ierr = 0;

  unsigned short nDim = boundary->GetnDim();
  
  VarCoord = new su2double[nDim];
  for (iDim = 0; iDim < nDim; iDim++)
    VarCoord[iDim] = 0.0;

  /*--- Get the SU2 module. SU2_CFD will use this routine for dynamically
   deforming meshes (MARKER_MOVING), while SU2_DEF will use it for deforming
   meshes after imposing design variable surface deformations (DV_MARKER). ---*/
  
  unsigned short Kind_SU2 = config->GetKind_SU2();
  
  /*--- Read the coordinates. Two main formats:
   - Selig are in an x, y format starting from trailing edge, along the upper surface to the leading
   edge and back around the lower surface to trailing edge.
   - Lednicer are upper surface points leading edge to trailing edge and then lower surface leading
   edge to trailing edge.
   ---*/
  
  /*--- Open the restart file, throw an error if this fails. ---*/
  
  cout << "Enter the name of file with the airfoil information: ";
  ierr = scanf("%255s", AirfoilFile);
  if (ierr == 0) { SU2_MPI::Error("No input read!!", CURRENT_FUNCTION); }
  airfoil_file.open(AirfoilFile, ios::in);
  if (airfoil_file.fail()) {
    SU2_MPI::Error(string("There is no airfoil file ") + string(AirfoilFile), CURRENT_FUNCTION);
  }
  cout << "Enter the format of the airfoil (Selig or Lednicer): ";
  ierr = scanf("%14s", AirfoilFormat);
  if (ierr == 0) { SU2_MPI::Error("No input read!!", CURRENT_FUNCTION); }

  cout << "Thickness scaling (1.0 means no scaling)?: ";
  ierr = scanf("%lf", &AirfoilScale);
  if (ierr == 0) { SU2_MPI::Error("No input read!!", CURRENT_FUNCTION); }

  cout << "Close the airfoil (Yes or No)?: ";
  ierr = scanf("%14s", AirfoilClose);
  if (ierr == 0) { SU2_MPI::Error("No input read!!", CURRENT_FUNCTION); }

  cout << "Surface mesh orientation (clockwise, or anticlockwise): ";
  ierr = scanf("%14s", MeshOrientation);
  if (ierr == 0) { SU2_MPI::Error("No input read!!", CURRENT_FUNCTION); }

  /*--- The first line is the header ---*/
  
  getline (airfoil_file, text_line);
  cout << "File info: " << text_line << endl;
  
  if (strcmp (AirfoilFormat,"Selig") == 0) {

    while (getline (airfoil_file, text_line)) {
      istringstream point_line(text_line);
      
      /*--- Read the x & y coordinates from this line of the file (anticlockwise) ---*/
      
      point_line >> Airfoil_Coord[0] >> Airfoil_Coord[1];
      
      /*--- Close the arifoil ---*/
      
      if (strcmp (AirfoilClose,"Yes") == 0)
        factor = -atan(coeff*(Airfoil_Coord[0]-1.0))*2.0/PI_NUMBER;
      else factor = 1.0;
      
      /*--- Store the coordinates in vectors ---*/
      
      Xcoord.push_back(Airfoil_Coord[0]);
      Ycoord.push_back(Airfoil_Coord[1]*factor*AirfoilScale);
    }
    
  }
  if (strcmp (AirfoilFormat,"Lednicer") == 0) {
    
    /*--- The second line is the number of points ---*/

    getline(airfoil_file, text_line);
    istringstream point_line(text_line);
    point_line >> Upper >> Lower;
    
    nUpper = SU2_TYPE::Int(Upper);
    nLower = SU2_TYPE::Int(Lower);
  
    Xcoord.resize(nUpper+nLower-1);
    Ycoord.resize(nUpper+nLower-1);
    
    /*--- White line ---*/

    getline (airfoil_file, text_line);

    for (iUpper = 0; iUpper < nUpper; iUpper++) {
      getline (airfoil_file, text_line);
      istringstream point_line(text_line);
      point_line >> Airfoil_Coord[0] >> Airfoil_Coord[1];
      Xcoord[nUpper-iUpper-1] = Airfoil_Coord[0];
      
      if (strcmp (AirfoilClose,"Yes") == 0)
        factor = -atan(coeff*(Airfoil_Coord[0]-1.0))*2.0/PI_NUMBER;
      else factor = 1.0;
      
      Ycoord[nUpper-iUpper-1] = Airfoil_Coord[1]*AirfoilScale*factor;
    }
    
    getline (airfoil_file, text_line);

    for (iLower = 0; iLower < nLower; iLower++) {
      getline (airfoil_file, text_line);
      istringstream point_line(text_line);
      point_line >> Airfoil_Coord[0] >> Airfoil_Coord[1];
      
      if (strcmp (AirfoilClose,"Yes") == 0)
        factor = -atan(coeff*(Airfoil_Coord[0]-1.0))*2.0/PI_NUMBER;
      else factor = 1.0;
      
      Xcoord[nUpper+iLower-1] = Airfoil_Coord[0];
      Ycoord[nUpper+iLower-1] = Airfoil_Coord[1]*AirfoilScale*factor;
    }
      
  }
  
  /*--- Check the coordinate (1,0) at the beginning and end of the file ---*/
  
  if (Xcoord[0] == 1.0) AddBegin = false;
  if (Xcoord[Xcoord.size()-1] == 1.0) AddEnd = false;
  
  if (AddBegin) { Xcoord.insert(Xcoord.begin(), 1.0);   Ycoord.insert(Ycoord.begin(), 0.0);}
  if (AddEnd) { Xcoord.push_back(1.0);                Ycoord.push_back(0.0);}
  
  /*--- Change the orientation (depend on the input file, and the mesh file) ---*/
  
  if (strcmp (MeshOrientation,"clockwise") == 0) {
    for (iVar = 0; iVar < Xcoord.size(); iVar++) {
      Xcoord_Aux.push_back(Xcoord[iVar]);
      Ycoord_Aux.push_back(Ycoord[iVar]);
    }
    
    for (iVar = 0; iVar < Xcoord.size(); iVar++) {
      Xcoord[iVar] = Xcoord_Aux[Xcoord.size()-iVar-1];
      Ycoord[iVar] = Ycoord_Aux[Xcoord.size()-iVar-1];
    }
  }
  
  /*--- Compute the total arch length ---*/
  
  Arch = 0.0; Svalue.push_back(Arch);

  for (iVar = 0; iVar < Xcoord.size()-1; iVar++) {
    x_i = Xcoord[iVar];  x_ip1 = Xcoord[iVar+1];
    y_i = Ycoord[iVar];  y_ip1 = Ycoord[iVar+1];
    Arch += sqrt((x_ip1-x_i)*(x_ip1-x_i)+(y_ip1-y_i)*(y_ip1-y_i));
    Svalue.push_back(Arch);
  }
  x_i = Xcoord[Xcoord.size()-1];  x_ip1 = Xcoord[0];
  y_i = Ycoord[Xcoord.size()-1];  y_ip1 = Ycoord[0];
  Arch += sqrt((x_ip1-x_i)*(x_ip1-x_i)+(y_ip1-y_i)*(y_ip1-y_i));
  
  /*--- Non dimensionalization ---*/
  
  for (iVar = 0; iVar < Svalue.size(); iVar++) { Svalue[iVar] /= Arch; }

  /*--- Close the restart file ---*/
  
  airfoil_file.close();
  
  /*--- Create a spline for X and Y coordiantes using the arch length ---*/
  
  n_Airfoil = Svalue.size();
  yp1 = (Xcoord[1]-Xcoord[0])/(Svalue[1]-Svalue[0]);
  ypn = (Xcoord[n_Airfoil-1]-Xcoord[n_Airfoil-2])/(Svalue[n_Airfoil-1]-Svalue[n_Airfoil-2]);
  
  Xcoord2.resize(n_Airfoil+1);
  boundary->SetSpline(Svalue, Xcoord, n_Airfoil, yp1, ypn, Xcoord2);
  
  n_Airfoil = Svalue.size();
  yp1 = (Ycoord[1]-Ycoord[0])/(Svalue[1]-Svalue[0]);
  ypn = (Ycoord[n_Airfoil-1]-Ycoord[n_Airfoil-2])/(Svalue[n_Airfoil-1]-Svalue[n_Airfoil-2]);
  
  Ycoord2.resize(n_Airfoil+1);
  boundary->SetSpline(Svalue, Ycoord, n_Airfoil, yp1, ypn, Ycoord2);
  
  TotalArch = 0.0;
  for (iMarker = 0; iMarker < config->GetnMarker_All(); iMarker++) {
    if (((config->GetMarker_All_Moving(iMarker) == YES) && (Kind_SU2 == SU2_CFD)) ||
        ((config->GetMarker_All_DV(iMarker) == YES) && (Kind_SU2 == SU2_DEF))) {
      for (iVertex = 0; iVertex < boundary->nVertex[iMarker]-1; iVertex++) {
        Coord_i = boundary->vertex[iMarker][iVertex]->GetCoord();
        Coord_ip1 = boundary->vertex[iMarker][iVertex+1]->GetCoord();
        
        x_i = Coord_i[0]; x_ip1 = Coord_ip1[0];
        y_i = Coord_i[1]; y_ip1 = Coord_ip1[1];
        
        TotalArch += sqrt((x_ip1-x_i)*(x_ip1-x_i)+(y_ip1-y_i)*(y_ip1-y_i));
      }
      Coord_i = boundary->vertex[iMarker][boundary->nVertex[iMarker]-1]->GetCoord();
      Coord_ip1 = boundary->vertex[iMarker][0]->GetCoord();
      x_i = Coord_i[0]; x_ip1 = Coord_ip1[0];
      y_i = Coord_i[1]; y_ip1 = Coord_ip1[1];
      TotalArch += sqrt((x_ip1-x_i)*(x_ip1-x_i)+(y_ip1-y_i)*(y_ip1-y_i));
    }
  }
  
  
  for (iMarker = 0; iMarker < config->GetnMarker_All(); iMarker++) {
    Arch = 0.0;
    for (iVertex = 0; iVertex < boundary->nVertex[iMarker]; iVertex++) {
      VarCoord[0] = 0.0; VarCoord[1] = 0.0; VarCoord[2] = 0.0;
      if (((config->GetMarker_All_Moving(iMarker) == YES) && (Kind_SU2 == SU2_CFD)) ||
          ((config->GetMarker_All_DV(iMarker) == YES) && (Kind_SU2 == SU2_DEF))) {
        Coord = boundary->vertex[iMarker][iVertex]->GetCoord();
        
        if (iVertex == 0) Arch = 0.0;
        else {
          Coord_i = boundary->vertex[iMarker][iVertex-1]->GetCoord();
          Coord_ip1 = boundary->vertex[iMarker][iVertex]->GetCoord();
          x_i = Coord_i[0]; x_ip1 = Coord_ip1[0];
          y_i = Coord_i[1]; y_ip1 = Coord_ip1[1];
          Arch += sqrt((x_ip1-x_i)*(x_ip1-x_i)+(y_ip1-y_i)*(y_ip1-y_i))/TotalArch;
        }
        
        NewXCoord = boundary->GetSpline(Svalue, Xcoord, Xcoord2, n_Airfoil, Arch);
        NewYCoord = boundary->GetSpline(Svalue, Ycoord, Ycoord2, n_Airfoil, Arch);
        
        /*--- Store the delta change in the x & y coordinates ---*/
        
        VarCoord[0] = NewXCoord - Coord[0];
        VarCoord[1] = NewYCoord - Coord[1];
      }

      boundary->vertex[iMarker][iVertex]->SetVarCoord(VarCoord);
      
    }
  }

  delete [] VarCoord;
  
}

void CSurfaceMovement::ReadFFDInfo(CGeometry *geometry, CConfig *config, CFreeFormDefBox **FFDBox, string val_mesh_filename) {
  
  string text_line, iTag;
  ifstream mesh_file;
  su2double CPcoord[3], coord[] = {0,0,0};
  unsigned short degree[3], iFFDBox, iCornerPoints, iControlPoints, iMarker, iDegree, jDegree, kDegree,
  iChar, LevelFFDBox, nParentFFDBox, iParentFFDBox, nChildFFDBox, iChildFFDBox, nMarker, *nCornerPoints,
  *nControlPoints;
  unsigned long iSurfacePoints, iPoint, jPoint, iVertex, nVertex, nPoint, iElem = 0,
  nElem, my_nSurfPoints, nSurfPoints, *nSurfacePoints;
  su2double XCoord, YCoord;

  bool polar = (config->GetFFD_CoordSystem() == POLAR);
  unsigned short nDim = geometry->GetnDim(), iDim;
  unsigned short SplineOrder[3];
  unsigned short Blending = 0;

  char *cstr = new char [val_mesh_filename.size()+1];
  strcpy (cstr, val_mesh_filename.c_str());
  
  mesh_file.open(cstr, ios::in);
  if (mesh_file.fail()) {
    SU2_MPI::Error("There is no geometry file (ReadFFDInfo)!!", CURRENT_FUNCTION);
  }
  
  while (getline (mesh_file, text_line)) {
    
    /*--- Read the inner elements ---*/
    
    string::size_type position = text_line.find ("NELEM=",0);
    if (position != string::npos) {
      text_line.erase (0,6); nElem = atoi(text_line.c_str());
      for (iElem = 0; iElem < nElem; iElem++) {
        getline(mesh_file, text_line);
      }
    }
    
    /*--- Read the inner points ---*/
    
    position = text_line.find ("NPOIN=",0);
    if (position != string::npos) {
      text_line.erase (0,6); nPoint = atoi(text_line.c_str());
      for (iPoint = 0; iPoint < nPoint; iPoint++) {
        getline(mesh_file, text_line);
      }
    }

    /*--- Read the boundaries  ---*/
    
    position = text_line.find ("NMARK=",0);
    if (position != string::npos) {
      text_line.erase (0,6); nMarker = atoi(text_line.c_str());
      for (iMarker = 0; iMarker < nMarker; iMarker++) {
        getline(mesh_file, text_line);
        getline(mesh_file, text_line);
        text_line.erase (0,13); nVertex = atoi(text_line.c_str());
        for (iVertex = 0; iVertex < nVertex; iVertex++) {
          getline(mesh_file, text_line);
        }
      }
    }
    
    /*--- Read the FFDBox information  ---*/
    
    position = text_line.find ("FFD_NBOX=",0);
    if (position != string::npos) {
      text_line.erase (0,9);
      nFFDBox = atoi(text_line.c_str());
      
      if (rank == MASTER_NODE) cout << nFFDBox << " Free Form Deformation boxes." << endl;
      
      nCornerPoints = new unsigned short[nFFDBox];
      nControlPoints = new unsigned short[nFFDBox];
      nSurfacePoints = new unsigned long[nFFDBox];
      
      getline (mesh_file, text_line);
      text_line.erase (0,11);
      nLevel = atoi(text_line.c_str());
      
      if (rank == MASTER_NODE) cout << nLevel << " Free Form Deformation nested levels." << endl;

      for (iFFDBox = 0 ; iFFDBox < nFFDBox; iFFDBox++) {
        
        /*--- Read the name of the FFD box ---*/
        
        getline (mesh_file, text_line);
        text_line.erase (0,8);
        
        /*--- Remove extra data from the FFDBox name ---*/
        
        string::size_type position;
        for (iChar = 0; iChar < 20; iChar++) {
          position = text_line.find( " ", 0 );
          if (position != string::npos) text_line.erase (position,1);
          position = text_line.find( "\r", 0 );
          if (position != string::npos) text_line.erase (position,1);
          position = text_line.find( "\n", 0 );
          if (position != string::npos) text_line.erase (position,1);
        }
        
        string TagFFDBox = text_line.c_str();
        
        if (rank == MASTER_NODE) cout << "FFD box tag: " << TagFFDBox <<". ";

        /*--- Read the level of the FFD box ---*/
        
        getline (mesh_file, text_line);
        text_line.erase (0,10);
        LevelFFDBox = atoi(text_line.c_str());
        
        if (rank == MASTER_NODE) cout << "FFD box level: " << LevelFFDBox <<". ";
        
        /*--- Read the degree of the FFD box ---*/
        
        
        if (nDim == 2) {
          if (polar) {
            getline (mesh_file, text_line);
            text_line.erase (0,13); degree[0] = atoi(text_line.c_str());
            degree[1] = 1;
            getline (mesh_file, text_line);
            text_line.erase (0,13); degree[2] = atoi(text_line.c_str());
          }
          else {
            getline (mesh_file, text_line);
            text_line.erase (0,13); degree[0] = atoi(text_line.c_str());
            getline (mesh_file, text_line);
            text_line.erase (0,13); degree[1] = atoi(text_line.c_str());
            degree[2] = 1;
          }
        }
        else {
          getline (mesh_file, text_line);
          text_line.erase (0,13); degree[0] = atoi(text_line.c_str());
          getline (mesh_file, text_line);
          text_line.erase (0,13); degree[1] = atoi(text_line.c_str());
          getline (mesh_file, text_line);
          text_line.erase (0,13); degree[2] = atoi(text_line.c_str());
        }
        
        if (rank == MASTER_NODE) {
          if (nDim == 2) {
            if (polar) cout << "Degrees: " << degree[0] << ", " << degree[2] << "." << endl;
            else cout << "Degrees: " << degree[0] << ", " << degree[1] << "." << endl;
          }
          else cout << "Degrees: " << degree[0] << ", " << degree[1] << ", " << degree[2] << "." << endl;
        }

        getline (mesh_file, text_line);
        if (text_line.substr(0,12) != "FFD_BLENDING"){
          SU2_MPI::Error(string("Deprecated FFD information found in mesh file.\n") +
                         string("FFD information generated with SU2 version <= 4.3 is incompatible with the current version.") +
                         string("Run SU2_DEF again with DV_KIND= FFD_SETTING."), CURRENT_FUNCTION);
        }
        text_line.erase(0,14);
        if (text_line == "BEZIER"){
          Blending = BEZIER;
        }
        if (text_line == "BSPLINE_UNIFORM"){
          Blending = BSPLINE_UNIFORM;
        }

        if (Blending == BSPLINE_UNIFORM) {
          getline (mesh_file, text_line);
          text_line.erase (0,17); SplineOrder[0] = atoi(text_line.c_str());
          getline (mesh_file, text_line);
          text_line.erase (0,17); SplineOrder[1] = atoi(text_line.c_str());
          if (nDim == 3){
            getline (mesh_file, text_line);
            text_line.erase (0,17); SplineOrder[2] = atoi(text_line.c_str());
          } else {
            SplineOrder[2] = 2;
          }
        }
        if (rank == MASTER_NODE){
          if (Blending == BSPLINE_UNIFORM){
            cout << "FFD Blending using B-Splines. ";
            cout << "Order: " << SplineOrder[0] << ", " << SplineOrder[1];
            if (nDim == 3) cout << ", " << SplineOrder[2];
            cout << ". " << endl;
          }
          if (Blending == BEZIER){
            cout << "FFD Blending using Bezier Curves." << endl;
          }
        }

        FFDBox[iFFDBox] = new CFreeFormDefBox(degree, SplineOrder, Blending);
        FFDBox[iFFDBox]->SetTag(TagFFDBox); FFDBox[iFFDBox]->SetLevel(LevelFFDBox);

        /*--- Read the number of parents boxes ---*/
        
        getline (mesh_file, text_line);
        text_line.erase (0,12);
        nParentFFDBox = atoi(text_line.c_str());
        if (rank == MASTER_NODE) cout << "Number of parent boxes: " << nParentFFDBox <<". ";
        for (iParentFFDBox = 0; iParentFFDBox < nParentFFDBox; iParentFFDBox++) {
          getline(mesh_file, text_line);
          
          /*--- Remove extra data from the FFDBox name ---*/
          
          string::size_type position;
          for (iChar = 0; iChar < 20; iChar++) {
            position = text_line.find( " ", 0 );
            if (position != string::npos) text_line.erase (position,1);
            position = text_line.find( "\r", 0 );
            if (position != string::npos) text_line.erase (position,1);
            position = text_line.find( "\n", 0 );
            if (position != string::npos) text_line.erase (position,1);
          }
          
          string ParentFFDBox = text_line.c_str();
          FFDBox[iFFDBox]->SetParentFFDBox(ParentFFDBox);
        }
        
        /*--- Read the number of children boxes ---*/
        
        getline (mesh_file, text_line);
        text_line.erase (0,13);
        nChildFFDBox = atoi(text_line.c_str());
        if (rank == MASTER_NODE) cout << "Number of child boxes: " << nChildFFDBox <<"." << endl;
        
        for (iChildFFDBox = 0; iChildFFDBox < nChildFFDBox; iChildFFDBox++) {
          getline(mesh_file, text_line);
          
          /*--- Remove extra data from the FFDBox name ---*/
          
          string::size_type position;
          for (iChar = 0; iChar < 20; iChar++) {
            position = text_line.find( " ", 0 );
            if (position != string::npos) text_line.erase (position,1);
            position = text_line.find( "\r", 0 );
            if (position != string::npos) text_line.erase (position,1);
            position = text_line.find( "\n", 0 );
            if (position != string::npos) text_line.erase (position,1);
          }
          
          string ChildFFDBox = text_line.c_str();
          FFDBox[iFFDBox]->SetChildFFDBox(ChildFFDBox);
        }

        /*--- Read the number of the corner points ---*/
        
        getline (mesh_file, text_line);
        text_line.erase (0,18); nCornerPoints[iFFDBox] = atoi(text_line.c_str());
        if (rank == MASTER_NODE) cout << "Corner points: " << nCornerPoints[iFFDBox] <<". ";
        if (nDim == 2) nCornerPoints[iFFDBox] = nCornerPoints[iFFDBox]*SU2_TYPE::Int(2);



        /*--- Read the coordinates of the corner points ---*/
        
          
        if (nDim == 2) {

          if (polar) {

            getline(mesh_file, text_line); istringstream FFDBox_line_1(text_line);
            FFDBox_line_1 >> XCoord; FFDBox_line_1 >> YCoord;

            CPcoord[0] = XCoord;
            CPcoord[1] = cos(0.1)*YCoord;
            CPcoord[2] = -sin(0.1)*YCoord;
            FFDBox[iFFDBox]->SetCoordCornerPoints(coord, 4);

            CPcoord[0] = XCoord;
            CPcoord[1] = cos(0.1)*YCoord;
            CPcoord[2] = sin(0.1)*YCoord;
            FFDBox[iFFDBox]->SetCoordCornerPoints(coord, 7);

            getline(mesh_file, text_line); istringstream FFDBox_line_2(text_line);
            FFDBox_line_2 >> XCoord; FFDBox_line_2 >> YCoord;

            CPcoord[0] = XCoord;
            CPcoord[1] = cos(0.1)*YCoord;
            CPcoord[2] = -sin(0.1)*YCoord;
            FFDBox[iFFDBox]->SetCoordCornerPoints(CPcoord, 0);

            CPcoord[0] = XCoord;
            CPcoord[1] = cos(0.1)*YCoord;
            CPcoord[2] = sin(0.1)*YCoord;
            FFDBox[iFFDBox]->SetCoordCornerPoints(CPcoord, 3);

            getline(mesh_file, text_line); istringstream FFDBox_line_3(text_line);
            FFDBox_line_3 >> XCoord; FFDBox_line_3 >> YCoord;

            CPcoord[0] = XCoord;
            CPcoord[1] = cos(0.1)*YCoord;
            CPcoord[2] = -sin(0.1)*YCoord;
            FFDBox[iFFDBox]->SetCoordCornerPoints(CPcoord, 1);

            CPcoord[0] = XCoord;
            CPcoord[1] = cos(0.1)*YCoord;
            CPcoord[2] = sin(0.1)*YCoord;
            FFDBox[iFFDBox]->SetCoordCornerPoints(CPcoord, 2);

            getline(mesh_file, text_line); istringstream FFDBox_line_4(text_line);
            FFDBox_line_4 >> XCoord; FFDBox_line_4 >> YCoord;

            CPcoord[0] = XCoord;
            CPcoord[1] = cos(0.1)*YCoord;
            CPcoord[2] = -sin(0.1)*YCoord;
            FFDBox[iFFDBox]->SetCoordCornerPoints(CPcoord, 5);

            CPcoord[0] = XCoord;
            CPcoord[1] = cos(0.1)*YCoord;
            CPcoord[2] = sin(0.1)*YCoord;
            FFDBox[iFFDBox]->SetCoordCornerPoints(CPcoord, 6);

          }
          else {
            for (iCornerPoints = 0; iCornerPoints < nCornerPoints[iFFDBox]; iCornerPoints++) {
              if (iCornerPoints < nCornerPoints[iFFDBox]/SU2_TYPE::Int(2)) {
                getline(mesh_file, text_line); istringstream FFDBox_line(text_line);
                FFDBox_line >> CPcoord[0]; FFDBox_line >> CPcoord[1]; CPcoord[2] = -0.5;
              }
              else {
                CPcoord[0] = FFDBox[iFFDBox]->GetCoordCornerPoints(0, iCornerPoints-nCornerPoints[iFFDBox]/SU2_TYPE::Int(2));
                CPcoord[1] = FFDBox[iFFDBox]->GetCoordCornerPoints(1, iCornerPoints-nCornerPoints[iFFDBox]/SU2_TYPE::Int(2));
                CPcoord[2] = 0.5;
              }
              FFDBox[iFFDBox]->SetCoordCornerPoints(CPcoord, iCornerPoints);
            }
          }

        }
        else {
          for (iCornerPoints = 0; iCornerPoints < nCornerPoints[iFFDBox]; iCornerPoints++) {
            getline(mesh_file, text_line); istringstream FFDBox_line(text_line);
            FFDBox_line >> CPcoord[0]; FFDBox_line >> CPcoord[1]; FFDBox_line >> CPcoord[2];
            FFDBox[iFFDBox]->SetCoordCornerPoints(CPcoord, iCornerPoints);
          }
        }

        /*--- Read the number of the control points ---*/
        
        getline (mesh_file, text_line);
        text_line.erase (0,19); nControlPoints[iFFDBox] = atoi(text_line.c_str());
        
        if (rank == MASTER_NODE) cout << "Control points: " << nControlPoints[iFFDBox] <<". ";
        
        /*--- Method to identify if there is a FFDBox definition ---*/
        
        if (nControlPoints[iFFDBox] != 0) FFDBoxDefinition = true;

        /*--- Read the coordinates of the control points ---*/
        
        for (iControlPoints = 0; iControlPoints < nControlPoints[iFFDBox]; iControlPoints++) {
          getline(mesh_file, text_line); istringstream FFDBox_line(text_line);
          FFDBox_line >> iDegree; FFDBox_line >> jDegree; FFDBox_line >> kDegree; 
          FFDBox_line >> CPcoord[0]; FFDBox_line >> CPcoord[1]; FFDBox_line >> CPcoord[2];
          FFDBox[iFFDBox]->SetCoordControlPoints(CPcoord, iDegree, jDegree, kDegree);
          FFDBox[iFFDBox]->SetCoordControlPoints_Copy(CPcoord, iDegree, jDegree, kDegree);
        }
        
        getline (mesh_file, text_line);
        text_line.erase (0,19); nSurfacePoints[iFFDBox] = atoi(text_line.c_str());

        /*--- The surface points parametric coordinates, all the nodes read the FFD 
         information but they only store their part ---*/
        
        my_nSurfPoints = 0;
        for (iSurfacePoints = 0; iSurfacePoints < nSurfacePoints[iFFDBox]; iSurfacePoints++) {
          getline(mesh_file, text_line); istringstream FFDBox_line(text_line);
          FFDBox_line >> iTag; FFDBox_line >> iPoint;
          
          if (config->GetMarker_All_TagBound(iTag) != -1) {

            iMarker = config->GetMarker_All_TagBound(iTag);
            FFDBox_line >> CPcoord[0]; FFDBox_line >> CPcoord[1]; FFDBox_line >> CPcoord[2];
            
            for (iVertex = 0; iVertex < geometry->nVertex[iMarker]; iVertex++) {
              jPoint =  geometry->vertex[iMarker][iVertex]->GetNode();
              if (iPoint == geometry->node[jPoint]->GetGlobalIndex()) {
                for (iDim = 0; iDim < nDim; iDim++) {
                  coord[iDim] = geometry->node[jPoint]->GetCoord()[iDim];
                }
                FFDBox[iFFDBox]->Set_MarkerIndex(iMarker);
                FFDBox[iFFDBox]->Set_VertexIndex(iVertex);
                FFDBox[iFFDBox]->Set_PointIndex(jPoint);
                FFDBox[iFFDBox]->Set_ParametricCoord(CPcoord);
                FFDBox[iFFDBox]->Set_CartesianCoord(coord);
                my_nSurfPoints++;
              }
            }

          }
          
        }
        
        nSurfacePoints[iFFDBox] = my_nSurfPoints;
        
#ifdef HAVE_MPI
        nSurfPoints = 0;
        SU2_MPI::Allreduce(&my_nSurfPoints, &nSurfPoints, 1, MPI_UNSIGNED_LONG, MPI_SUM, MPI_COMM_WORLD);
        if (rank == MASTER_NODE) cout << "Surface points: " << nSurfPoints <<"."<< endl;
#else
        nSurfPoints = my_nSurfPoints;
        if (rank == MASTER_NODE) cout << "Surface points: " << nSurfPoints <<"."<< endl;
#endif
        
      }
      
      delete [] nCornerPoints;
      delete [] nControlPoints;
      delete [] nSurfacePoints;    
    }
  }
  mesh_file.close();
  
  if (nFFDBox == 0) {
    if (rank == MASTER_NODE) cout <<"There is no FFD box definition. Just in case, check the .su2 file" << endl;
  }

}

void CSurfaceMovement::ReadFFDInfo(CGeometry *geometry, CConfig *config, CFreeFormDefBox **FFDBox) {
  
  string text_line, iTag;
  ifstream mesh_file;
  su2double coord[3];
  unsigned short degree[3], iFFDBox, iCornerPoints, LevelFFDBox, nParentFFDBox,
  iParentFFDBox, nChildFFDBox, iChildFFDBox, *nCornerPoints;

  bool polar = (config->GetFFD_CoordSystem() == POLAR);
  unsigned short nDim = geometry->GetnDim(), iDim;
  unsigned short SplineOrder[3]={2,2,2};

  for (iDim = 0; iDim < 3; iDim++){
    SplineOrder[iDim] = SU2_TYPE::Short(config->GetFFD_BSplineOrder()[iDim]);
  }
  
  
  /*--- Read the FFDBox information from the config file ---*/
  
  nFFDBox = config->GetnFFDBox();
  
  if (rank == MASTER_NODE) cout << nFFDBox << " Free Form Deformation boxes." << endl;
  
  nCornerPoints = new unsigned short[nFFDBox];
  
  nLevel = 1; // Nested FFD is not active
  
  if (rank == MASTER_NODE) cout << nLevel << " Free Form Deformation nested levels." << endl;
  
  for (iFFDBox = 0 ; iFFDBox < nFFDBox; iFFDBox++) {
    
    /*--- Read the name of the FFD box ---*/
    
    string TagFFDBox = config->GetTagFFDBox(iFFDBox);
    
    if (rank == MASTER_NODE) cout << "FFD box tag: " << TagFFDBox <<". ";
    
    /*--- Read the level of the FFD box ---*/
    
    LevelFFDBox = 0; // Nested FFD is not active
    
    if (rank == MASTER_NODE) cout << "FFD box level: " << LevelFFDBox <<". ";
    
    /*--- Read the degree of the FFD box ---*/
    
    if (nDim == 2) {
      if (polar) {
        degree[0] = config->GetDegreeFFDBox(iFFDBox, 0);
        degree[1] = 1;
        degree[2] = config->GetDegreeFFDBox(iFFDBox, 1);
      }
      else {
        degree[0] = config->GetDegreeFFDBox(iFFDBox, 0);
        degree[1] = config->GetDegreeFFDBox(iFFDBox, 1);
        degree[2] = 1;
      }
    }
    else {
      degree[0] = config->GetDegreeFFDBox(iFFDBox, 0);
      degree[1] = config->GetDegreeFFDBox(iFFDBox, 1);
      degree[2] = config->GetDegreeFFDBox(iFFDBox, 2);
    }

    if (rank == MASTER_NODE) {
      if (nDim == 2) {
        if (polar) cout << "Degrees: " << degree[0] << ", " << degree[2] << "." << endl;
        else cout << "Degrees: " << degree[0] << ", " << degree[1] << "." << endl;
      }
      else cout << "Degrees: " << degree[0] << ", " << degree[1] << ", " << degree[2] << "." << endl;
    }
    
    if (rank == MASTER_NODE){
      if (config->GetFFD_Blending() == BSPLINE_UNIFORM){
        cout << "FFD Blending using B-Splines. ";
        cout << "Order: " << SplineOrder[0] << ", " << SplineOrder[1];
        if (nDim == 3) cout << ", " << SplineOrder[2];
        cout << ". " << endl;
      }
      if (config->GetFFD_Blending() == BEZIER){
        cout << "FFD Blending using Bezier Curves." << endl;
      }
    }

    FFDBox[iFFDBox] = new CFreeFormDefBox(degree, SplineOrder, config->GetFFD_Blending());
    FFDBox[iFFDBox]->SetTag(TagFFDBox); FFDBox[iFFDBox]->SetLevel(LevelFFDBox);

    /*--- Read the number of parents boxes ---*/
    
    nParentFFDBox = 0; // Nested FFD is not active
    if (rank == MASTER_NODE) cout << "Number of parent boxes: " << nParentFFDBox <<". ";
    
    for (iParentFFDBox = 0; iParentFFDBox < nParentFFDBox; iParentFFDBox++) {
      string ParentFFDBox = "NONE"; // Nested FFD is not active
      FFDBox[iFFDBox]->SetParentFFDBox(ParentFFDBox);
    }
    
    /*--- Read the number of children boxes ---*/
    
    nChildFFDBox = 0; // Nested FFD is not active
    if (rank == MASTER_NODE) cout << "Number of child boxes: " << nChildFFDBox <<"." << endl;
    
    for (iChildFFDBox = 0; iChildFFDBox < nChildFFDBox; iChildFFDBox++) {
      string ChildFFDBox = "NONE"; // Nested FFD is not active
      FFDBox[iFFDBox]->SetChildFFDBox(ChildFFDBox);
    }
    
    /*--- Read the number of the corner points ---*/
    
    nCornerPoints[iFFDBox] = 8;
    
    /*--- Read the coordinates of the corner points ---*/
    
    for (iCornerPoints = 0; iCornerPoints < nCornerPoints[iFFDBox]; iCornerPoints++) {
      
      if (nDim == 2) {

        if (polar) {

          coord[0] = config->GetCoordFFDBox(iFFDBox, 1*3);
          coord[1] = cos(0.1)*config->GetCoordFFDBox(iFFDBox, 1*3+1);
          coord[2] = -sin(0.1)*config->GetCoordFFDBox(iFFDBox, 1*3+1);
          FFDBox[iFFDBox]->SetCoordCornerPoints(coord, 0);

          coord[0] = config->GetCoordFFDBox(iFFDBox, 2*3);
          coord[1] = cos(0.1)*config->GetCoordFFDBox(iFFDBox, 2*3+1);
          coord[2] = -sin(0.1)*config->GetCoordFFDBox(iFFDBox, 2*3+1);
          FFDBox[iFFDBox]->SetCoordCornerPoints(coord, 1);

          coord[0] = config->GetCoordFFDBox(iFFDBox, 2*3);
          coord[1] = cos(0.1)*config->GetCoordFFDBox(iFFDBox, 2*3+1);
          coord[2] = sin(0.1)*config->GetCoordFFDBox(iFFDBox, 2*3+1);
          FFDBox[iFFDBox]->SetCoordCornerPoints(coord, 2);

          coord[0] = config->GetCoordFFDBox(iFFDBox, 1*3);
          coord[1] = cos(0.1)*config->GetCoordFFDBox(iFFDBox, 1*3+1);
          coord[2] = sin(0.1)*config->GetCoordFFDBox(iFFDBox, 1*3+1);
          FFDBox[iFFDBox]->SetCoordCornerPoints(coord, 3);

          coord[0] = config->GetCoordFFDBox(iFFDBox, 0*3);
          coord[1] = cos(0.1)*config->GetCoordFFDBox(iFFDBox, 0*3+1);
          coord[2] = -sin(0.1)*config->GetCoordFFDBox(iFFDBox, 0*3+1);
          FFDBox[iFFDBox]->SetCoordCornerPoints(coord, 4);

          coord[0] = config->GetCoordFFDBox(iFFDBox, 3*3);
          coord[1] = cos(0.1)*config->GetCoordFFDBox(iFFDBox, 3*3+1);
          coord[2] = -sin(0.1)*config->GetCoordFFDBox(iFFDBox, 3*3+1);
          FFDBox[iFFDBox]->SetCoordCornerPoints(coord, 5);

          coord[0] = config->GetCoordFFDBox(iFFDBox, 3*3);
          coord[1] = cos(0.1)*config->GetCoordFFDBox(iFFDBox, 3*3+1);
          coord[2] = sin(0.1)*config->GetCoordFFDBox(iFFDBox, 3*3+1);
          FFDBox[iFFDBox]->SetCoordCornerPoints(coord, 6);

          coord[0] = config->GetCoordFFDBox(iFFDBox, 0*3);
          coord[1] = cos(0.1)*config->GetCoordFFDBox(iFFDBox, 0*3+1);
          coord[2] = sin(0.1)*config->GetCoordFFDBox(iFFDBox, 0*3+1);
          FFDBox[iFFDBox]->SetCoordCornerPoints(coord, 7);

        }

        else {
          if (iCornerPoints < nCornerPoints[iFFDBox]/SU2_TYPE::Int(2)) {
            coord[0] = config->GetCoordFFDBox(iFFDBox, iCornerPoints*3);
            coord[1] = config->GetCoordFFDBox(iFFDBox, iCornerPoints*3+1);
            coord[2] = -0.5;
          }
          else {
            coord[0] = FFDBox[iFFDBox]->GetCoordCornerPoints(0, iCornerPoints-nCornerPoints[iFFDBox]/SU2_TYPE::Int(2));
            coord[1] = FFDBox[iFFDBox]->GetCoordCornerPoints(1, iCornerPoints-nCornerPoints[iFFDBox]/SU2_TYPE::Int(2));
            coord[2] = 0.5;
          }
        }

      }
      else {
        coord[0] = config->GetCoordFFDBox(iFFDBox, iCornerPoints*3);
        coord[1] = config->GetCoordFFDBox(iFFDBox, iCornerPoints*3+1);
        coord[2] = config->GetCoordFFDBox(iFFDBox, iCornerPoints*3+2);
      }
      
      FFDBox[iFFDBox]->SetCoordCornerPoints(coord, iCornerPoints);
      
    }
    
    /*--- Method to identify if there is a FFDBox definition ---*/
    
    FFDBoxDefinition = false;
    
  }
  
  delete [] nCornerPoints;
  
  if (nFFDBox == 0) {
    SU2_MPI::Error("There is no FFD box definition. Check the config file.", CURRENT_FUNCTION);
  }
  
}

void CSurfaceMovement::MergeFFDInfo(CGeometry *geometry, CConfig *config) {
  
  /*--- Local variables needed on all processors ---*/
  
  unsigned long iPoint;
  unsigned short iFFDBox;
  
#ifndef HAVE_MPI
  
  /*--- In serial, the single process has access to all geometry, so simply
   load the coordinates into the data structure. ---*/
  
  /*--- Total number of points in each FFD box. ---*/
  
  for (iFFDBox = 0 ; iFFDBox < nFFDBox; iFFDBox++) {
    
    /*--- Loop over the mesh to collect the coords of the local points. ---*/
    
    for (iPoint = 0; iPoint < FFDBox[iFFDBox]->GetnSurfacePoint(); iPoint++) {
      
      /*--- Retrieve the current parametric coordinates at this node. ---*/
      
      GlobalCoordX[iFFDBox].push_back(FFDBox[iFFDBox]->Get_ParametricCoord(iPoint)[0]);
      GlobalCoordY[iFFDBox].push_back(FFDBox[iFFDBox]->Get_ParametricCoord(iPoint)[1]);
      GlobalCoordZ[iFFDBox].push_back(FFDBox[iFFDBox]->Get_ParametricCoord(iPoint)[2]);
      GlobalPoint[iFFDBox].push_back(FFDBox[iFFDBox]->Get_PointIndex(iPoint));
      
      /*--- Marker of the boundary in the local domain. ---*/
      
      unsigned short MarkerIndex = FFDBox[iFFDBox]->Get_MarkerIndex(iPoint);
      string TagBound = config->GetMarker_All_TagBound(MarkerIndex);
      
      /*--- Find the Marker of the boundary in the config file. ---*/
      
      unsigned short MarkerIndex_CfgFile = config->GetMarker_CfgFile_TagBound(TagBound);
      string TagBound_CfgFile = config->GetMarker_CfgFile_TagBound(MarkerIndex_CfgFile);
      
      /*--- Set the value of the tag at this node. ---*/
      
      GlobalTag[iFFDBox].push_back(TagBound_CfgFile);
      
    }
    
  }
  
#else
  
  /*--- MPI preprocessing ---*/
  
  int iProcessor, nProcessor = size;
  
  /*--- Local variables needed for merging the geometry with MPI. ---*/
  
  unsigned long jPoint, iPointLocal;
  unsigned long Buffer_Send_nPoint[1], *Buffer_Recv_nPoint = NULL;
  unsigned long nLocalPoint = 0, MaxLocalPoint = 0;
  unsigned long nBuffer_Scalar = 0;
  
  if (rank == MASTER_NODE) Buffer_Recv_nPoint = new unsigned long[nProcessor];
  
  for (iFFDBox = 0 ; iFFDBox < nFFDBox; iFFDBox++) {
    
    nLocalPoint = 0;
    for (iPoint = 0; iPoint < FFDBox[iFFDBox]->GetnSurfacePoint(); iPoint++) {
      
      iPointLocal = FFDBox[iFFDBox]->Get_PointIndex(iPoint);
      
      if (iPointLocal < geometry->GetnPointDomain()) {
        nLocalPoint++;
      }
      
    }
    Buffer_Send_nPoint[0] = nLocalPoint;

    /*--- Communicate the total number of nodes on this domain. ---*/
    
    SU2_MPI::Gather(&Buffer_Send_nPoint, 1, MPI_UNSIGNED_LONG,
               Buffer_Recv_nPoint, 1, MPI_UNSIGNED_LONG, MASTER_NODE, MPI_COMM_WORLD);
    SU2_MPI::Allreduce(&nLocalPoint, &MaxLocalPoint, 1, MPI_UNSIGNED_LONG, MPI_MAX, MPI_COMM_WORLD);
    
    nBuffer_Scalar = MaxLocalPoint;

    /*--- Send and Recv buffers. ---*/
    
    su2double *Buffer_Send_X = new su2double[MaxLocalPoint];
    su2double *Buffer_Recv_X = NULL;
    
    su2double *Buffer_Send_Y = new su2double[MaxLocalPoint];
    su2double *Buffer_Recv_Y = NULL;
    
    su2double *Buffer_Send_Z = new su2double[MaxLocalPoint];
    su2double *Buffer_Recv_Z = NULL;
    
    unsigned long *Buffer_Send_Point = new unsigned long[MaxLocalPoint];
    unsigned long *Buffer_Recv_Point = NULL;
    
    unsigned short *Buffer_Send_MarkerIndex_CfgFile = new unsigned short[MaxLocalPoint];
    unsigned short *Buffer_Recv_MarkerIndex_CfgFile = NULL;
    
    /*--- Prepare the receive buffers in the master node only. ---*/
    
    if (rank == MASTER_NODE) {
      
      Buffer_Recv_X = new su2double[nProcessor*MaxLocalPoint];
      Buffer_Recv_Y = new su2double[nProcessor*MaxLocalPoint];
      Buffer_Recv_Z = new su2double[nProcessor*MaxLocalPoint];
      Buffer_Recv_Point = new unsigned long[nProcessor*MaxLocalPoint];
      Buffer_Recv_MarkerIndex_CfgFile = new unsigned short[nProcessor*MaxLocalPoint];
      
    }
    
    /*--- Main communication routine. Loop over each coordinate and perform
     the MPI comm. Temporary 1-D buffers are used to send the coordinates at
     all nodes on each partition to the master node. These are then unpacked
     by the master and sorted by global index in one large n-dim. array. ---*/
    
    /*--- Loop over this partition to collect the coords of the local points. ---*/
    
    jPoint = 0;
    for (iPoint = 0; iPoint < FFDBox[iFFDBox]->GetnSurfacePoint(); iPoint++) {
      
      iPointLocal = FFDBox[iFFDBox]->Get_PointIndex(iPoint);
      
      if (iPointLocal < geometry->GetnPointDomain()) {
        
        /*--- Load local coords into the temporary send buffer. ---*/
        
        Buffer_Send_X[jPoint] = FFDBox[iFFDBox]->Get_ParametricCoord(iPoint)[0];
        Buffer_Send_Y[jPoint] = FFDBox[iFFDBox]->Get_ParametricCoord(iPoint)[1];
        Buffer_Send_Z[jPoint] = FFDBox[iFFDBox]->Get_ParametricCoord(iPoint)[2];
        
        /*--- Store the global index for this local node. ---*/
        
        Buffer_Send_Point[jPoint] = geometry->node[FFDBox[iFFDBox]->Get_PointIndex(iPoint)]->GetGlobalIndex();
        
        /*--- Marker of the boundary in the local domain. ---*/
        
        unsigned short MarkerIndex = FFDBox[iFFDBox]->Get_MarkerIndex(iPoint);
        string TagBound = config->GetMarker_All_TagBound(MarkerIndex);
        
        /*--- Find the Marker of the boundary in the config file.---*/
        
        unsigned short MarkerIndex_CfgFile = config->GetMarker_CfgFile_TagBound(TagBound);
        Buffer_Send_MarkerIndex_CfgFile[jPoint] = MarkerIndex_CfgFile;
        
        jPoint++;
        
      }
      
    }
    
    /*--- Gather the coordinate data on the master node using MPI. ---*/
    
    SU2_MPI::Gather(Buffer_Send_X, nBuffer_Scalar, MPI_DOUBLE, Buffer_Recv_X, nBuffer_Scalar, MPI_DOUBLE, MASTER_NODE, MPI_COMM_WORLD);
    SU2_MPI::Gather(Buffer_Send_Y, nBuffer_Scalar, MPI_DOUBLE, Buffer_Recv_Y, nBuffer_Scalar, MPI_DOUBLE, MASTER_NODE, MPI_COMM_WORLD);
    SU2_MPI::Gather(Buffer_Send_Z, nBuffer_Scalar, MPI_DOUBLE, Buffer_Recv_Z, nBuffer_Scalar, MPI_DOUBLE, MASTER_NODE, MPI_COMM_WORLD);
    SU2_MPI::Gather(Buffer_Send_Point, nBuffer_Scalar, MPI_UNSIGNED_LONG, Buffer_Recv_Point, nBuffer_Scalar, MPI_UNSIGNED_LONG, MASTER_NODE, MPI_COMM_WORLD);
    SU2_MPI::Gather(Buffer_Send_MarkerIndex_CfgFile, nBuffer_Scalar, MPI_UNSIGNED_SHORT, Buffer_Recv_MarkerIndex_CfgFile, nBuffer_Scalar, MPI_UNSIGNED_SHORT, MASTER_NODE, MPI_COMM_WORLD);

    /*--- The master node unpacks and sorts this variable by global index ---*/
    
    if (rank == MASTER_NODE) {
      
      jPoint = 0;
      
      for (iProcessor = 0; iProcessor < nProcessor; iProcessor++) {
        for (iPoint = 0; iPoint < Buffer_Recv_nPoint[iProcessor]; iPoint++) {
          
          /*--- Get global index, then loop over each variable and store ---*/
          
          GlobalCoordX[iFFDBox].push_back(Buffer_Recv_X[jPoint]);
          GlobalCoordY[iFFDBox].push_back(Buffer_Recv_Y[jPoint]);
          GlobalCoordZ[iFFDBox].push_back(Buffer_Recv_Z[jPoint]);
          GlobalPoint[iFFDBox].push_back(Buffer_Recv_Point[jPoint]);
          
          string TagBound_CfgFile = config->GetMarker_CfgFile_TagBound(Buffer_Recv_MarkerIndex_CfgFile[jPoint]);
          GlobalTag[iFFDBox].push_back(TagBound_CfgFile);
          jPoint++;
          
        }
        
        /*--- Adjust jPoint to index of next proc's data in the buffers. ---*/
        
        jPoint = (iProcessor+1)*nBuffer_Scalar;
        
      }
    }
    
    /*--- Immediately release the temporary data buffers. ---*/
    
    delete [] Buffer_Send_X;
    delete [] Buffer_Send_Y;
    delete [] Buffer_Send_Z;
    delete [] Buffer_Send_Point;
    delete [] Buffer_Send_MarkerIndex_CfgFile;
    
    if (rank == MASTER_NODE) {
      delete [] Buffer_Recv_X;
      delete [] Buffer_Recv_Y;
      delete [] Buffer_Recv_Z;
      delete [] Buffer_Recv_Point;
      delete [] Buffer_Recv_MarkerIndex_CfgFile;
    }
    
  }

  if (rank == MASTER_NODE) {
    delete [] Buffer_Recv_nPoint;
  }
  
#endif
  
}

void CSurfaceMovement::WriteFFDInfo(CSurfaceMovement** surface_movement, CGeometry **geometry, CConfig **config) {
  
  
  unsigned short iOrder, jOrder, kOrder, iFFDBox, iCornerPoints, iParentFFDBox, iChildFFDBox, iZone;
  unsigned long iSurfacePoints;
  char cstr[MAX_STRING_SIZE], mesh_file[MAX_STRING_SIZE];
  string str;
  ofstream output_file;
  su2double *coord;
  string text_line;
  
  bool polar = (config[ZONE_0]->GetFFD_CoordSystem() == POLAR);

  unsigned short nDim = geometry[ZONE_0]->GetnDim();
  
  for (iZone = 0; iZone < config[ZONE_0]->GetnZone(); iZone++){

    /*--- Merge the parallel FFD info ---*/
  
    surface_movement[iZone]->MergeFFDInfo(geometry[iZone], config[iZone]);

    if (iZone > 0){

      /* --- Merge the per-zone FFD info from the other zones into ZONE_0 ---*/

      for (iFFDBox = 0; iFFDBox < nFFDBox; iFFDBox++){

        surface_movement[ZONE_0]->GlobalCoordX[iFFDBox].insert(surface_movement[ZONE_0]->GlobalCoordX[iFFDBox].end(),
                                                               surface_movement[iZone]->GlobalCoordX[iFFDBox].begin(),
                                                               surface_movement[iZone]->GlobalCoordX[iFFDBox].end());
        surface_movement[ZONE_0]->GlobalCoordY[iFFDBox].insert(surface_movement[ZONE_0]->GlobalCoordY[iFFDBox].end(),
                                                               surface_movement[iZone]->GlobalCoordY[iFFDBox].begin(),
                                                               surface_movement[iZone]->GlobalCoordY[iFFDBox].end());
        surface_movement[ZONE_0]->GlobalCoordZ[iFFDBox].insert(surface_movement[ZONE_0]->GlobalCoordZ[iFFDBox].end(),
                                                               surface_movement[iZone]->GlobalCoordZ[iFFDBox].begin(),
                                                               surface_movement[iZone]->GlobalCoordZ[iFFDBox].end());
        surface_movement[ZONE_0]->GlobalTag[iFFDBox].insert(surface_movement[ZONE_0]->GlobalTag[iFFDBox].end(),
                                                               surface_movement[iZone]->GlobalTag[iFFDBox].begin(),
                                                               surface_movement[iZone]->GlobalTag[iFFDBox].end());
        surface_movement[ZONE_0]->GlobalPoint[iFFDBox].insert(surface_movement[ZONE_0]->GlobalPoint[iFFDBox].end(),
                                                               surface_movement[iZone]->GlobalPoint[iFFDBox].begin(),
                                                               surface_movement[iZone]->GlobalPoint[iFFDBox].end());
      }
    }
  }



  
  /*--- Attach to the mesh file the FFD information (all information is in ZONE_0) ---*/
  
  if (rank == MASTER_NODE) {
    
    /*--- Read the name of the output file ---*/
    
    str = config[ZONE_0]->GetMesh_Out_FileName();
    
    unsigned short lastindex = str.find_last_of(".");
    str = str.substr(0, lastindex);
    
    str += ".su2";
    
    strcpy (mesh_file, str.c_str());
    strcpy (cstr, mesh_file);
    
    output_file.precision(15);
    output_file.open(cstr, ios::out | ios::app);
    
    if (nFFDBox != 0) {
      output_file << "FFD_NBOX= " << nFFDBox << endl;
      output_file << "FFD_NLEVEL= " << nLevel << endl;
    }
    
    for (iFFDBox = 0 ; iFFDBox < nFFDBox; iFFDBox++) {
      
      output_file << "FFD_TAG= " << FFDBox[iFFDBox]->GetTag() << endl;
      output_file << "FFD_LEVEL= " << FFDBox[iFFDBox]->GetLevel() << endl;
      
      output_file << "FFD_DEGREE_I= " << FFDBox[iFFDBox]->GetlOrder()-1 << endl;
      if (polar) output_file << "FFD_DEGREE_J= " << FFDBox[iFFDBox]->GetnOrder()-1 << endl;
      else output_file << "FFD_DEGREE_J= " << FFDBox[iFFDBox]->GetmOrder()-1 << endl;
      if (nDim == 3) output_file << "FFD_DEGREE_K= " << FFDBox[iFFDBox]->GetnOrder()-1 << endl;
      if (config[ZONE_0]->GetFFD_Blending() == BSPLINE_UNIFORM) {
        output_file << "FFD_BLENDING= BSPLINE_UNIFORM" << endl;
        output_file << "BSPLINE_ORDER_I= " << FFDBox[iFFDBox]->BlendingFunction[0]->GetOrder() << endl;
        if (polar) output_file << "BSPLINE_ORDER_J= " << FFDBox[iFFDBox]->BlendingFunction[2]->GetOrder() << endl;
        else output_file << "BSPLINE_ORDER_J= " << FFDBox[iFFDBox]->BlendingFunction[1]->GetOrder() << endl;
        if (nDim == 3) output_file << "BSPLINE_ORDER_K= " << FFDBox[iFFDBox]->BlendingFunction[2]->GetOrder() << endl;
      }
      if (config[ZONE_0]->GetFFD_Blending() == BEZIER) {
        output_file << "FFD_BLENDING= BEZIER" << endl;
      }

      output_file << "FFD_PARENTS= " << FFDBox[iFFDBox]->GetnParentFFDBox() << endl;
      for (iParentFFDBox = 0; iParentFFDBox < FFDBox[iFFDBox]->GetnParentFFDBox(); iParentFFDBox++)
        output_file << FFDBox[iFFDBox]->GetParentFFDBoxTag(iParentFFDBox) << endl;
      output_file << "FFD_CHILDREN= " << FFDBox[iFFDBox]->GetnChildFFDBox() << endl;
      for (iChildFFDBox = 0; iChildFFDBox < FFDBox[iFFDBox]->GetnChildFFDBox(); iChildFFDBox++)
        output_file << FFDBox[iFFDBox]->GetChildFFDBoxTag(iChildFFDBox) << endl;
      
      if (nDim == 2) {
        output_file << "FFD_CORNER_POINTS= " << FFDBox[iFFDBox]->GetnCornerPoints()/SU2_TYPE::Int(2) << endl;
        if (polar) {
          coord = FFDBox[iFFDBox]->GetCoordCornerPoints(4);
          output_file << coord[0] << "\t" << sqrt(coord[1]*coord[1]+coord[2]*coord[2]) << endl;

          coord = FFDBox[iFFDBox]->GetCoordCornerPoints(0);
          output_file << coord[0] << "\t" << sqrt(coord[1]*coord[1]+coord[2]*coord[2]) << endl;

          coord = FFDBox[iFFDBox]->GetCoordCornerPoints(1);
          output_file << coord[0] << "\t" << sqrt(coord[1]*coord[1]+coord[2]*coord[2]) << endl;

          coord = FFDBox[iFFDBox]->GetCoordCornerPoints(5);
          output_file << coord[0] << "\t" << sqrt(coord[1]*coord[1]+coord[2]*coord[2]) << endl;
        }
        else {
          for (iCornerPoints = 0; iCornerPoints < FFDBox[iFFDBox]->GetnCornerPoints()/SU2_TYPE::Int(2); iCornerPoints++) {
            coord = FFDBox[iFFDBox]->GetCoordCornerPoints(iCornerPoints);
            output_file << coord[0] << "\t" << coord[1] << endl;
          }
        }
      }
      else {
        output_file << "FFD_CORNER_POINTS= " << FFDBox[iFFDBox]->GetnCornerPoints() << endl;
        for (iCornerPoints = 0; iCornerPoints < FFDBox[iFFDBox]->GetnCornerPoints(); iCornerPoints++) {
          coord = FFDBox[iFFDBox]->GetCoordCornerPoints(iCornerPoints);
          output_file << coord[0] << "\t" << coord[1] << "\t" << coord[2] << endl;
        }
      }
      
      /*--- Writing control points ---*/
      
      if (FFDBox[iFFDBox]->GetnControlPoints() == 0) {
        output_file << "FFD_CONTROL_POINTS= 0" << endl;
      }
      else {
        output_file << "FFD_CONTROL_POINTS= " << FFDBox[iFFDBox]->GetnControlPoints() << endl;
        for (iOrder = 0; iOrder < FFDBox[iFFDBox]->GetlOrder(); iOrder++)
          for (jOrder = 0; jOrder < FFDBox[iFFDBox]->GetmOrder(); jOrder++)
            for (kOrder = 0; kOrder < FFDBox[iFFDBox]->GetnOrder(); kOrder++) {
              coord = FFDBox[iFFDBox]->GetCoordControlPoints(iOrder, jOrder, kOrder);
              output_file << iOrder << "\t" << jOrder << "\t" << kOrder << "\t" << coord[0] << "\t" << coord[1] << "\t" << coord[2] << endl;
            }
      }
      
      /*--- Writing surface points ---*/
      
      if (FFDBox[iFFDBox]->GetnControlPoints() == 0) {
        output_file << "FFD_SURFACE_POINTS= 0" << endl;
      }
      else {
        output_file << "FFD_SURFACE_POINTS= " << GlobalTag[iFFDBox].size() << endl;
        
        for (iSurfacePoints = 0; iSurfacePoints < GlobalTag[iFFDBox].size(); iSurfacePoints++) {
          output_file << scientific << GlobalTag[iFFDBox][iSurfacePoints] << "\t" << GlobalPoint[iFFDBox][iSurfacePoints]
          << "\t" << GlobalCoordX[iFFDBox][iSurfacePoints] << "\t" << GlobalCoordY[iFFDBox][iSurfacePoints]
          << "\t" << GlobalCoordZ[iFFDBox][iSurfacePoints] << endl;
        }
        
      }
      
    }
    
    output_file.close();
    
  }

}

CFreeFormDefBox::CFreeFormDefBox(void) : CGridMovement() { }

CFreeFormDefBox::CFreeFormDefBox(unsigned short Degree[], unsigned short BSplineOrder[], unsigned short kind_blending) : CGridMovement() {
  
  unsigned short iCornerPoints, iOrder, jOrder, kOrder, iDim;
  
  /*--- FFD is always 3D (even in 2D problems) ---*/
  
  nDim = 3;
  nCornerPoints = 8;
  
  /*--- Allocate Corners points ---*/
  
  Coord_Corner_Points = new su2double* [nCornerPoints];
  for (iCornerPoints = 0; iCornerPoints < nCornerPoints; iCornerPoints++)
    Coord_Corner_Points[iCornerPoints] = new su2double [nDim];
  
  ParamCoord = new su2double[nDim]; ParamCoord_ = new su2double[nDim];
  cart_coord = new su2double[nDim]; cart_coord_ = new su2double[nDim];
  Gradient = new su2double[nDim];

  lDegree = Degree[0]; lOrder = lDegree+1;
  mDegree = Degree[1]; mOrder = mDegree+1;
  nDegree = Degree[2]; nOrder = nDegree+1;
  nControlPoints = lOrder*mOrder*nOrder;
  
  lDegree_Copy = Degree[0]; lOrder_Copy = lDegree+1;
  mDegree_Copy = Degree[1]; mOrder_Copy = mDegree+1;
  nDegree_Copy = Degree[2]; nOrder_Copy = nDegree+1;
  nControlPoints_Copy = lOrder_Copy*mOrder_Copy*nOrder_Copy;
  
  Coord_Control_Points = new su2double*** [lOrder];
  ParCoord_Control_Points = new su2double*** [lOrder];
  Coord_Control_Points_Copy = new su2double*** [lOrder];
  for (iOrder = 0; iOrder < lOrder; iOrder++) {
    Coord_Control_Points[iOrder] = new su2double** [mOrder];
    ParCoord_Control_Points[iOrder] = new su2double** [mOrder];
    Coord_Control_Points_Copy[iOrder] = new su2double** [mOrder];
    for (jOrder = 0; jOrder < mOrder; jOrder++) {
      Coord_Control_Points[iOrder][jOrder] = new su2double* [nOrder];
      ParCoord_Control_Points[iOrder][jOrder] = new su2double* [nOrder];
      Coord_Control_Points_Copy[iOrder][jOrder] = new su2double* [nOrder];
      for (kOrder = 0; kOrder < nOrder; kOrder++) {
        Coord_Control_Points[iOrder][jOrder][kOrder] = new su2double [nDim];
        ParCoord_Control_Points[iOrder][jOrder][kOrder] = new su2double [nDim];
        Coord_Control_Points_Copy[iOrder][jOrder][kOrder] = new su2double [nDim];
        for (iDim = 0; iDim < nDim; iDim++) {
          Coord_Control_Points[iOrder][jOrder][kOrder][iDim] = 0.0;
          ParCoord_Control_Points[iOrder][jOrder][kOrder][iDim] = 0.0;
          Coord_Control_Points_Copy[iOrder][jOrder][kOrder][iDim] = 0.0;
        }
      }
    }
  }

  BlendingFunction = new CFreeFormBlending*[nDim];

  if (kind_blending == BEZIER){
    BlendingFunction[0] = new CBezierBlending(lOrder, lOrder);
    BlendingFunction[1] = new CBezierBlending(mOrder, mOrder);
    BlendingFunction[2] = new CBezierBlending(nOrder, nOrder);
  }
  if (kind_blending == BSPLINE_UNIFORM){
    BlendingFunction[0] = new CBSplineBlending(BSplineOrder[0], lOrder);
    BlendingFunction[1] = new CBSplineBlending(BSplineOrder[1], mOrder);
    BlendingFunction[2] = new CBSplineBlending(BSplineOrder[2], nOrder);
  }

}

CFreeFormDefBox::~CFreeFormDefBox(void) {
  unsigned short iOrder, jOrder, kOrder, iCornerPoints, iDim;
  
  for (iOrder = 0; iOrder < lOrder; iOrder++) 
    for (jOrder = 0; jOrder < mOrder; jOrder++) 
      for (kOrder = 0; kOrder < nOrder; kOrder++) {
        delete [] Coord_Control_Points[iOrder][jOrder][kOrder];
        delete [] ParCoord_Control_Points[iOrder][jOrder][kOrder];
        delete [] Coord_Control_Points_Copy[iOrder][jOrder][kOrder];
      }
  delete [] Coord_Control_Points;
  delete [] ParCoord_Control_Points;
  delete [] Coord_Control_Points_Copy;

  delete [] ParamCoord;
  delete [] cart_coord;
  delete [] Gradient;
  
  for (iCornerPoints = 0; iCornerPoints < nCornerPoints; iCornerPoints++)
    delete [] Coord_Corner_Points[iCornerPoints];
  delete [] Coord_Corner_Points;

  for (iDim = 0; iDim < nDim; iDim++){
    delete BlendingFunction[iDim];
  }
  delete [] BlendingFunction;
}

void  CFreeFormDefBox::SetUnitCornerPoints(void) {
  
  unsigned short iDim;
  su2double *coord = new su2double [nDim];
  
  for (iDim = 0; iDim < nDim; iDim++) coord[iDim] = 0.0;
  
  coord [0] = 0.0; coord [1] = 0.0; coord [2] = 0.0; this->SetCoordCornerPoints(coord, 0);
  coord [0] = 1.0; coord [1] = 0.0; coord [2] = 0.0; this->SetCoordCornerPoints(coord, 1);
  coord [0] = 1.0; coord [1] = 1.0; coord [2] = 0.0; this->SetCoordCornerPoints(coord, 2);
  coord [0] = 0.0; coord [1] = 1.0; coord [2] = 0.0; this->SetCoordCornerPoints(coord, 3);
  coord [0] = 0.0; coord [1] = 0.0; coord [2] = 1.0; this->SetCoordCornerPoints(coord, 4);
  coord [0] = 1.0; coord [1] = 0.0; coord [2] = 1.0; this->SetCoordCornerPoints(coord, 5);
  coord [0] = 1.0; coord [1] = 1.0; coord [2] = 1.0; this->SetCoordCornerPoints(coord, 6);
  coord [0] = 0.0; coord [1] = 1.0; coord [2] = 1.0; this->SetCoordCornerPoints(coord, 7);
  
  delete [] coord;
  
}

void CFreeFormDefBox::SetControlPoints_Parallelepiped (void) {
  unsigned short iDim, iDegree, jDegree, kDegree;
  
  /*--- Set base control points according to the notation of Vtk for hexahedrons ---*/
  for (iDim = 0; iDim < nDim; iDim++) {
    Coord_Control_Points  [0]      [0]      [0]      [iDim]  = Coord_Corner_Points[0][iDim];
    Coord_Control_Points  [lOrder-1]  [0]      [0]      [iDim]  = Coord_Corner_Points[1][iDim];
    Coord_Control_Points  [lOrder-1]  [mOrder-1]  [0]      [iDim]  = Coord_Corner_Points[2][iDim];
    Coord_Control_Points  [0]      [mOrder-1]  [0]      [iDim]  = Coord_Corner_Points[3][iDim];
    Coord_Control_Points  [0]      [0]      [nOrder-1]  [iDim]  = Coord_Corner_Points[4][iDim];
    Coord_Control_Points  [lOrder-1]  [0]      [nOrder-1]  [iDim]  = Coord_Corner_Points[5][iDim];
    Coord_Control_Points  [lOrder-1]  [mOrder-1]  [nOrder-1]  [iDim]  = Coord_Corner_Points[6][iDim];
    Coord_Control_Points  [0]      [mOrder-1]  [nOrder-1]  [iDim]  = Coord_Corner_Points[7][iDim];
  }
  
  /*--- Fill the rest of the cubic matrix of control points with uniform spacing (parallelepiped) ---*/
  for (iDegree = 0; iDegree <= lDegree; iDegree++)
    for (jDegree = 0; jDegree <= mDegree; jDegree++)
      for (kDegree = 0; kDegree <= nDegree; kDegree++) {
        Coord_Control_Points[iDegree][jDegree][kDegree][0] = Coord_Corner_Points[0][0] 
        + su2double(iDegree)/su2double(lDegree)*(Coord_Corner_Points[1][0]-Coord_Corner_Points[0][0]);
        Coord_Control_Points[iDegree][jDegree][kDegree][1] = Coord_Corner_Points[0][1] 
        + su2double(jDegree)/su2double(mDegree)*(Coord_Corner_Points[3][1]-Coord_Corner_Points[0][1]);        
        Coord_Control_Points[iDegree][jDegree][kDegree][2] = Coord_Corner_Points[0][2] 
        + su2double(kDegree)/su2double(nDegree)*(Coord_Corner_Points[4][2]-Coord_Corner_Points[0][2]);
      }
}

void CFreeFormDefBox::SetSupportCP(CFreeFormDefBox *FFDBox) {
  unsigned short iDim, iOrder, jOrder, kOrder;
  unsigned short lOrder = FFDBox->GetlOrder();
  unsigned short mOrder = FFDBox->GetmOrder();
  unsigned short nOrder = FFDBox->GetnOrder();
  
  Coord_SupportCP = new su2double*** [lOrder];
  for (iOrder = 0; iOrder < lOrder; iOrder++) {
    Coord_SupportCP[iOrder] = new su2double** [mOrder];
    for (jOrder = 0; jOrder < mOrder; jOrder++) {
      Coord_SupportCP[iOrder][jOrder] = new su2double* [nOrder];
      for (kOrder = 0; kOrder < nOrder; kOrder++)
        Coord_SupportCP[iOrder][jOrder][kOrder] = new su2double [nDim];
    }
  }
  
  /*--- Set base support control points according to the notation of Vtk for hexahedrons ---*/
  for (iDim = 0; iDim < nDim; iDim++) {
    Coord_SupportCP  [0]      [0]      [0]      [iDim]  = Coord_Corner_Points[0][iDim];
    Coord_SupportCP  [lOrder-1]  [0]      [0]      [iDim]  = Coord_Corner_Points[1][iDim];
    Coord_SupportCP  [lOrder-1]  [mOrder-1]  [0]      [iDim]  = Coord_Corner_Points[2][iDim];
    Coord_SupportCP  [0]      [mOrder-1]  [0]      [iDim]  = Coord_Corner_Points[3][iDim];
    Coord_SupportCP  [0]      [0]      [nOrder-1]  [iDim]  = Coord_Corner_Points[4][iDim];
    Coord_SupportCP  [lOrder-1]  [0]      [nOrder-1]  [iDim]  = Coord_Corner_Points[5][iDim];
    Coord_SupportCP  [lOrder-1]  [mOrder-1]  [nOrder-1]  [iDim]  = Coord_Corner_Points[6][iDim];
    Coord_SupportCP  [0]      [mOrder-1]  [nOrder-1]  [iDim]  = Coord_Corner_Points[7][iDim];
  }
  
  /*--- Fill the rest of the cubic matrix of support control points with uniform spacing  ---*/
  for (iOrder = 0; iOrder < lOrder; iOrder++)
    for (jOrder = 0; jOrder < mOrder; jOrder++)
      for (kOrder = 0; kOrder < nOrder; kOrder++) {
        Coord_SupportCP[iOrder][jOrder][kOrder][0] = Coord_Corner_Points[0][0] 
        + su2double(iOrder)/su2double(lOrder-1)*(Coord_Corner_Points[1][0]-Coord_Corner_Points[0][0]);
        Coord_SupportCP[iOrder][jOrder][kOrder][1] = Coord_Corner_Points[0][1] 
        + su2double(jOrder)/su2double(mOrder-1)*(Coord_Corner_Points[3][1]-Coord_Corner_Points[0][1]);        
        Coord_SupportCP[iOrder][jOrder][kOrder][2] = Coord_Corner_Points[0][2] 
        + su2double(kOrder)/su2double(nOrder-1)*(Coord_Corner_Points[4][2]-Coord_Corner_Points[0][2]);
      }
}

void CFreeFormDefBox::SetSupportCPChange(CFreeFormDefBox *FFDBox) {
  unsigned short iDim, iOrder, jOrder, kOrder;
  su2double *CartCoordNew, *ParamCoord;
  unsigned short lOrder = FFDBox->GetlOrder();
  unsigned short mOrder = FFDBox->GetmOrder();
  unsigned short nOrder = FFDBox->GetnOrder();

  su2double ****ParamCoord_SupportCP = new su2double*** [lOrder];
  for (iOrder = 0; iOrder < lOrder; iOrder++) {
    ParamCoord_SupportCP[iOrder] = new su2double** [mOrder];
    for (jOrder = 0; jOrder < mOrder; jOrder++) {
      ParamCoord_SupportCP[iOrder][jOrder] = new su2double* [nOrder];
      for (kOrder = 0; kOrder < nOrder; kOrder++)
        ParamCoord_SupportCP[iOrder][jOrder][kOrder] = new su2double [nDim];
    }
  }
  
  for (iOrder = 0; iOrder < lOrder; iOrder++)
    for (jOrder = 0; jOrder < mOrder; jOrder++)
      for (kOrder = 0; kOrder < nOrder; kOrder++)
        for (iDim = 0; iDim < nDim; iDim++)
          ParamCoord_SupportCP[iOrder][jOrder][kOrder][iDim] = 
          Coord_SupportCP[iOrder][jOrder][kOrder][iDim];
  
  for (iDim = 0; iDim < nDim; iDim++) {
    Coord_Control_Points[0][0][0][iDim]  = FFDBox->GetCoordCornerPoints(iDim, 0);
    Coord_Control_Points[1][0][0][iDim]  = FFDBox->GetCoordCornerPoints(iDim, 1);
    Coord_Control_Points[1][1][0][iDim]  = FFDBox->GetCoordCornerPoints(iDim, 2);
    Coord_Control_Points[0][1][0][iDim]  = FFDBox->GetCoordCornerPoints(iDim, 3);
    Coord_Control_Points[0][0][1][iDim]  = FFDBox->GetCoordCornerPoints(iDim, 4);
    Coord_Control_Points[1][0][1][iDim]  = FFDBox->GetCoordCornerPoints(iDim, 5);
    Coord_Control_Points[1][1][1][iDim]  = FFDBox->GetCoordCornerPoints(iDim, 6);
    Coord_Control_Points[0][1][1][iDim]  = FFDBox->GetCoordCornerPoints(iDim, 7);
  }
  
  for (iOrder = 0; iOrder < FFDBox->GetlOrder(); iOrder++) {
    for (jOrder = 0; jOrder < FFDBox->GetmOrder(); jOrder++) {
      for (kOrder = 0; kOrder < FFDBox->GetnOrder(); kOrder++) {
        ParamCoord = ParamCoord_SupportCP[iOrder][jOrder][kOrder];
        CartCoordNew = EvalCartesianCoord(ParamCoord);
        FFDBox->SetCoordControlPoints(CartCoordNew, iOrder, jOrder, kOrder);
        FFDBox->SetCoordControlPoints_Copy(CartCoordNew, iOrder, jOrder, kOrder);
      }
    }
  }

}

void CFreeFormDefBox::SetCart2Cyl_ControlPoints(CConfig *config) {
  
  unsigned short iDegree, jDegree, kDegree;
  su2double CartCoord[3];
  su2double X_0, Y_0, Z_0, Xbar, Ybar, Zbar;
  
  X_0 = config->GetFFD_Axis(0); Y_0 = config->GetFFD_Axis(1);  Z_0 = config->GetFFD_Axis(2);
  
  for (kDegree = 0; kDegree <= nDegree; kDegree++) {
    for (jDegree = 0; jDegree <= mDegree; jDegree++) {
      for (iDegree = 0; iDegree <= lDegree; iDegree++) {
        
        CartCoord[0] = Coord_Control_Points[iDegree][jDegree][kDegree][0];
        CartCoord[1] = Coord_Control_Points[iDegree][jDegree][kDegree][1];
        CartCoord[2] = Coord_Control_Points[iDegree][jDegree][kDegree][2];
        
        Xbar =  CartCoord[0] - X_0; Ybar =  CartCoord[1] - Y_0; Zbar =  CartCoord[2] - Z_0;
        
        Coord_Control_Points[iDegree][jDegree][kDegree][0] = sqrt(Ybar*Ybar + Zbar*Zbar);
        Coord_Control_Points[iDegree][jDegree][kDegree][1] = atan2 ( Zbar, Ybar);
        if (Coord_Control_Points[iDegree][jDegree][kDegree][1] > PI_NUMBER/2.0) Coord_Control_Points[iDegree][jDegree][kDegree][1] -= 2.0*PI_NUMBER;
        Coord_Control_Points[iDegree][jDegree][kDegree][2] = Xbar;
        
        CartCoord[0] = Coord_Control_Points_Copy[iDegree][jDegree][kDegree][0];
        CartCoord[1] = Coord_Control_Points_Copy[iDegree][jDegree][kDegree][1];
        CartCoord[2] = Coord_Control_Points_Copy[iDegree][jDegree][kDegree][2];
        
        Xbar =  CartCoord[0] - X_0; Ybar =  CartCoord[1] - Y_0; Zbar =  CartCoord[2] - Z_0;
        
        Coord_Control_Points_Copy[iDegree][jDegree][kDegree][0] = sqrt(Ybar*Ybar + Zbar*Zbar);
        Coord_Control_Points_Copy[iDegree][jDegree][kDegree][1] = atan2 (Zbar, Ybar);
        if (Coord_Control_Points_Copy[iDegree][jDegree][kDegree][1] > PI_NUMBER/2.0) Coord_Control_Points_Copy[iDegree][jDegree][kDegree][1] -= 2.0*PI_NUMBER;
        Coord_Control_Points_Copy[iDegree][jDegree][kDegree][2] = Xbar;
        
      }
    }
  }
  
}

void CFreeFormDefBox::SetCyl2Cart_ControlPoints(CConfig *config) {
  
  unsigned short iDegree, jDegree, kDegree;
  su2double PolarCoord[3];
  
   su2double X_0, Y_0, Z_0, Xbar, Ybar, Zbar;
  X_0 = config->GetFFD_Axis(0); Y_0 = config->GetFFD_Axis(1);  Z_0 = config->GetFFD_Axis(2);
  
  for (kDegree = 0; kDegree <= nDegree; kDegree++) {
    for (jDegree = 0; jDegree <= mDegree; jDegree++) {
      for (iDegree = 0; iDegree <= lDegree; iDegree++) {
        
        
         PolarCoord[0] = Coord_Control_Points[iDegree][jDegree][kDegree][0];
         PolarCoord[1] = Coord_Control_Points[iDegree][jDegree][kDegree][1];
         PolarCoord[2] = Coord_Control_Points[iDegree][jDegree][kDegree][2];
        
        
        Xbar = PolarCoord[2];
        Ybar = PolarCoord[0] * cos(PolarCoord[1]);
        Zbar = PolarCoord[0] * sin(PolarCoord[1]);
        
        PolarCoord[0] =  Xbar +X_0;  PolarCoord[1] = Ybar +Y_0; PolarCoord[2] = Zbar +Z_0;
        
        Coord_Control_Points[iDegree][jDegree][kDegree][0] = PolarCoord[0];
        Coord_Control_Points[iDegree][jDegree][kDegree][1] = PolarCoord[1];
        Coord_Control_Points[iDegree][jDegree][kDegree][2] = PolarCoord[2];
        
      }
    }
  }
  
}

void CFreeFormDefBox::SetCart2Cyl_CornerPoints(CConfig *config) {
  
  unsigned short iCornerPoint;
  su2double *CartCoord;
  su2double X_0, Y_0, Z_0, Xbar, Ybar, Zbar;
  
  X_0 = config->GetFFD_Axis(0); Y_0 = config->GetFFD_Axis(1);  Z_0 = config->GetFFD_Axis(2);
  
  for (iCornerPoint = 0; iCornerPoint < 8; iCornerPoint++) {
    
    CartCoord = GetCoordCornerPoints(iCornerPoint);
    Xbar =  CartCoord[0] - X_0; Ybar =  CartCoord[1] - Y_0; Zbar =  CartCoord[2] - Z_0;
    
    CartCoord[0] = sqrt(Ybar*Ybar + Zbar*Zbar);
    CartCoord[1] = atan2 ( Zbar, Ybar); if (CartCoord[1] > PI_NUMBER/2.0) CartCoord[1] -= 2.0*PI_NUMBER;
    CartCoord[2] =  Xbar;
    
  }
  
}


void CFreeFormDefBox::SetCyl2Cart_CornerPoints(CConfig *config) {
  
  unsigned short iCornerPoint;
  su2double *PolarCoord;
  su2double X_0, Y_0, Z_0, Xbar, Ybar, Zbar;
  
  X_0 = config->GetFFD_Axis(0); Y_0 = config->GetFFD_Axis(1);  Z_0 = config->GetFFD_Axis(2);
  
  for (iCornerPoint = 0; iCornerPoint < 8; iCornerPoint++) {
    
    PolarCoord = GetCoordCornerPoints(iCornerPoint);
    
    Xbar = PolarCoord[2];
    Ybar = PolarCoord[0] * cos(PolarCoord[1]);
    Zbar = PolarCoord[0] * sin(PolarCoord[1]);
    
    PolarCoord[0] =  Xbar + X_0;  PolarCoord[1] = Ybar + Y_0; PolarCoord[2] = Zbar + Z_0;
    
  }
  
}

void CFreeFormDefBox::SetCart2Sphe_ControlPoints(CConfig *config) {
  
  unsigned short iDegree, jDegree, kDegree;
  su2double CartCoord[3];
  su2double X_0, Y_0, Z_0, Xbar, Ybar, Zbar;
  
  X_0 = config->GetFFD_Axis(0); Y_0 = config->GetFFD_Axis(1);  Z_0 = config->GetFFD_Axis(2);
  
  for (kDegree = 0; kDegree <= nDegree; kDegree++) {
    for (jDegree = 0; jDegree <= mDegree; jDegree++) {
      for (iDegree = 0; iDegree <= lDegree; iDegree++) {
        
        CartCoord[0] = Coord_Control_Points[iDegree][jDegree][kDegree][0];
        CartCoord[1] = Coord_Control_Points[iDegree][jDegree][kDegree][1];
        CartCoord[2] = Coord_Control_Points[iDegree][jDegree][kDegree][2];
        
        Xbar =  CartCoord[0] - X_0; Ybar =  CartCoord[1] - Y_0; Zbar =  CartCoord[2] - Z_0;
        
        Coord_Control_Points[iDegree][jDegree][kDegree][0] = sqrt(Xbar*Xbar + Ybar*Ybar + Zbar*Zbar);
        Coord_Control_Points[iDegree][jDegree][kDegree][1] = atan2 ( Zbar, Ybar);
        if (Coord_Control_Points[iDegree][jDegree][kDegree][1] > PI_NUMBER/2.0) Coord_Control_Points[iDegree][jDegree][kDegree][1] -= 2.0*PI_NUMBER;
        Coord_Control_Points[iDegree][jDegree][kDegree][2] = acos(Xbar/Coord_Control_Points[iDegree][jDegree][kDegree][0] );
        
        CartCoord[0] = Coord_Control_Points_Copy[iDegree][jDegree][kDegree][0];
        CartCoord[1] = Coord_Control_Points_Copy[iDegree][jDegree][kDegree][1];
        CartCoord[2] = Coord_Control_Points_Copy[iDegree][jDegree][kDegree][2];
        
        Xbar =  CartCoord[0] - X_0; Ybar =  CartCoord[1] - Y_0; Zbar =  CartCoord[2] - Z_0;
        
        Coord_Control_Points_Copy[iDegree][jDegree][kDegree][0] = sqrt(Xbar*Xbar + Ybar*Ybar + Zbar*Zbar);
        Coord_Control_Points_Copy[iDegree][jDegree][kDegree][1] = atan2 ( Zbar, Ybar);
        if (Coord_Control_Points_Copy[iDegree][jDegree][kDegree][1] > PI_NUMBER/2.0)
          Coord_Control_Points_Copy[iDegree][jDegree][kDegree][1]  -= 2.0*PI_NUMBER;
        Coord_Control_Points_Copy[iDegree][jDegree][kDegree][2] = acos(Xbar/Coord_Control_Points_Copy[iDegree][jDegree][kDegree][0]);
        
      }
    }
  }
  
}

void CFreeFormDefBox::SetSphe2Cart_ControlPoints(CConfig *config) {
  
  unsigned short iDegree, jDegree, kDegree;
  su2double PolarCoord[3];
  
   su2double X_0, Y_0, Z_0, Xbar, Ybar, Zbar;
  X_0 = config->GetFFD_Axis(0); Y_0 = config->GetFFD_Axis(1);  Z_0 = config->GetFFD_Axis(2);
  
  for (kDegree = 0; kDegree <= nDegree; kDegree++) {
    for (jDegree = 0; jDegree <= mDegree; jDegree++) {
      for (iDegree = 0; iDegree <= lDegree; iDegree++) {
        
        PolarCoord[0] = Coord_Control_Points[iDegree][jDegree][kDegree][0];
        PolarCoord[1] = Coord_Control_Points[iDegree][jDegree][kDegree][1];
        PolarCoord[2] = Coord_Control_Points[iDegree][jDegree][kDegree][2];
        
        Xbar = PolarCoord[0] * cos(PolarCoord[2]);
        Ybar = PolarCoord[0] * cos(PolarCoord[1]) * sin(PolarCoord[2]);
        Zbar = PolarCoord[0] * sin(PolarCoord[1]) * sin(PolarCoord[2]);
        
        PolarCoord[0] = Xbar + X_0;  PolarCoord[1] = Ybar + Y_0; PolarCoord[2] = Zbar + Z_0;
        
        Coord_Control_Points[iDegree][jDegree][kDegree][0] = PolarCoord[0];
        Coord_Control_Points[iDegree][jDegree][kDegree][1] = PolarCoord[1];
        Coord_Control_Points[iDegree][jDegree][kDegree][2] = PolarCoord[2];
        
      }
    }
  }
  
}

void CFreeFormDefBox::SetCart2Sphe_CornerPoints(CConfig *config) {
  
  unsigned short iCornerPoint;
  su2double *CartCoord;
  su2double X_0, Y_0, Z_0, Xbar, Ybar, Zbar;
  
  X_0 = config->GetFFD_Axis(0); Y_0 = config->GetFFD_Axis(1);  Z_0 = config->GetFFD_Axis(2);
  
  for (iCornerPoint = 0; iCornerPoint < 8; iCornerPoint++) {
    
    CartCoord = GetCoordCornerPoints(iCornerPoint);
    Xbar =  CartCoord[0] - X_0; Ybar =  CartCoord[1] - Y_0; Zbar =  CartCoord[2] - Z_0;
    
    CartCoord[0] = sqrt(Xbar*Xbar + Ybar*Ybar + Zbar*Zbar);
    CartCoord[1] = atan2(Zbar, Ybar);  if (CartCoord[1] > PI_NUMBER/2.0) CartCoord[1] -= 2.0*PI_NUMBER;
    CartCoord[2] = acos(Xbar/CartCoord[0]);
    
  }
  
}


void CFreeFormDefBox::SetSphe2Cart_CornerPoints(CConfig *config) {
  
  unsigned short iCornerPoint;
  su2double *PolarCoord;
  su2double X_0, Y_0, Z_0, Xbar, Ybar, Zbar;
  
  X_0 = config->GetFFD_Axis(0); Y_0 = config->GetFFD_Axis(1);  Z_0 = config->GetFFD_Axis(2);
  
  for (iCornerPoint = 0; iCornerPoint < 8; iCornerPoint++) {
    
    PolarCoord = GetCoordCornerPoints(iCornerPoint);
    
    Xbar = PolarCoord[0] * cos(PolarCoord[2]);
    Ybar = PolarCoord[0] * cos(PolarCoord[1]) * sin(PolarCoord[2]);
    Zbar = PolarCoord[0] * sin(PolarCoord[1]) * sin(PolarCoord[2]);
    
    PolarCoord[0] =  Xbar + X_0;  PolarCoord[1] = Ybar + Y_0; PolarCoord[2] = Zbar + Z_0;
    
  }
  
}


void CFreeFormDefBox::SetCGNS(CGeometry *geometry, unsigned short iFFDBox, bool original) {
#ifdef HAVE_CGNS

  char FFDBox_filename[MAX_STRING_SIZE];
  bool new_file;
  unsigned short iDim, iDegree, jDegree, kDegree;
  unsigned short outDim;
  unsigned int pos;
  char zonename[33];
  int FFDBox_cgns_file;
  int cell_dim, phys_dim;
  int cgns_base, cgns_family, cgns_zone, cgns_err, dummy;
  const char * basename;

  /*--- FFD output is always 3D (even in 2D problems),
   this is important for debuging ---*/
  nDim = geometry->GetnDim();
  cell_dim = nDim,
  phys_dim = 3;

  SPRINTF (FFDBox_filename, "ffd_boxes.cgns");

  if ((original) && (iFFDBox == 0)) new_file = true;
  else new_file = false;
  
  if (new_file) {
    cgns_err = cg_open(FFDBox_filename, CG_MODE_WRITE, &FFDBox_cgns_file);
    if (cgns_err) cg_error_print();
    cgns_err = cg_descriptor_write("Title", "Visualization of the FFD boxes generated by SU2_DEF." );
    if (cgns_err) cg_error_print();
  }
  else {
    cgns_err = cg_open(FFDBox_filename, CG_MODE_MODIFY, &FFDBox_cgns_file);
    if (cgns_err) cg_error_print();
  }

  if (original) {
    basename = "Original_FFD";
  }
  else {
    basename = "Deformed_FFD";
  }

  if (iFFDBox == 0){
    cgns_err = cg_base_write(FFDBox_cgns_file, basename, cell_dim, phys_dim, &cgns_base);
    if (cgns_err) cg_error_print();
  }
  cgns_err = cg_family_write(FFDBox_cgns_file, cgns_base, Tag.c_str(), &cgns_family);
  if (cgns_err) cg_error_print();
  
  cgsize_t dims[9];
  dims[0] = lDegree+1;
  dims[1] = mDegree+1;
  if (cell_dim == 3){
     dims[2] = nDegree+1;
  }
  cgsize_t pointlen = 1;
  for(int ii=0; ii<cell_dim; ii++){
    dims[ii+cell_dim] = dims[ii] -1;
    dims[ii+2*cell_dim] = 0;
    pointlen *= dims[ii];
  }

  passivedouble *buffer = new passivedouble[pointlen];
  SPRINTF (zonename, "SU2_Zone_%d", SU2_TYPE::Int(iFFDBox));
  
  cgns_err = cg_zone_write(FFDBox_cgns_file, cgns_base, zonename, dims, CGNS_ENUMV(Structured), &cgns_zone);
  if (cgns_err) cg_error_print();
  cgns_err = cg_goto(FFDBox_cgns_file, cgns_base, zonename, 0, NULL);
  if (cgns_err) cg_error_print();
  cgns_err = cg_famname_write(Tag.c_str());
  if (cgns_err) cg_error_print();


  const char* coord_names[3] = { "CoordinateX", "CoordinateY", "CoordinateZ" };
  for (iDim=0; iDim<nDim; iDim++)
  {
    outDim = nDim == 2 ? 0: nDegree;
    for (kDegree = 0; kDegree <= outDim; kDegree++) {
      for (jDegree = 0; jDegree <= mDegree; jDegree++) {
        for (iDegree = 0; iDegree <= lDegree; iDegree++) {
          pos = iDegree + jDegree*(lDegree+1)+ kDegree*(lDegree+1)*(mDegree+1);
          buffer[pos] = SU2_TYPE::GetValue(Coord_Control_Points[iDegree][jDegree][kDegree][iDim]);
        }
      }
    }
    cgns_err = cg_coord_write(FFDBox_cgns_file, cgns_base, cgns_zone, CGNS_ENUMV(RealDouble), coord_names[iDim], buffer, &dummy);
    if (cgns_err) cg_error_print();

  }
  if (nDim==2){
    std::fill_n(buffer, pointlen, 0.0);
    cgns_err = cg_coord_write(FFDBox_cgns_file, cgns_base, cgns_zone, CGNS_ENUMV(RealDouble), coord_names[2], buffer, &dummy);
    if (cgns_err) cg_error_print();
  }

  delete [] buffer;
  cgns_err = cg_close(FFDBox_cgns_file);
  if (cgns_err) cg_error_print();
#else // Not built with CGNS support
  cout << "CGNS file requested for FFD but SU2 was built without CGNS support. No file written" << "\n"; 
#endif
}


void CFreeFormDefBox::SetTecplot(CGeometry *geometry, unsigned short iFFDBox, bool original) {
  
  ofstream FFDBox_file;
  char FFDBox_filename[MAX_STRING_SIZE];
  bool new_file;
  unsigned short iDim, iDegree, jDegree, kDegree;
  

  /*--- FFD output is always 3D (even in 2D problems),
   this is important for debuging ---*/

  nDim = 3;
  
  SPRINTF (FFDBox_filename, "ffd_boxes.dat");
  
  if ((original) && (iFFDBox == 0)) new_file = true;
  else new_file = false;
  
  if (new_file) {
    FFDBox_file.open(FFDBox_filename, ios::out);
    FFDBox_file << "TITLE = \"Visualization of the FFD boxes generated by SU2_DEF.\"" << endl;
    if (nDim == 2) FFDBox_file << "VARIABLES = \"x\", \"y\"" << endl;
    else FFDBox_file << "VARIABLES = \"x\", \"y\", \"z\"" << endl;
  }
  else FFDBox_file.open(FFDBox_filename, ios::out | ios::app);

  FFDBox_file << "ZONE T= \"" << Tag;
  if (original) FFDBox_file << " (Original FFD)\"";
  else FFDBox_file << " (Deformed FFD)\"";
  if (nDim == 2) FFDBox_file << ", I="<<lDegree+1<<", J="<<mDegree+1<<", DATAPACKING=POINT" << endl;
  else FFDBox_file << ", I="<<lDegree+1<<", J="<<mDegree+1<<", K="<<nDegree+1<<", DATAPACKING=POINT" << endl;

  FFDBox_file.precision(15);
  
  if (nDim == 2) {
    for (jDegree = 0; jDegree <= mDegree; jDegree++) {
      for (iDegree = 0; iDegree <= lDegree; iDegree++) {
        for (iDim = 0; iDim < nDim; iDim++)
          FFDBox_file << scientific << Coord_Control_Points[iDegree][jDegree][0][iDim] << "\t";
        FFDBox_file << "\n";
      }
    }
  }
  else {
    for (kDegree = 0; kDegree <= nDegree; kDegree++) {
      for (jDegree = 0; jDegree <= mDegree; jDegree++) {
        for (iDegree = 0; iDegree <= lDegree; iDegree++) {
          for (iDim = 0; iDim < nDim; iDim++)
            FFDBox_file << scientific << Coord_Control_Points[iDegree][jDegree][kDegree][iDim] << "\t";
          FFDBox_file << "\n";
        }
      }
    }
  }
    
  FFDBox_file.close();
}

void CFreeFormDefBox::SetParaview(CGeometry *geometry, unsigned short iFFDBox, bool original) {
  
  ofstream FFDBox_file;
  char FFDBox_filename[MAX_STRING_SIZE];
  bool new_file;
  unsigned short iDim, iDegree, jDegree, kDegree;
  
  nDim = geometry->GetnDim();
  
  if (original) new_file = true;
  else new_file = false;

  if (new_file) SPRINTF (FFDBox_filename, "ffd_boxes_%d.vtk", SU2_TYPE::Int(iFFDBox));
  else SPRINTF (FFDBox_filename, "ffd_boxes_def_%d.vtk", SU2_TYPE::Int(iFFDBox));
  
  FFDBox_file.open(FFDBox_filename, ios::out);
  FFDBox_file << "# vtk DataFile Version 3.0" << endl;
  FFDBox_file << "vtk output" << endl;
  FFDBox_file << "ASCII" << endl;
  FFDBox_file << "DATASET STRUCTURED_GRID" << endl;
  
  if (nDim == 2) FFDBox_file << "DIMENSIONS "<<lDegree+1<<" "<<mDegree+1<<" "<<1<< endl;
  else FFDBox_file << "DIMENSIONS "<<lDegree+1<<" "<<mDegree+1<<" "<<nDegree+1<< endl;
  if (nDim == 2) FFDBox_file << "POINTS "<<(lDegree+1)*(mDegree+1)<<" float"<< endl;
  else FFDBox_file << "POINTS "<<(lDegree+1)*(mDegree+1)*(nDegree+1)<<" float"<< endl;

  FFDBox_file.precision(15);
  
  if (nDim == 2) {
    for (jDegree = 0; jDegree <= mDegree; jDegree++) {
      for (iDegree = 0; iDegree <= lDegree; iDegree++) {
        for (iDim = 0; iDim < nDim; iDim++)
        FFDBox_file << scientific << Coord_Control_Points[iDegree][jDegree][0][iDim] << "\t";
        FFDBox_file << " 0.0 \n";
      }
    }
  }
  else {
    for (kDegree = 0; kDegree <= nDegree; kDegree++) {
      for (jDegree = 0; jDegree <= mDegree; jDegree++) {
        for (iDegree = 0; iDegree <= lDegree; iDegree++) {
          for (iDim = 0; iDim < nDim; iDim++)
          FFDBox_file << scientific << Coord_Control_Points[iDegree][jDegree][kDegree][iDim] << "\t";
          FFDBox_file << "\n";
        }
      }
    }
  }
    
  FFDBox_file.close();
  
}

su2double *CFreeFormDefBox::GetParametricCoord_Analytical(su2double *cart_coord) {
  unsigned short iDim;
  su2double *e1, *e2, *e3, *e12, *e23, *e13, *p;
  
  /*--- Auxiliary Basis Vectors of the deformed FFDBox ---*/
  e1 = new su2double[3]; e2 = new su2double[3]; e3 = new su2double[3];
  for (iDim = 0; iDim < nDim; iDim++) {
    e1[iDim] = Coord_Corner_Points[1][iDim]-Coord_Corner_Points[0][iDim];
    e2[iDim] = Coord_Corner_Points[3][iDim]-Coord_Corner_Points[0][iDim];
    e3[iDim] = Coord_Corner_Points[4][iDim]-Coord_Corner_Points[0][iDim];
  }
  
  /*--- Respective Cross-Products ---*/
  e12 = new su2double[3]; e23 = new su2double[3]; e13 = new su2double[3];
  CrossProduct(e1, e2, e12);
  CrossProduct(e1, e3, e13);
  CrossProduct(e2, e3, e23);
  
  /*--- p is Tranlated vector from the origin ---*/
  p = new su2double[3];
  for (iDim = 0; iDim < nDim; iDim++)
    p[iDim] = cart_coord[iDim] - Coord_Corner_Points[0][iDim];
  
  ParamCoord[0] = DotProduct(e23, p)/DotProduct(e23, e1);
  ParamCoord[1] = DotProduct(e13, p)/DotProduct(e13, e2);
  ParamCoord[2] = DotProduct(e12, p)/DotProduct(e12, e3);
  
  delete [] e1;
  delete [] e2;
  delete [] e3;
  delete [] e12;
  delete [] e23;
  delete [] e13;
  delete [] p;
  
  return ParamCoord;
}

su2double *CFreeFormDefBox::EvalCartesianCoord(su2double *ParamCoord) {
  unsigned short iDim, iDegree, jDegree, kDegree;
  
  for (iDim = 0; iDim < nDim; iDim++)
    cart_coord[iDim] = 0.0;
  
  for (iDegree = 0; iDegree <= lDegree; iDegree++)
    for (jDegree = 0; jDegree <= mDegree; jDegree++)
      for (kDegree = 0; kDegree <= nDegree; kDegree++)
        for (iDim = 0; iDim < nDim; iDim++) {
          cart_coord[iDim] += Coord_Control_Points[iDegree][jDegree][kDegree][iDim]
          * BlendingFunction[0]->GetBasis(iDegree, ParamCoord[0])
          * BlendingFunction[1]->GetBasis(jDegree, ParamCoord[1])
          * BlendingFunction[2]->GetBasis(kDegree, ParamCoord[2]);
        }
  
  return cart_coord;
}


su2double *CFreeFormDefBox::GetFFDGradient(su2double *val_coord, su2double *xyz) {
  
  unsigned short iDim, jDim, lmn[3];
  
  /*--- Set the Degree of the spline ---*/
  
  lmn[0] = lDegree; lmn[1] = mDegree; lmn[2] = nDegree;
  
  for (iDim = 0; iDim < nDim; iDim++) Gradient[iDim] = 0.0;
  
  for (iDim = 0; iDim < nDim; iDim++)
    for (jDim = 0; jDim < nDim; jDim++)
      Gradient[jDim] += GetDerivative2(val_coord, iDim, xyz,  lmn) *
      GetDerivative3(val_coord, iDim, jDim, lmn);
  
  return Gradient;
  
}

void CFreeFormDefBox::GetFFDHessian(su2double *uvw, su2double *xyz, su2double **val_Hessian) {
  
  unsigned short iDim, jDim, lmn[3];
  
  /*--- Set the Degree of the spline ---*/
  
  lmn[0] = lDegree; lmn[1] = mDegree; lmn[2] = nDegree;
  
  for (iDim = 0; iDim < nDim; iDim++)
    for (jDim = 0; jDim < nDim; jDim++)
      val_Hessian[iDim][jDim] = 0.0;
  
  /*--- Note that being all the functions linear combinations of polynomials, they are C^\infty,
   and the Hessian will be symmetric; no need to compute the under-diagonal part, for example ---*/
  
  for (iDim = 0; iDim < nDim; iDim++) {
    val_Hessian[0][0] += 2.0 * GetDerivative3(uvw, iDim,0, lmn) * GetDerivative3(uvw, iDim,0, lmn) +
    GetDerivative2(uvw, iDim,xyz, lmn) * GetDerivative5(uvw, iDim,0,0, lmn);
    
    val_Hessian[1][1] += 2.0 * GetDerivative3(uvw, iDim,1, lmn) * GetDerivative3(uvw, iDim,1, lmn) +
    GetDerivative2(uvw, iDim,xyz, lmn) * GetDerivative5(uvw, iDim,1,1, lmn);
    
    val_Hessian[2][2] += 2.0 * GetDerivative3(uvw, iDim,2, lmn) * GetDerivative3(uvw, iDim,2, lmn) +
    GetDerivative2(uvw, iDim,xyz, lmn) * GetDerivative5(uvw, iDim,2,2, lmn);
    
    val_Hessian[0][1] += 2.0 * GetDerivative3(uvw, iDim,0, lmn) * GetDerivative3(uvw, iDim,1, lmn) +
    GetDerivative2(uvw, iDim,xyz, lmn) * GetDerivative5(uvw, iDim,0,1, lmn);
    
    val_Hessian[0][2] += 2.0 * GetDerivative3(uvw, iDim,0, lmn) * GetDerivative3(uvw, iDim,2, lmn) +
    GetDerivative2(uvw, iDim,xyz, lmn) * GetDerivative5(uvw, iDim,0,2, lmn);
    
    val_Hessian[1][2] += 2.0 * GetDerivative3(uvw, iDim,1, lmn) * GetDerivative3(uvw, iDim,2, lmn) +
    GetDerivative2(uvw, iDim,xyz, lmn) * GetDerivative5(uvw, iDim,1,2, lmn);
  }
  
  val_Hessian[1][0] = val_Hessian[0][1];
  val_Hessian[2][0] = val_Hessian[0][2];
  val_Hessian[2][1] = val_Hessian[1][2];
  
}

su2double *CFreeFormDefBox::GetParametricCoord_Iterative(unsigned long iPoint, su2double *xyz, su2double *ParamCoordGuess, CConfig *config) {
  
  su2double *IndepTerm, SOR_Factor = 1.0, MinNormError, NormError, Determinant, AdjHessian[3][3], Temp[3] = {0.0,0.0,0.0};
  unsigned short iDim, jDim, RandonCounter;
  unsigned long iter;
  
  su2double tol = config->GetFFD_Tol()*1E-3;
  unsigned short it_max = config->GetnFFD_Iter();
  unsigned short Random_Trials = 500;

  /*--- Allocate the Hessian ---*/
  
  Hessian = new su2double* [nDim];
  IndepTerm = new su2double [nDim];
  for (iDim = 0; iDim < nDim; iDim++) {
    Hessian[iDim] = new su2double[nDim];
    ParamCoord[iDim] = ParamCoordGuess[iDim];
    IndepTerm [iDim] = 0.0;
  }
  
  RandonCounter = 0; MinNormError = 1E6;
  
  /*--- External iteration ---*/

  for (iter = 0; iter < (unsigned long)it_max*Random_Trials; iter++) {
      
    /*--- The independent term of the solution of our system is -Gradient(sol_old) ---*/

    Gradient = GetFFDGradient(ParamCoord, xyz);
    
    for (iDim = 0; iDim < nDim; iDim++) IndepTerm[iDim] = - Gradient[iDim];

    /*--- Hessian = The Matrix of our system, getHessian(sol_old,xyz,...) ---*/
    
    GetFFDHessian(ParamCoord, xyz, Hessian);
    
    /*--- Adjoint to Hessian ---*/

    AdjHessian[0][0] = Hessian[1][1]*Hessian[2][2]-Hessian[1][2]*Hessian[2][1];
    AdjHessian[0][1] = Hessian[0][2]*Hessian[2][1]-Hessian[0][1]*Hessian[2][2];
    AdjHessian[0][2] = Hessian[0][1]*Hessian[1][2]-Hessian[0][2]*Hessian[1][1];
    AdjHessian[1][0] = Hessian[1][2]*Hessian[2][0]-Hessian[1][0]*Hessian[2][2];
    AdjHessian[1][1] = Hessian[0][0]*Hessian[2][2]-Hessian[0][2]*Hessian[2][0];
    AdjHessian[1][2] = Hessian[0][2]*Hessian[1][0]-Hessian[0][0]*Hessian[1][2];
    AdjHessian[2][0] = Hessian[1][0]*Hessian[2][1]-Hessian[1][1]*Hessian[2][0];
    AdjHessian[2][1] = Hessian[0][1]*Hessian[2][0]-Hessian[0][0]*Hessian[2][1];
    AdjHessian[2][2] = Hessian[0][0]*Hessian[1][1]-Hessian[0][1]*Hessian[1][0];
    
    /*--- Determinant of Hessian ---*/
    
    Determinant = Hessian[0][0]*AdjHessian[0][0]+Hessian[0][1]*AdjHessian[1][0]+Hessian[0][2]*AdjHessian[2][0];
    
    /*--- Hessian inverse ---*/
    
    if (Determinant != 0) {
      for (iDim = 0; iDim < nDim; iDim++) {
        Temp[iDim] = 0.0;
        for (jDim = 0; jDim < nDim; jDim++) {
          Temp[iDim] += AdjHessian[iDim][jDim]*IndepTerm[jDim]/Determinant;
        }
      }
      for (iDim = 0; iDim < nDim; iDim++) {
        IndepTerm[iDim] = Temp[iDim];
      }
    }
    
    /*--- Update with Successive over-relaxation ---*/
    
    for (iDim = 0; iDim < nDim; iDim++) {
      ParamCoord[iDim] = (1.0-SOR_Factor)*ParamCoord[iDim] + SOR_Factor*(ParamCoord[iDim] + IndepTerm[iDim]);
    }

    /*--- If the gradient is small, we have converged ---*/
    
    if ((fabs(IndepTerm[0]) < tol) && (fabs(IndepTerm[1]) < tol) && (fabs(IndepTerm[2]) < tol))  break;

    /*--- Compute the norm of the error ---*/
    
    NormError = 0.0;
    for (iDim = 0; iDim < nDim; iDim++)
      NormError += IndepTerm[iDim]*IndepTerm[iDim];
    NormError = sqrt(NormError);

    MinNormError = min(NormError, MinNormError);
      
    /*--- If we have no convergence with Random_Trials iterations probably we are in a local minima. ---*/
    
    if (((iter % it_max) == 0) && (iter != 0)) {
      
      RandonCounter++;
      if (RandonCounter == Random_Trials) {
        cout << endl << "Unknown point: "<< iPoint <<" (" << xyz[0] <<", "<< xyz[1] <<", "<< xyz[2] <<"). Min Error: "<< MinNormError <<". Iter: "<< iter <<"."<< endl;
      }
      else {
        SOR_Factor = 0.1;
        for (iDim = 0; iDim < nDim; iDim++)
          ParamCoord[iDim] = su2double(rand())/su2double(RAND_MAX);
      }

    }

    /* --- Splines are not defined outside of [0,1]. So if the parametric coords are outside of
     *  [0,1] the step was too big and we have to use a smaller relaxation factor. ---*/

    if ((config->GetFFD_Blending() == BSPLINE_UNIFORM)     &&
        (((ParamCoord[0] < 0.0) || (ParamCoord[0] > 1.0))  ||
         ((ParamCoord[1] < 0.0) || (ParamCoord[1] > 1.0))  ||
         ((ParamCoord[2] < 0.0) || (ParamCoord[2] > 1.0)))) {

      for (iDim = 0; iDim < nDim; iDim++){
        ParamCoord[iDim] = ParamCoordGuess[iDim];
      }
      SOR_Factor = 0.9*SOR_Factor;
    }

  }

  for (iDim = 0; iDim < nDim; iDim++)
    delete [] Hessian[iDim];
  delete [] Hessian;
  delete [] IndepTerm;

  /*--- The code has hit the max number of iterations ---*/

  if (iter == (unsigned long)it_max*Random_Trials) {
    cout << "Unknown point: (" << xyz[0] <<", "<< xyz[1] <<", "<< xyz[2] <<"). Increase the value of FFD_ITERATIONS." << endl;
  }
  
  /*--- Real Solution is now ParamCoord; Return it ---*/

  return ParamCoord;
  
}

bool CFreeFormDefBox::GetPointFFD(CGeometry *geometry, CConfig *config, unsigned long iPoint) {
  su2double Coord[3] = {0.0, 0.0, 0.0};
  unsigned short iVar, jVar, iDim;
  su2double X_0, Y_0, Z_0, Xbar, Ybar, Zbar;

  bool Inside = false;
  bool cylindrical = (config->GetFFD_CoordSystem() == CYLINDRICAL);
  bool spherical = (config->GetFFD_CoordSystem() == SPHERICAL);
  bool polar = (config->GetFFD_CoordSystem() == POLAR);

  unsigned short Index[5][7] = {
    {0, 1, 2, 5, 0, 1, 2},
    {0, 2, 7, 5, 0, 2, 7},
    {0, 2, 3, 7, 0, 2, 3},
    {0, 5, 7, 4, 0, 5, 7},
    {2, 7, 5, 6, 2, 7, 5}};
  unsigned short nDim = geometry->GetnDim();
  
  for (iDim = 0; iDim < nDim; iDim++)
    Coord[iDim] = geometry->node[iPoint]->GetCoord(iDim);
  
  if (cylindrical) {
    
    X_0 = config->GetFFD_Axis(0); Y_0 = config->GetFFD_Axis(1);  Z_0 = config->GetFFD_Axis(2);
    
    Xbar =  Coord[0] - X_0; Ybar =  Coord[1] - Y_0; Zbar =  Coord[2] - Z_0;
    
    Coord[0] = sqrt(Ybar*Ybar + Zbar*Zbar);
    Coord[1] = atan2(Zbar, Ybar); if (Coord[1] > PI_NUMBER/2.0) Coord[1] -= 2.0*PI_NUMBER;
    Coord[2] = Xbar;
    
  }
  
  else if (spherical || polar) {
    
    X_0 = config->GetFFD_Axis(0); Y_0 = config->GetFFD_Axis(1);  Z_0 = config->GetFFD_Axis(2);
    
    Xbar =  Coord[0] - X_0; Ybar =  Coord[1] - Y_0; Zbar =  Coord[2] - Z_0;
    
    Coord[0] = sqrt(Xbar*Xbar + Ybar*Ybar + Zbar*Zbar);
    Coord[1] = atan2(Zbar, Ybar);  if (Coord[1] > PI_NUMBER/2.0) Coord[1] -= 2.0*PI_NUMBER;
    Coord[2] = acos(Xbar/Coord[0]);
    
  }
  
  /*--- 1st tetrahedron {V0, V1, V2, V5}
   2nd tetrahedron {V0, V2, V7, V5}
   3th tetrahedron {V0, V2, V3, V7}
   4th tetrahedron {V0, V5, V7, V4}
   5th tetrahedron {V2, V7, V5, V6} ---*/
  
  for (iVar = 0; iVar < 5; iVar++) {
    Inside = true;
    for (jVar = 0; jVar < 4; jVar++) {
      su2double Distance_Point = geometry->Point2Plane_Distance(Coord,
                                                                Coord_Corner_Points[Index[iVar][jVar+1]],
                                                                Coord_Corner_Points[Index[iVar][jVar+2]],
                                                                Coord_Corner_Points[Index[iVar][jVar+3]]);
      
      su2double Distance_Vertex = geometry->Point2Plane_Distance(Coord_Corner_Points[Index[iVar][jVar]],
                                                                 Coord_Corner_Points[Index[iVar][jVar+1]],
                                                                 Coord_Corner_Points[Index[iVar][jVar+2]],
                                                                 Coord_Corner_Points[Index[iVar][jVar+3]]);
      if (Distance_Point*Distance_Vertex < 0.0) Inside = false;          
    }
    if (Inside) break;
  }
  
  return Inside;
  
}

void CFreeFormDefBox::SetDeformationZone(CGeometry *geometry, CConfig *config, unsigned short iFFDBox) {
  su2double *Coord;
  unsigned short iMarker, iVar, jVar;
  unsigned long iVertex, iPoint;
  bool Inside = false;
  
  unsigned short Index[5][7] = {
    {0, 1, 2, 5, 0, 1, 2},
    {0, 2, 7, 5, 0, 2, 7},
    {0, 2, 3, 7, 0, 2, 3},
    {0, 5, 7, 4, 0, 5, 7},
    {2, 7, 5, 6, 2, 7, 5}};
  
  for (iMarker = 0; iMarker < config->GetnMarker_All(); iMarker++)
    if (config->GetMarker_All_DV(iMarker) == YES)
      for (iVertex = 0; iVertex < geometry->nVertex[iMarker]; iVertex++) {  
        iPoint = geometry->vertex[iMarker][iVertex]->GetNode();
        geometry->node[iPoint]->SetMove(false);
        
        Coord = geometry->node[iPoint]->GetCoord();
        
        /*--- 1st tetrahedron {V0, V1, V2, V5}
         2nd tetrahedron {V0, V2, V7, V5}
         3th tetrahedron {V0, V2, V3, V7}
         4th tetrahedron {V0, V5, V7, V4}
         5th tetrahedron {V2, V7, V5, V6} ---*/
        
        for (iVar = 0; iVar < 5; iVar++) {
          Inside = true;
          for (jVar = 0; jVar < 4; jVar++) {
            su2double Distance_Point = geometry->Point2Plane_Distance(Coord, 
                                                                   Coord_Corner_Points[Index[iVar][jVar+1]], 
                                                                   Coord_Corner_Points[Index[iVar][jVar+2]], 
                                                                   Coord_Corner_Points[Index[iVar][jVar+3]]);        
            su2double Distance_Vertex = geometry->Point2Plane_Distance(Coord_Corner_Points[Index[iVar][jVar]], 
                                                                    Coord_Corner_Points[Index[iVar][jVar+1]], 
                                                                    Coord_Corner_Points[Index[iVar][jVar+2]], 
                                                                    Coord_Corner_Points[Index[iVar][jVar+3]]);
            if (Distance_Point*Distance_Vertex < 0.0) Inside = false;          
          }
          if (Inside) break;
        }
        
        if (Inside) {
          geometry->node[iPoint]->SetMove(true);
        }
        
      }
}

su2double CFreeFormDefBox::GetDerivative1(su2double *uvw, unsigned short val_diff, unsigned short *ijk, unsigned short *lmn) {
  
  unsigned short iDim;
  su2double value = 0.0;
  
  value = BlendingFunction[val_diff]->GetDerivative(ijk[val_diff], uvw[val_diff], 1);
  for (iDim = 0; iDim < nDim; iDim++)
    if (iDim != val_diff)
      value *= BlendingFunction[iDim]->GetBasis(ijk[iDim], uvw[iDim]);
  
  return value;
  
}

su2double CFreeFormDefBox::GetDerivative2 (su2double *uvw, unsigned short dim, su2double *xyz, unsigned short *lmn) {
  
  unsigned short iDegree, jDegree, kDegree;
  su2double value = 0.0;
  
  for (iDegree = 0; iDegree <= lmn[0]; iDegree++)
    for (jDegree = 0; jDegree <= lmn[1]; jDegree++)
      for (kDegree = 0; kDegree <= lmn[2]; kDegree++) {
        value += Coord_Control_Points[iDegree][jDegree][kDegree][dim] 
        * BlendingFunction[0]->GetBasis(iDegree, uvw[0])
        * BlendingFunction[1]->GetBasis(jDegree, uvw[1])
        * BlendingFunction[2]->GetBasis(kDegree, uvw[2]);
      }
   
  return 2.0*(value - xyz[dim]);
}

su2double CFreeFormDefBox::GetDerivative3(su2double *uvw, unsigned short dim, unsigned short diff_this, unsigned short *lmn) {
  
  unsigned short iDegree, jDegree, kDegree, iDim;
  su2double value = 0;
  
  unsigned short *ijk = new unsigned short[nDim];
  
  for (iDim = 0; iDim < nDim; iDim++) ijk[iDim] = 0;

  for (iDegree = 0; iDegree <= lmn[0]; iDegree++)
    for (jDegree = 0; jDegree <= lmn[1]; jDegree++)
      for (kDegree = 0; kDegree <= lmn[2]; kDegree++) {
        ijk[0] = iDegree; ijk[1] = jDegree; ijk[2] = kDegree;
        value += Coord_Control_Points[iDegree][jDegree][kDegree][dim] * 
        GetDerivative1(uvw, diff_this, ijk, lmn);
      }
  
  delete [] ijk;

  return value;
}

su2double CFreeFormDefBox::GetDerivative4(su2double *uvw, unsigned short val_diff, unsigned short val_diff2,
                                       unsigned short *ijk, unsigned short *lmn) {
  unsigned short iDim;
  su2double value = 0.0;
  
  if (val_diff == val_diff2) {
    value = BlendingFunction[val_diff]->GetDerivative(ijk[val_diff], uvw[val_diff], 2);
    for (iDim = 0; iDim < nDim; iDim++)
      if (iDim != val_diff)
        value *= BlendingFunction[iDim]->GetBasis(ijk[iDim], uvw[iDim]);
  }
  else {
    value = BlendingFunction[val_diff]->GetDerivative(ijk[val_diff],  uvw[val_diff],1) *
    BlendingFunction[val_diff2]->GetDerivative(ijk[val_diff2], uvw[val_diff2], 1);
    for (iDim = 0; iDim < nDim; iDim++)
      if ((iDim != val_diff) && (iDim != val_diff2))
        value *= BlendingFunction[iDim]->GetBasis(ijk[iDim], uvw[iDim]);
  }
  
  return value;
}

su2double CFreeFormDefBox::GetDerivative5(su2double *uvw, unsigned short dim, unsigned short diff_this, unsigned short diff_this_also, 
                                      unsigned short *lmn) {
  
  unsigned short iDegree, jDegree, kDegree, iDim;
  su2double value = 0.0;
  
  unsigned short *ijk = new unsigned short[nDim];
  
  for (iDim = 0; iDim < nDim; iDim++) ijk[iDim] = 0;
  
  for (iDegree = 0; iDegree <= lmn[0]; iDegree++)
    for (jDegree = 0; jDegree <= lmn[1]; jDegree++)
      for (kDegree = 0; kDegree <= lmn[2]; kDegree++) {
        ijk[0] = iDegree; ijk[1] = jDegree; ijk[2] = kDegree;
        value += Coord_Control_Points[iDegree][jDegree][kDegree][dim] *
        GetDerivative4(uvw, diff_this, diff_this_also, ijk, lmn);
      }
  
  delete [] ijk;
  
  return value;
}



CElasticityMovement::CElasticityMovement(CGeometry *geometry, CConfig *config) : CVolumetricMovement(), System(true) {
  
    size = SU2_MPI::GetSize();
    rank = SU2_MPI::GetRank();

    /*--- Initialize the number of spatial dimensions, length of the state
     vector (same as spatial dimensions for grid deformation), and grid nodes. ---*/

    unsigned short iDim, jDim;

    nDim         = geometry->GetnDim();
    nVar         = geometry->GetnDim();
    nPoint       = geometry->GetnPoint();
    nPointDomain = geometry->GetnPointDomain();

    nIterMesh   = 0;
    valResidual = 0.0;

    MinVolume = 0.0;
    MaxVolume = 0.0;

    Residual = new su2double[nDim];   for (iDim = 0; iDim < nDim; iDim++) Residual[iDim] = 0.0;
    Solution = new su2double[nDim];   for (iDim = 0; iDim < nDim; iDim++) Solution[iDim] = 0.0;

    /*--- Initialize matrix, solution, and r.h.s. structures for the linear solver. ---*/

    LinSysSol.Initialize(nPoint, nPointDomain, nVar, 0.0);
    LinSysRes.Initialize(nPoint, nPointDomain, nVar, 0.0);
    StiffMatrix.Initialize(nPoint, nPointDomain, nVar, nVar, false, geometry, config);

    /*--- Matrices to impose boundary conditions ---*/

    matrixZeros = new su2double *[nDim];
    matrixId    = new su2double *[nDim];
    for(iDim = 0; iDim < nDim; iDim++){
      matrixZeros[iDim] = new su2double[nDim];
      matrixId[iDim]    = new su2double[nDim];
    }

    for(iDim = 0; iDim < nDim; iDim++){
      for (jDim = 0; jDim < nDim; jDim++){
        matrixZeros[iDim][jDim] = 0.0;
        matrixId[iDim][jDim]    = 0.0;
      }
      matrixId[iDim][iDim] = 1.0;
    }

    /*--- Structural parameters ---*/

    E      = config->GetDeform_ElasticityMod();
    Nu     = config->GetDeform_PoissonRatio();

    Mu     = E / (2.0*(1.0 + Nu));
    Lambda = Nu*E/((1.0+Nu)*(1.0-2.0*Nu));

    /*--- Element container structure ---*/

    element_container = new CElement* [MAX_FE_KINDS];
    for (unsigned short iKind = 0; iKind < MAX_FE_KINDS; iKind++) {
      element_container[iKind] = NULL;
    }
    if (nDim == 2){
      element_container[EL_TRIA] = new CTRIA1(nDim, config);
      element_container[EL_QUAD] = new CQUAD4(nDim, config);
    }
    else if (nDim == 3){
      element_container[EL_TETRA] = new CTETRA1(nDim, config);
      element_container[EL_HEXA] = new CHEXA8(nDim, config);
      element_container[EL_PYRAM] = new CPYRAM5(nDim, config);
      element_container[EL_PRISM] = new CPRISM6(nDim, config);
    }

    /*--- Term ij of the Jacobian ---*/

    Jacobian_ij = new su2double*[nDim];
    for (iDim = 0; iDim < nDim; iDim++) {
      Jacobian_ij[iDim] = new su2double [nDim];
      for (jDim = 0; jDim < nDim; jDim++) {
        Jacobian_ij[iDim][jDim] = 0.0;
      }
    }

    KAux_ab = new su2double* [nDim];
    for (iDim = 0; iDim < nDim; iDim++) {
      KAux_ab[iDim] = new su2double[nDim];
    }

    unsigned short iVar;

    if (nDim == 2){
      Ba_Mat  = new su2double* [3];
      Bb_Mat  = new su2double* [3];
      D_Mat   = new su2double* [3];
      GradNi_Ref_Mat = new su2double* [4];
      for (iVar = 0; iVar < 3; iVar++) {
        Ba_Mat[iVar]    = new su2double[nDim];
        Bb_Mat[iVar]    = new su2double[nDim];
        D_Mat[iVar]     = new su2double[3];
      }
      for (iVar = 0; iVar < 4; iVar++) {
        GradNi_Ref_Mat[iVar]  = new su2double[nDim];
      }
    }
    else if (nDim == 3){
      Ba_Mat  = new su2double* [6];
      Bb_Mat  = new su2double* [6];
      D_Mat   = new su2double* [6];
      GradNi_Ref_Mat = new su2double* [8];
      for (iVar = 0; iVar < 6; iVar++) {
        Ba_Mat[iVar]      = new su2double[nDim];
        Bb_Mat[iVar]      = new su2double[nDim];
        D_Mat[iVar]       = new su2double[6];
      }
      for (iVar = 0; iVar < 8; iVar++) {
        GradNi_Ref_Mat[iVar]  = new su2double[nDim];
      }
    }



}

CElasticityMovement::~CElasticityMovement(void) {

  unsigned short iDim, iVar;

  delete [] Residual;
  delete [] Solution;

  for (iDim = 0; iDim < nDim; iDim++) {
    delete [] matrixZeros[iDim];
    delete [] matrixId[iDim];
    delete [] Jacobian_ij[iDim];
    delete [] KAux_ab[iDim];
  }
  delete [] matrixZeros;
  delete [] matrixId;
  delete [] Jacobian_ij;
  delete [] KAux_ab;

  if (nDim == 2){
    for (iVar = 0; iVar < 3; iVar++){
      delete [] Ba_Mat[iVar];
      delete [] Bb_Mat[iVar];
      delete [] D_Mat[iVar];
    }
    for (iVar = 0; iVar < 4; iVar++){
      delete [] GradNi_Ref_Mat[iVar];
    }
  }
  else if (nDim == 3){
    for (iVar = 0; iVar < 6; iVar++){
      delete [] Ba_Mat[iVar];
      delete [] Bb_Mat[iVar];
      delete [] D_Mat[iVar];
    }
    for (iVar = 0; iVar < 8; iVar++){
      delete [] GradNi_Ref_Mat[iVar];
    }
  }

  delete [] Ba_Mat;
  delete [] Bb_Mat;
  delete [] D_Mat;
  delete [] GradNi_Ref_Mat;

  if (element_container != NULL) {
    for (iVar = 0; iVar < MAX_FE_KINDS; iVar++){
      if (element_container[iVar] != NULL) delete element_container[iVar];
    }
    delete [] element_container;
  }

}


void CElasticityMovement::SetVolume_Deformation_Elas(CGeometry *geometry, CConfig *config, bool UpdateGeo, bool screen_output, bool Derivative){

  unsigned long iNonlinear_Iter, Nonlinear_Iter = 0;

  bool discrete_adjoint = config->GetDiscrete_Adjoint();

  /*--- Retrieve number or internal iterations from config ---*/

  Nonlinear_Iter = config->GetGridDef_Nonlinear_Iter();

  /*--- Loop over the total number of grid deformation iterations. The surface
   deformation can be divided into increments to help with stability. ---*/

  for (iNonlinear_Iter = 0; iNonlinear_Iter < Nonlinear_Iter; iNonlinear_Iter++) {

    /*--- Initialize vector and sparse matrix ---*/
    LinSysSol.SetValZero();
    LinSysRes.SetValZero();
    StiffMatrix.SetValZero();
    
    if ((rank == MASTER_NODE) && (!discrete_adjoint) && screen_output)
      cout << "Computing volumes of the grid elements." << endl;

    /*--- Compute the minimum and maximum area/volume for the mesh. ---*/
    SetMinMaxVolume(geometry, config);
    if ((rank == MASTER_NODE) && (!discrete_adjoint) && screen_output) {
      if (nDim == 2) cout << scientific << "Min. area: "<< MinVolume <<", max. area: " << MaxVolume <<"." << endl;
      else           cout << scientific << "Min. volume: "<< MinVolume <<", max. volume: " << MaxVolume <<"." << endl;
    }

    /*--- Compute the stiffness matrix. ---*/
    SetStiffnessMatrix(geometry, config);

    /*--- Impose boundary conditions (all of them are ESSENTIAL BC's - displacements). ---*/
    SetBoundaryDisplacements(geometry, config);

    /*--- Solve the linear system. ---*/

#ifdef CODI_REVERSE_TYPE
    /*--- We need to guard the SendReceive_Solution otherwise the FSI adjoint breaks. ---*/
    bool TapeActive = NO;
    if (config->GetDiscrete_Adjoint()) {
      TapeActive = AD::globalTape.isActive();
      AD::StopRecording();
    }
#endif
    StiffMatrix.InitiateComms(LinSysSol, geometry, config, SOLUTION_MATRIX);
    StiffMatrix.CompleteComms(LinSysSol, geometry, config, SOLUTION_MATRIX);
    
    StiffMatrix.InitiateComms(LinSysRes, geometry, config, SOLUTION_MATRIX);
    StiffMatrix.CompleteComms(LinSysRes, geometry, config, SOLUTION_MATRIX);
#ifdef CODI_REVERSE_TYPE
    if (TapeActive) AD::StartRecording();
#endif
    nIterMesh = System.Solve(StiffMatrix, LinSysRes, LinSysSol, geometry, config);
    valResidual = System.GetResidual();

    /*--- Update the grid coordinates and cell volumes using the solution
     of the linear system (usol contains the x, y, z displacements). ---*/
    UpdateGridCoord(geometry, config);

    if (UpdateGeo)
      UpdateDualGrid(geometry, config);

    /*--- Check for failed deformation (negative volumes). ---*/
    /*--- In order to do this, we recompute the minimum and maximum area/volume for the mesh. ---*/
    SetMinMaxVolume(geometry, config);

    if ((rank == MASTER_NODE) && (!discrete_adjoint) && screen_output) {
      cout << scientific << "Non-linear iter.: " << iNonlinear_Iter+1 << "/" << Nonlinear_Iter  << ". Linear iter.: " << nIterMesh << ". ";
      if (nDim == 2) cout << "Min. area: " << MinVolume << ". Error: " << valResidual << "." << endl;
      else cout << "Min. volume: " << MinVolume << ". Error: " << valResidual << "." << endl;
    }

  }

}


void CElasticityMovement::UpdateGridCoord(CGeometry *geometry, CConfig *config){

  unsigned short iDim;
  unsigned long iPoint, total_index;
  su2double new_coord;

  /*--- Update the grid coordinates using the solution of the linear system
   after grid deformation (LinSysSol contains the x, y, z displacements). ---*/

  for (iPoint = 0; iPoint < nPoint; iPoint++)
    for (iDim = 0; iDim < nDim; iDim++) {
      total_index = iPoint*nDim + iDim;
      new_coord = geometry->node[iPoint]->GetCoord(iDim)+LinSysSol[total_index];
      if (fabs(new_coord) < EPS*EPS) new_coord = 0.0;
      geometry->node[iPoint]->SetCoord(iDim, new_coord);
    }

  /* --- LinSysSol contains the non-transformed displacements in the periodic halo cells.
   * Hence we still need a communication of the transformed coordinates, otherwise periodicity
   * is not maintained. ---*/

  geometry->InitiateComms(geometry, config, COORDINATES);
  geometry->CompleteComms(geometry, config, COORDINATES);
  
}


void CElasticityMovement::UpdateDualGrid(CGeometry *geometry, CConfig *config){

  /*--- After moving all nodes, update the dual mesh. Recompute the edges and
   dual mesh control volumes in the domain and on the boundaries. ---*/

  geometry->SetCoord_CG();
  geometry->SetControlVolume(config, UPDATE);
  geometry->SetBoundControlVolume(config, UPDATE);
  geometry->SetMaxLength(config);

}


void CElasticityMovement::UpdateMultiGrid(CGeometry **geometry, CConfig *config){

  unsigned short iMGfine, iMGlevel, nMGlevel = config->GetnMGLevels();

  /*--- Update the multigrid structure after moving the finest grid,
   including computing the grid velocities on the coarser levels. ---*/

  for (iMGlevel = 1; iMGlevel <= nMGlevel; iMGlevel++) {
    iMGfine = iMGlevel-1;
    geometry[iMGlevel]->SetControlVolume(config, geometry[iMGfine], UPDATE);
    geometry[iMGlevel]->SetBoundControlVolume(config, geometry[iMGfine],UPDATE);
    geometry[iMGlevel]->SetCoord(geometry[iMGfine]);
    if (config->GetGrid_Movement())
      geometry[iMGlevel]->SetRestricted_GridVelocity(geometry[iMGfine], config);
  }

}

void CElasticityMovement::SetBoundaryDisplacements(CGeometry *geometry, CConfig *config){

  /*--- Get the SU2 module. SU2_CFD will use this routine for dynamically
   deforming meshes (MARKER_FSI_INTERFACE). ---*/

  unsigned short Kind_SU2 = config->GetKind_SU2();

  /*--- Share halo vertex displacements across ranks using the solution vector.
   The transfer routines do not do this, i.e. halo vertices have wrong values. ---*/

  unsigned short iMarker, iDim;
  unsigned long iNode, iVertex;

  su2double VarIncrement = 1.0/su2double(config->GetGridDef_Nonlinear_Iter());

  for (iMarker = 0; iMarker < config->GetnMarker_All(); iMarker++) {

    if ((config->GetMarker_All_ZoneInterface(iMarker) != 0 || 
         config->GetMarker_All_Moving(iMarker)) 
        && (Kind_SU2 == SU2_CFD)) {

      for (iVertex = 0; iVertex < geometry->nVertex[iMarker]; iVertex++) {

        /*--- Get node index ---*/
        iNode = geometry->vertex[iMarker][iVertex]->GetNode();

        if (geometry->node[iNode]->GetDomain()) {

          /*--- Get the displacement on the vertex ---*/
          for (iDim = 0; iDim < nDim; iDim++)
             Solution[iDim] = geometry->vertex[iMarker][iVertex]->GetVarCoord()[iDim] * VarIncrement;

          /*--- Initialize the solution vector ---*/
          LinSysSol.SetBlock(iNode, Solution);
        }
      }
    }
  }
  StiffMatrix.InitiateComms(LinSysSol, geometry, config, SOLUTION_MATRIX);
  StiffMatrix.CompleteComms(LinSysSol, geometry, config, SOLUTION_MATRIX);

  /*--- Apply displacement boundary conditions to the FSI interfaces. ---*/

  for (iMarker = 0; iMarker < config->GetnMarker_All(); iMarker++) {
    if ((config->GetMarker_All_ZoneInterface(iMarker) != 0 || 
         config->GetMarker_All_Moving(iMarker)) 
        && (Kind_SU2 == SU2_CFD)) {
      SetMoving_Boundary(geometry, config, iMarker);
    }
  }

  /*--- Now, set to zero displacements of all the other boundary conditions, except the symmetry
   plane, the receive boundaries and periodic boundaries. ---*/


  /*--- As initialization, set to zero displacements of all the surfaces except the symmetry
   plane, the receive boundaries and periodic boundaries. ---*/
  for (iMarker = 0; iMarker < config->GetnMarker_All(); iMarker++) {
    if (((config->GetMarker_All_KindBC(iMarker) != SYMMETRY_PLANE) &&
         (config->GetMarker_All_KindBC(iMarker) != SEND_RECEIVE) &&
         (config->GetMarker_All_KindBC(iMarker) != PERIODIC_BOUNDARY))
        && !config->GetMarker_All_Moving(iMarker)) {

      /*--- We must note that the FSI surfaces are not clamped ---*/
      if (config->GetMarker_All_ZoneInterface(iMarker) == 0){
        SetClamped_Boundary(geometry, config, iMarker);
      }
    }
  }

  /*--- All others are pending. ---*/

}


void CElasticityMovement::SetClamped_Boundary(CGeometry *geometry, CConfig *config, unsigned short val_marker){

  unsigned long iNode, iVertex;
  unsigned long iPoint, jPoint;

  for (iVertex = 0; iVertex < geometry->nVertex[val_marker]; iVertex++) {

    /*--- Get node index ---*/

    iNode = geometry->vertex[val_marker][iVertex]->GetNode();

    if (geometry->node[iNode]->GetDomain()) {

      if (nDim == 2) {
        Solution[0] = 0.0;  Solution[1] = 0.0;
        Residual[0] = 0.0;  Residual[1] = 0.0;
      }
      else {
        Solution[0] = 0.0;  Solution[1] = 0.0;  Solution[2] = 0.0;
        Residual[0] = 0.0;  Residual[1] = 0.0;  Residual[2] = 0.0;
      }

      /*--- Initialize the reaction vector ---*/

      LinSysRes.SetBlock(iNode, Residual);
      LinSysSol.SetBlock(iNode, Solution);

      /*--- STRONG ENFORCEMENT OF THE CLAMPED BOUNDARY CONDITION ---*/

      /*--- Delete the full row for node iNode ---*/
      for (jPoint = 0; jPoint < nPoint; jPoint++){
        if (iNode != jPoint) {
          StiffMatrix.SetBlock(iNode,jPoint,matrixZeros);
        }
        else{
          StiffMatrix.SetBlock(iNode,jPoint,matrixId);
        }
      }

      /*--- Delete the full column for node iNode ---*/
      for (iPoint = 0; iPoint < nPoint; iPoint++){
        if (iNode != iPoint) {
          StiffMatrix.SetBlock(iPoint,iNode,matrixZeros);
        }
      }
    }
    else {
      /*--- Delete the column (iPoint is halo so Send/Recv does the rest) ---*/
      for (iPoint = 0; iPoint < nPoint; iPoint++) StiffMatrix.SetBlock(iPoint,iNode,matrixZeros);
    }
  }

}

void CElasticityMovement::SetMoving_Boundary(CGeometry *geometry, CConfig *config, unsigned short val_marker){

  unsigned short iDim, jDim;

  unsigned long iNode, iVertex;
  unsigned long iPoint, jPoint;

  su2double valJacobian_ij_00 = 0.0;
  su2double auxJacobian_ij[3][3] = {{0.0, 0.0, 0.0}, {0.0, 0.0, 0.0}, {0.0, 0.0, 0.0}};

  for (iVertex = 0; iVertex < geometry->nVertex[val_marker]; iVertex++) {

    /*--- Get node index ---*/

    iNode = geometry->vertex[val_marker][iVertex]->GetNode();

    /*--- Get the displacement of the node ---*/

    for (iDim = 0; iDim < nDim; iDim++)
       Solution[iDim] = LinSysSol.GetBlock(iNode, iDim);

    if (geometry->node[iNode]->GetDomain()) {

      /*--- Initialize the reaction vector ---*/

      LinSysRes.SetBlock(iNode, Solution);

      /*--- STRONG ENFORCEMENT OF THE DISPLACEMENT BOUNDARY CONDITION ---*/

      /*--- Delete the full row for node iNode ---*/
      for (jPoint = 0; jPoint < nPoint; jPoint++){
        if (iNode != jPoint) {
          StiffMatrix.SetBlock(iNode,jPoint,matrixZeros);
        }
        else{
          StiffMatrix.SetBlock(iNode,jPoint,matrixId);
        }
      }
    }

    /*--- Always delete the iNode column, even for halos ---*/
    for (iPoint = 0; iPoint < nPoint; iPoint++){

      /*--- Check if the term K(iPoint, iNode) is 0 ---*/
      valJacobian_ij_00 = StiffMatrix.GetBlock(iPoint,iNode,0,0);

      /*--- If the node iNode has a crossed dependency with the point iPoint ---*/
      if (valJacobian_ij_00 != 0.0 ){

        /*--- Retrieve the Jacobian term ---*/
        for (iDim = 0; iDim < nDim; iDim++){
          for (jDim = 0; jDim < nDim; jDim++){
            auxJacobian_ij[iDim][jDim] = StiffMatrix.GetBlock(iPoint,iNode,iDim,jDim);
          }
        }

        /*--- Multiply by the imposed displacement ---*/
        for (iDim = 0; iDim < nDim; iDim++){
          Residual[iDim] = 0.0;
          for (jDim = 0; jDim < nDim; jDim++){
            Residual[iDim] += auxJacobian_ij[iDim][jDim] * Solution[jDim];
          }
        }

        /*--- For the whole column, except the diagonal term ---*/
        if (iNode != iPoint) {
          /*--- The term is substracted from the residual (right hand side) ---*/
          LinSysRes.SubtractBlock(iPoint, Residual);
          /*--- The Jacobian term is now set to 0 ---*/
          StiffMatrix.SetBlock(iPoint,iNode,matrixZeros);
        }
      }
    }

  }

}

void CElasticityMovement::SetMinMaxVolume(CGeometry *geometry, CConfig *config) {

  unsigned long iElem, ElemCounter = 0;
  unsigned short iNode, iDim, nNodes = 0;
  unsigned long indexNode[8]={0,0,0,0,0,0,0,0};
  su2double val_Coord;
  int EL_KIND = 0;

  bool RightVol = true;

  su2double ElemVolume;

  MaxVolume = -1E22; MinVolume = 1E22;

  /*--- Loops over all the elements ---*/

  for (iElem = 0; iElem < geometry->GetnElem(); iElem++) {

    if (geometry->elem[iElem]->GetVTK_Type() == TRIANGLE)      {nNodes = 3; EL_KIND = EL_TRIA;}
    if (geometry->elem[iElem]->GetVTK_Type() == QUADRILATERAL) {nNodes = 4; EL_KIND = EL_QUAD;}
    if (geometry->elem[iElem]->GetVTK_Type() == TETRAHEDRON)   {nNodes = 4; EL_KIND = EL_TETRA;}
    if (geometry->elem[iElem]->GetVTK_Type() == PYRAMID)       {nNodes = 5; EL_KIND = EL_PYRAM;}
    if (geometry->elem[iElem]->GetVTK_Type() == PRISM)         {nNodes = 6; EL_KIND = EL_PRISM;}
    if (geometry->elem[iElem]->GetVTK_Type() == HEXAHEDRON)    {nNodes = 8; EL_KIND = EL_HEXA;}

    /*--- For the number of nodes, we get the coordinates from the connectivity matrix and the geometry structure ---*/

    for (iNode = 0; iNode < nNodes; iNode++) {

      indexNode[iNode] = geometry->elem[iElem]->GetNode(iNode);

      for (iDim = 0; iDim < nDim; iDim++) {
        val_Coord = geometry->node[indexNode[iNode]]->GetCoord(iDim);
        element_container[EL_KIND]->SetRef_Coord(val_Coord, iNode, iDim);
      }

    }

    /*--- Compute the volume of the element (or the area in 2D cases ) ---*/

    if (nDim == 2)  ElemVolume = element_container[EL_KIND]->ComputeArea();
    else            ElemVolume = element_container[EL_KIND]->ComputeVolume();

    RightVol = true;
    if (ElemVolume < 0.0) RightVol = false;

    MaxVolume = max(MaxVolume, ElemVolume);
    MinVolume = min(MinVolume, ElemVolume);
    geometry->elem[iElem]->SetVolume(ElemVolume);

    if (!RightVol) ElemCounter++;

  }

#ifdef HAVE_MPI
  unsigned long ElemCounter_Local = ElemCounter; ElemCounter = 0;
  su2double MaxVolume_Local = MaxVolume; MaxVolume = 0.0;
  su2double MinVolume_Local = MinVolume; MinVolume = 0.0;
  SU2_MPI::Allreduce(&ElemCounter_Local, &ElemCounter, 1, MPI_UNSIGNED_LONG, MPI_SUM, MPI_COMM_WORLD);
  SU2_MPI::Allreduce(&MaxVolume_Local, &MaxVolume, 1, MPI_DOUBLE, MPI_MAX, MPI_COMM_WORLD);
  SU2_MPI::Allreduce(&MinVolume_Local, &MinVolume, 1, MPI_DOUBLE, MPI_MIN, MPI_COMM_WORLD);
#endif

  /*--- Volume from  0 to 1 ---*/

  for (iElem = 0; iElem < geometry->GetnElem(); iElem++) {
    ElemVolume = geometry->elem[iElem]->GetVolume()/MaxVolume;
    geometry->elem[iElem]->SetVolume(ElemVolume);
  }

  if ((ElemCounter != 0) && (rank == MASTER_NODE))
    cout <<"There are " << ElemCounter << " elements with negative volume.\n" << endl;

}


void CElasticityMovement::SetStiffnessMatrix(CGeometry *geometry, CConfig *config){

  unsigned long iElem;
  unsigned short iNode, iDim, jDim, nNodes = 0;
  unsigned long indexNode[8]={0,0,0,0,0,0,0,0};
  su2double val_Coord;
  int EL_KIND = 0;

  su2double *Kab = NULL;
  unsigned short NelNodes, jNode;

  su2double ElemVolume;

  /*--- Loops over all the elements ---*/

  for (iElem = 0; iElem < geometry->GetnElem(); iElem++) {

    if (geometry->elem[iElem]->GetVTK_Type() == TRIANGLE)      {nNodes = 3; EL_KIND = EL_TRIA;}
    if (geometry->elem[iElem]->GetVTK_Type() == QUADRILATERAL) {nNodes = 4; EL_KIND = EL_QUAD;}
    if (geometry->elem[iElem]->GetVTK_Type() == TETRAHEDRON)   {nNodes = 4; EL_KIND = EL_TETRA;}
    if (geometry->elem[iElem]->GetVTK_Type() == PYRAMID)       {nNodes = 5; EL_KIND = EL_PYRAM;}
    if (geometry->elem[iElem]->GetVTK_Type() == PRISM)         {nNodes = 6; EL_KIND = EL_PRISM;}
    if (geometry->elem[iElem]->GetVTK_Type() == HEXAHEDRON)    {nNodes = 8; EL_KIND = EL_HEXA;}

    /*--- For the number of nodes, we get the coordinates from the connectivity matrix and the geometry structure ---*/

    for (iNode = 0; iNode < nNodes; iNode++) {

      indexNode[iNode] = geometry->elem[iElem]->GetNode(iNode);

      for (iDim = 0; iDim < nDim; iDim++) {
        val_Coord = geometry->node[indexNode[iNode]]->GetCoord(iDim);
        element_container[EL_KIND]->SetRef_Coord(val_Coord, iNode, iDim);
      }

    }

    /*--- Retrieve the volume of the element (previously computed in SetMinMaxVolume()) ---*/

    ElemVolume = geometry->elem[iElem]->GetVolume();

    /*--- Compute the stiffness of the element ---*/
    Set_Element_Stiffness(ElemVolume, config);

    /*--- Compute the element contribution to the stiffness matrix ---*/

    Compute_Element_Contribution(element_container[EL_KIND], config);

    /*--- Retrieve number of nodes ---*/

    NelNodes = element_container[EL_KIND]->GetnNodes();

    /*--- Assemble the stiffness matrix ---*/

    for (iNode = 0; iNode < NelNodes; iNode++){

      for (jNode = 0; jNode < NelNodes; jNode++){

        Kab = element_container[EL_KIND]->Get_Kab(iNode, jNode);

        for (iDim = 0; iDim < nDim; iDim++){
          for (jDim = 0; jDim < nDim; jDim++){
            Jacobian_ij[iDim][jDim] = Kab[iDim*nDim+jDim];
          }
        }

        StiffMatrix.AddBlock(indexNode[iNode], indexNode[jNode], Jacobian_ij);

      }

    }

  }

}


void CElasticityMovement::Set_Element_Stiffness(su2double ElemVolume, CConfig *config) {

  switch (config->GetDeform_Stiffness_Type()) {
    case INVERSE_VOLUME:
      E = 1.0 / ElemVolume;           // Stiffness inverse of the volume of the element
      Nu = config->GetDeform_Coeff(); // Nu is normally a very large number, for rigid-body rotations, see Dwight (2009)
      break;
    case SOLID_WALL_DISTANCE:
      SU2_MPI::Error("SOLID_WALL DISTANCE METHOD NOT YET IMPLEMENTED FOR THIS APPROACH!!", CURRENT_FUNCTION);
      break;
    case CONSTANT_STIFFNESS:
      E      = config->GetDeform_ElasticityMod();
      Nu     = config->GetDeform_PoissonRatio();
      break;
  }

  /*--- Lamé parameters ---*/

  Mu     = E / (2.0*(1.0 + Nu));
  Lambda = Nu*E/((1.0+Nu)*(1.0-2.0*Nu));

}


void CElasticityMovement::Compute_Element_Contribution(CElement *element, CConfig *config){

  unsigned short iVar, jVar, kVar;
  unsigned short iGauss, nGauss;
  unsigned short iNode, jNode, nNode;
  unsigned short iDim;
  unsigned short bDim;

  su2double Weight, Jac_X;

  su2double AuxMatrix[3][6];

  /*--- Initialize auxiliary matrices ---*/

  if (nDim == 2) bDim = 3;
  else bDim = 6;

  for (iVar = 0; iVar < bDim; iVar++){
    for (jVar = 0; jVar < nDim; jVar++){
      Ba_Mat[iVar][jVar] = 0.0;
      Bb_Mat[iVar][jVar] = 0.0;
    }
  }

  for (iVar = 0; iVar < 3; iVar++){
    for (jVar = 0; jVar < 6; jVar++){
      AuxMatrix[iVar][jVar] = 0.0;
    }
  }

  element->clearElement();      /*--- Restarts the element: avoids adding over previous results in other elements --*/
  element->ComputeGrad_Linear();
  nNode = element->GetnNodes();
  nGauss = element->GetnGaussPoints();

  /*--- Compute the constitutive matrix (D_Mat) for the element - it only depends on lambda and mu, constant for the element ---*/
  Compute_Constitutive_Matrix();

  for (iGauss = 0; iGauss < nGauss; iGauss++){

    Weight = element->GetWeight(iGauss);
    Jac_X = element->GetJ_X(iGauss);

    /*--- Retrieve the values of the gradients of the shape functions for each node ---*/
    /*--- This avoids repeated operations ---*/
    for (iNode = 0; iNode < nNode; iNode++){
      for (iDim = 0; iDim < nDim; iDim++){
        GradNi_Ref_Mat[iNode][iDim] = element->GetGradNi_X(iNode,iGauss,iDim);
      }
    }

    for (iNode = 0; iNode < nNode; iNode++){

      if (nDim == 2){
        Ba_Mat[0][0] = GradNi_Ref_Mat[iNode][0];
        Ba_Mat[1][1] = GradNi_Ref_Mat[iNode][1];
        Ba_Mat[2][0] = GradNi_Ref_Mat[iNode][1];
        Ba_Mat[2][1] = GradNi_Ref_Mat[iNode][0];
      }
      else if (nDim == 3){
        Ba_Mat[0][0] = GradNi_Ref_Mat[iNode][0];
        Ba_Mat[1][1] = GradNi_Ref_Mat[iNode][1];
        Ba_Mat[2][2] = GradNi_Ref_Mat[iNode][2];
        Ba_Mat[3][0] = GradNi_Ref_Mat[iNode][1];
        Ba_Mat[3][1] = GradNi_Ref_Mat[iNode][0];
        Ba_Mat[4][0] = GradNi_Ref_Mat[iNode][2];
        Ba_Mat[4][2] = GradNi_Ref_Mat[iNode][0];
        Ba_Mat[5][1] = GradNi_Ref_Mat[iNode][2];
        Ba_Mat[5][2] = GradNi_Ref_Mat[iNode][1];
      }

        /*--- Compute the BT.D Matrix ---*/

      for (iVar = 0; iVar < nDim; iVar++){
        for (jVar = 0; jVar < bDim; jVar++){
          AuxMatrix[iVar][jVar] = 0.0;
          for (kVar = 0; kVar < bDim; kVar++){
            AuxMatrix[iVar][jVar] += Ba_Mat[kVar][iVar]*D_Mat[kVar][jVar];
          }
        }
      }

      /*--- Assumming symmetry ---*/
      for (jNode = iNode; jNode < nNode; jNode++){
        if (nDim == 2){
          Bb_Mat[0][0] = GradNi_Ref_Mat[jNode][0];
          Bb_Mat[1][1] = GradNi_Ref_Mat[jNode][1];
          Bb_Mat[2][0] = GradNi_Ref_Mat[jNode][1];
          Bb_Mat[2][1] = GradNi_Ref_Mat[jNode][0];
        }
        else if (nDim ==3){
          Bb_Mat[0][0] = GradNi_Ref_Mat[jNode][0];
          Bb_Mat[1][1] = GradNi_Ref_Mat[jNode][1];
          Bb_Mat[2][2] = GradNi_Ref_Mat[jNode][2];
          Bb_Mat[3][0] = GradNi_Ref_Mat[jNode][1];
          Bb_Mat[3][1] = GradNi_Ref_Mat[jNode][0];
          Bb_Mat[4][0] = GradNi_Ref_Mat[jNode][2];
          Bb_Mat[4][2] = GradNi_Ref_Mat[jNode][0];
          Bb_Mat[5][1] = GradNi_Ref_Mat[jNode][2];
          Bb_Mat[5][2] = GradNi_Ref_Mat[jNode][1];
        }

        for (iVar = 0; iVar < nDim; iVar++){
          for (jVar = 0; jVar < nDim; jVar++){
            KAux_ab[iVar][jVar] = 0.0;
            for (kVar = 0; kVar < bDim; kVar++){
              KAux_ab[iVar][jVar] += Weight * AuxMatrix[iVar][kVar] * Bb_Mat[kVar][jVar] * Jac_X;
            }
          }
        }

        element->Add_Kab(KAux_ab,iNode, jNode);
        /*--- Symmetric terms --*/
        if (iNode != jNode){
          element->Add_Kab_T(KAux_ab, jNode, iNode);
        }

      }

    }

  }

}

void CElasticityMovement::Compute_Constitutive_Matrix(void){

  /*--- Compute the D Matrix (for plane strain and 3-D)---*/

  if (nDim == 2){

    /*--- Assuming plane strain ---*/
    D_Mat[0][0] = Lambda + 2.0*Mu;  D_Mat[0][1] = Lambda;            D_Mat[0][2] = 0.0;
    D_Mat[1][0] = Lambda;           D_Mat[1][1] = Lambda + 2.0*Mu;   D_Mat[1][2] = 0.0;
    D_Mat[2][0] = 0.0;              D_Mat[2][1] = 0.0;               D_Mat[2][2] = Mu;

  }
  else if (nDim == 3){

    D_Mat[0][0] = Lambda + 2.0*Mu;  D_Mat[0][1] = Lambda;           D_Mat[0][2] = Lambda;           D_Mat[0][3] = 0.0;  D_Mat[0][4] = 0.0;  D_Mat[0][5] = 0.0;
    D_Mat[1][0] = Lambda;           D_Mat[1][1] = Lambda + 2.0*Mu;  D_Mat[1][2] = Lambda;           D_Mat[1][3] = 0.0;  D_Mat[1][4] = 0.0;  D_Mat[1][5] = 0.0;
    D_Mat[2][0] = Lambda;           D_Mat[2][1] = Lambda;           D_Mat[2][2] = Lambda + 2.0*Mu;  D_Mat[2][3] = 0.0;  D_Mat[2][4] = 0.0;  D_Mat[2][5] = 0.0;
    D_Mat[3][0] = 0.0;              D_Mat[3][1] = 0.0;              D_Mat[3][2] = 0.0;              D_Mat[3][3] = Mu;   D_Mat[3][4] = 0.0;  D_Mat[3][5] = 0.0;
    D_Mat[4][0] = 0.0;              D_Mat[4][1] = 0.0;              D_Mat[4][2] = 0.0;              D_Mat[4][3] = 0.0;  D_Mat[4][4] = Mu;   D_Mat[4][5] = 0.0;
    D_Mat[5][0] = 0.0;              D_Mat[5][1] = 0.0;              D_Mat[5][2] = 0.0;              D_Mat[5][3] = 0.0;  D_Mat[5][4] = 0.0;  D_Mat[5][5] = Mu;

  }

}

void CElasticityMovement::Transfer_Boundary_Displacements(CGeometry *geometry, CConfig *config, unsigned short val_marker){

  unsigned short iDim;
  unsigned long iNode, iVertex;

  su2double *VarCoord;
  su2double new_coord;

  for (iVertex = 0; iVertex < geometry->nVertex[val_marker]; iVertex++) {

    /*--- Get node index ---*/

    iNode = geometry->vertex[val_marker][iVertex]->GetNode();

    /*--- Get the displacement on the vertex ---*/

    VarCoord = geometry->vertex[val_marker][iVertex]->GetVarCoord();

    if (geometry->node[iNode]->GetDomain()) {

      /*--- Update the grid coordinates using the solution of the structural problem
       *--- recorded in VarCoord. */

      for (iDim = 0; iDim < nDim; iDim++) {
        new_coord = geometry->node[iNode]->GetCoord(iDim)+VarCoord[iDim];
        if (fabs(new_coord) < EPS*EPS) new_coord = 0.0;
        geometry->node[iNode]->SetCoord(iDim, new_coord);
      }
    }

  }

}

void CElasticityMovement::Boundary_Dependencies(CGeometry **geometry, CConfig *config){


  unsigned short iMarker;

  /*--- Get the SU2 module. SU2_CFD will use this routine for dynamically
   deforming meshes (MARKER_FSI_INTERFACE). ---*/

  unsigned short Kind_SU2 = config->GetKind_SU2();

  /*--- Set the dependencies on the FSI interfaces. ---*/

  for (iMarker = 0; iMarker < config->GetnMarker_All(); iMarker++) {
    if ((config->GetMarker_All_ZoneInterface(iMarker) != 0) && (Kind_SU2 == SU2_CFD)) {
      Transfer_Boundary_Displacements(geometry[MESH_0], config, iMarker);
    }
  }

  UpdateDualGrid(geometry[MESH_0], config);

}


CFreeFormBlending::CFreeFormBlending(){}

CFreeFormBlending::~CFreeFormBlending(){}

CBSplineBlending::CBSplineBlending(short val_order, short n_controlpoints): CFreeFormBlending(){
  SetOrder(val_order, n_controlpoints);
}

CBSplineBlending::~CBSplineBlending(){}

void CBSplineBlending::SetOrder(short val_order, short n_controlpoints){

  unsigned short iKnot;

  Order    = val_order;
  Degree   = Order - 1;
  nControl = n_controlpoints;

  KnotSize = Order + nControl;

  U.resize(KnotSize, 0.0);

  /*--- Set up the knot vectors for open uniform B-Splines ---*/

  /*--- Note: the first knots are zero now.---*/

  /*--- The next knots are equidistantly distributed in [0,1] ---*/

  for (iKnot = 0; iKnot < nControl - Order; iKnot++){
    U[Order + iKnot] = su2double(iKnot+1)/su2double(nControl - Order + 1);
  }
  for (iKnot = nControl - Order; iKnot < nControl; iKnot++){
    U[Order + iKnot]  = 1.0;
  }

  /*--- Allocate the temporary vectors for the basis evaluation ---*/

  N.resize(Order, vector<su2double>(Order, 0.0));
}

su2double CBSplineBlending::GetBasis(short val_i, su2double val_t){

  /*--- Evaluation is based on the algorithm from "The NURBS Book (Les Piegl and Wayne Tiller)" ---*/

  /*--- Special cases ---*/

  if ((val_i == 0 && val_t == U[0]) || (val_i == (short)U.size()-1 && val_t == U.back())) {return 1.0;}

  /*--- Local property of BSplines ---*/

  if ((val_t < U[val_i]) || (val_t >= U[val_i+Order])){ return 0.0;}

  unsigned short j,k;
  su2double saved, temp;

  for (j = 0; j < Order; j++){
    if ((val_t >= U[val_i+j]) && (val_t < U[val_i+j+1])) N[j][0] = 1.0;
    else N[j][0] = 0;
  }

  for (k = 1; k < Order; k++){
    if (N[0][k-1] == 0.0) saved = 0.0;
    else saved = ((val_t - U[val_i])*N[0][k-1])/(U[val_i+k] - U[val_i]);
    for (j = 0; j < Order-k; j++){
      if (N[j+1][k-1] == 0.0){
        N[j][k] = saved; saved = 0.0;
      } else {
        temp     = N[j+1][k-1]/(U[val_i+j+k+1] - U[val_i+j+1]);
        N[j][k]  = saved+(U[val_i+j+k+1] - val_t)*temp;
        saved    = (val_t - U[val_i+j+1])*temp;
      }
    }
  }
  return N[0][Order-1];
}

su2double CBSplineBlending::GetDerivative(short val_i, su2double val_t, short val_order_der){

  if ((val_t < U[val_i]) || (val_t >= U[val_i+Order])){ return 0.0;}

  /*--- Evaluate the i+p basis functions up to the order p (stored in the matrix N). ---*/

  GetBasis(val_i, val_t);

  /*--- Use the recursive definition for the derivative (hardcoded for 1st and 2nd derivative). ---*/

  if (val_order_der == 0){ return N[0][Order-1];}

  if (val_order_der == 1){
    return (Order-1.0)/(1e-10 + U[val_i+Order-1] - U[val_i]  )*N[0][Order-2]
         - (Order-1.0)/(1e-10 + U[val_i+Order]   - U[val_i+1])*N[1][Order-2];
  }

  if (val_order_der == 2 && Order > 2){
    const su2double left = (Order-2.0)/(1e-10 + U[val_i+Order-2] - U[val_i])  *N[0][Order-3]
                         - (Order-2.0)/(1e-10 + U[val_i+Order-1] - U[val_i+1])*N[1][Order-3];

    const su2double right = (Order-2.0)/(1e-10 + U[val_i+Order-1] - U[val_i+1])*N[1][Order-3]
                          - (Order-2.0)/(1e-10 + U[val_i+Order]   - U[val_i+2])*N[2][Order-3];

    return (Order-1.0)/(1e-10 + U[val_i+Order-1] - U[val_i]  )*left
         - (Order-1.0)/(1e-10 + U[val_i+Order]   - U[val_i+1])*right;
  }

  /*--- Higher order derivatives are not implemented, so we exit if they are requested. ---*/

  if (val_order_der > 2){
    SU2_MPI::Error("Higher order derivatives for BSplines are not implemented.", CURRENT_FUNCTION);
  }
  return 0.0;
}

CBezierBlending::CBezierBlending(short val_order, short n_controlpoints){
  SetOrder(val_order, n_controlpoints);
}

CBezierBlending::~CBezierBlending(){}

void CBezierBlending::SetOrder(short val_order, short n_controlpoints){
  Order  = val_order;
  Degree = Order - 1;
  binomial.resize(Order+1, 0.0);
}

su2double CBezierBlending::GetBasis(short val_i, su2double val_t){
  return GetBernstein(Degree, val_i, val_t);
}

su2double CBezierBlending::GetBernstein(short val_n, short val_i, su2double val_t){

  su2double value = 0.0;

  if (val_i > val_n) { value = 0.0; return value; }

  if (val_i == 0) {
    if (val_t == 0) value = 1.0;
    else if (val_t == 1) value = 0.0;
    else value = Binomial(val_n, val_i) * pow(val_t, val_i) * pow(1.0 - val_t, val_n - val_i);
  }
  else if (val_i == val_n) {
    if (val_t == 0) value = 0.0;
    else if (val_t == 1) value = 1.0;
    else value = pow(val_t, val_n);
  }
  else {
    if ((val_t == 0) || (val_t == 1)) value = 0.0;
    value = Binomial(val_n, val_i) * pow(val_t, val_i) * pow(1.0-val_t, val_n - val_i);
  }

  return value;
}

su2double CBezierBlending::GetDerivative(short val_i, su2double val_t, short val_order_der){
  return GetBernsteinDerivative(Degree, val_i, val_t, val_order_der);
}

su2double CBezierBlending::GetBernsteinDerivative(short val_n, short val_i, su2double val_t, short val_order_der){

  su2double value = 0.0;

  /*--- Verify this subroutine, it provides negative val_n,
   which is a wrong value for GetBernstein ---*/

  if (val_order_der == 0) {
    value = GetBernstein(val_n, val_i, val_t); return value;
  }

  if (val_i == 0) {
    value = val_n*(-GetBernsteinDerivative(val_n-1, val_i, val_t, val_order_der-1)); return value;
  }
  else {
    if (val_n == 0) {
      value = val_t; return value;
    }
    else {
      value = val_n*(GetBernsteinDerivative(val_n-1, val_i-1, val_t, val_order_der-1) - GetBernsteinDerivative(val_n-1, val_i, val_t, val_order_der-1));
      return value;
    }
  }

  return value;
}

su2double CBezierBlending::Binomial(unsigned short n, unsigned short m){

  unsigned short i, j;
  su2double result;

  binomial[0] = 1.0;
  for (i = 1; i <= n; ++i) {
    binomial[i] = 1.0;
    for (j = i-1U; j > 0; --j) {
      binomial[j] += binomial[j-1U];
    }
  }

  result = binomial[m];
  if (fabs(result) < EPS*EPS) { result = 0.0; }

  return result;

}<|MERGE_RESOLUTION|>--- conflicted
+++ resolved
@@ -349,11 +349,7 @@
   su2double Volume = 0.0, CoordCorners[8][3];
   unsigned short nNodes = 0, iNodes, iDim;
   bool RightVol = true;
-<<<<<<< HEAD
-
-=======
-  
->>>>>>> 0515509c
+  
   if (rank == MASTER_NODE && Screen_Output)
     cout << "Computing volumes of the grid elements." << endl;
   
@@ -533,11 +529,7 @@
   su2double MinVolume = 0.0, MaxVolume = 0.0, MinDistance = 0.0, MaxDistance = 0.0, ElemVolume = 0.0, ElemDistance = 0.0;
   
   bool Screen_Output  = config->GetDeform_Output();
-<<<<<<< HEAD
-
-=======
-  
->>>>>>> 0515509c
+  
   /*--- Allocate maximum size (quadrilateral and hexahedron) ---*/
   
   if (nDim == 2) StiffMatrix_nElem = 8;
