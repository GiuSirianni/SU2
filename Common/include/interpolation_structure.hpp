/*!
 * \file interpolation_structure.hpp
 * \brief Headers of the main subroutines used by SU2_FSI.
 *        The subroutines and functions are in the <i>interpolation_structure.cpp</i> file.
 * \author H. Kline
 * \version 6.1.0 "Falcon"
 *
 * The current SU2 release has been coordinated by the
 * SU2 International Developers Society <www.su2devsociety.org>
 * with selected contributions from the open-source community.
 *
 * The main research teams contributing to the current release are:
 *  - Prof. Juan J. Alonso's group at Stanford University.
 *  - Prof. Piero Colonna's group at Delft University of Technology.
 *  - Prof. Nicolas R. Gauger's group at Kaiserslautern University of Technology.
 *  - Prof. Alberto Guardone's group at Polytechnic University of Milan.
 *  - Prof. Rafael Palacios' group at Imperial College London.
 *  - Prof. Vincent Terrapon's group at the University of Liege.
 *  - Prof. Edwin van der Weide's group at the University of Twente.
 *  - Lab. of New Concepts in Aeronautics at Tech. Institute of Aeronautics.
 *
 * Copyright 2012-2018, Francisco D. Palacios, Thomas D. Economon,
 *                      Tim Albring, and the SU2 contributors.
 *
 * SU2 is free software; you can redistribute it and/or
 * modify it under the terms of the GNU Lesser General Public
 * License as published by the Free Software Foundation; either
 * version 2.1 of the License, or (at your option) any later version.
 *
 * SU2 is distributed in the hope that it will be useful,
 * but WITHOUT ANY WARRANTY; without even the implied warranty of
 * MERCHANTABILITY or FITNESS FOR A PARTICULAR PURPOSE. See the GNU
 * Lesser General Public License for more details.
 *
 * You should have received a copy of the GNU Lesser General Public
 * License along with SU2. If not, see <http://www.gnu.org/licenses/>.
 */

#pragma once

#include "../../Common/include/mpi_structure.hpp"

#include <iostream>
#include <cmath>
#include <cstdlib>
#include <limits>
#include <stdexcept>

#include "config_structure.hpp"
#include "geometry_structure.hpp"
#include "vector_structure.hpp"

#ifdef HAVE_LAPACK
extern "C" void dsptrf_(char*, int*, double*, int*, int*);
extern "C" void dsptri_(char*, int*, double*, int*, double*, int*);
extern "C" void dsymm_(char*, char*, int*, int*, double*, double*, int*, \
  double*, int*, double*, double*, int*);
#endif

using namespace std;


/*!
 * \class CInterpolator
 * \brief Main class for defining the interpolator, it requires
 * a child class for each particular interpolation method
 * \author H. Kline
 */
class CInterpolator {
protected:
  int rank, 	/*!< \brief MPI Rank. */
  size;       	/*!< \brief MPI Size. */
  unsigned int nZone;
  unsigned int donorZone, targetZone;

  unsigned long MaxLocalVertex_Donor,/*!\brief Maximum vertices per processor*/
  nGlobalFace_Donor,/*!\brief */
  nGlobalFaceNodes_Donor,/*!\brief */
  MaxFace_Donor,/*!\brief Maximum faces per processor*/
  MaxFaceNodes_Donor;/*!\brief Maximum nodes associated with faces per processor*/
  unsigned long *Buffer_Receive_nVertex_Donor, /*!\brief Buffer to store the number of vertices per processor on the Donor domain */
  *Buffer_Receive_nFace_Donor, /*!\brief Buffer to store the number of faces per processor*/
  *Buffer_Receive_nFaceNodes_Donor,/*!\brief Buffer to store the number of nodes associated with faces per processor*/
  *Buffer_Send_nVertex_Donor,/*!\brief Buffer to send number of vertices on the local processor*/
  *Buffer_Send_nFace_Donor,/*!\brief Buffer to send number of faces on the local processor*/
  *Buffer_Send_nFaceNodes_Donor,/*!\brief Buffer to send the number of nodes assocated with faces per processor*/
  *Buffer_Receive_GlobalPoint, /*!\brief Buffer to receive global point indices*/
  *Buffer_Send_GlobalPoint,/*!\brief Buffer to send global point indices*/
  *Buffer_Send_FaceIndex,/*!\brief Buffer to send indices pointing to the node indices that define the faces*/
  *Buffer_Receive_FaceIndex,/*!\brief Buffer to receive indices pointing to the node indices that define the faces*/
  *Buffer_Send_FaceNodes,/*!\brief Buffer to send indices pointing to the location of node information in other buffers, defining faces*/
  *Buffer_Receive_FaceNodes,/*!\brief Buffer to receive indices pointing to the location of node information in other buffers, defining faces*/
  *Buffer_Send_FaceProc,/*!\brief Buffer to send processor which stores the node indicated in Buffer_Receive_FaceNodes*/
  *Buffer_Receive_FaceProc;/*!\brief Buffer to receive processor which stores the node indicated in Buffer_Receive_FaceNodes*/

  su2double *Buffer_Send_Coord,/*!\brief Buffer to send coordinate values*/
  *Buffer_Send_Normal,/*!\brief Buffer to send normal vector values */
  *Buffer_Receive_Coord,/*!\brief Buffer to receive coordinate values*/
  *Buffer_Receive_Normal;/*!\brief Buffer to receive normal vector values*/
  
  unsigned long *Receive_GlobalPoint, /*!\brief Buffer to receive Global point indexes*/
  *Buffer_Receive_nLinkedNodes,       /*!\brief Buffer to receive the number of edges connected to each node*/
  *Buffer_Receive_LinkedNodes,        /*!\brief Buffer to receive the list of notes connected to the nodes through an edge*/
  *Buffer_Receive_StartLinkedNodes,   /*!\brief Buffer to receive the index of the Receive_LinkedNodes buffer where corresponding list of linked nodes begins */
  *Buffer_Receive_Proc;               /*!\brief Buffer to receive the thread that owns the node*/
  
  unsigned long  nGlobalVertex_Target, /*!\brief Global number of vertex of the target boundary*/
  nLocalVertex_Target,                 /*!\brief Number of vertex of the target boundary owned by the thread*/
  nGlobalVertex_Donor,                 /*!\brief Global number of vertex of the donor boundary*/
  nLocalVertex_Donor,                  /*!\brief Number of vertex of the donor boundary owned by the thread*/
  nGlobalVertex,                       /*!\brief Dummy variable to temporarily store the global number of vertex of a boundary*/
  nLocalLinkedNodes;                   /*!\brief Dummy variable to temporarily store the number of vertex of a boundary*/

public:
  CGeometry**** Geometry;        /*! \brief Vector which stores n zones of geometry. */
  CGeometry* donor_geometry;    /*! \brief Vector which stores the donor geometry. */
  CGeometry* target_geometry;   /*! \brief Vector which stores the target geometry. */

  /*!
   * \brief Constructor of the class.
   */
  CInterpolator(void);

  /*!
 * \brief Constructor of the class.
 * \param[in] geometry - Geometrical definition of the problem.
 * \param[in] config - Definition of the particular problem.
 * \param[in] iZone - index of the donor zone
 * \param[in] jZone - index of the target zone
 */
  CInterpolator(CGeometry ****geometry_container, CConfig **config, unsigned int iZone, unsigned int jZone);

  /*!
   * \brief Destructor of the class.
   */
  virtual ~CInterpolator(void);

  /*!
   * \brief Find the index of the interface marker shared by that zone
   * \param[in] config - Definition of the particular problem.
   * \param[in] val_marker_interface - Interface tag.
   */
  int Find_InterfaceMarker(CConfig *config, unsigned short val_marker_interface);

  /*!
   * \brief Check whether the interface should be processed or not
   * \param[in] val_markDonor  - Marker tag from donor zone.
   * \param[in] val_markTarget - Marker tag from target zone.
   */  
  bool CheckInterfaceBoundary(int val_markDonor, int val_markTarget);
  
  /*!
   * \brief Recontstruct the boundary connectivity from parallel partitioning and broadcasts it to all threads
   * \param[in] val_zone   - index of the zone
   * \param[in] val_marker - index of the marker
   */
  void ReconstructBoundary(unsigned long val_zone, int val_marker);
  
  /*!
   * \brief compute distance between 2 points
   * \param[in] point_i
   * \param[in] point_i
   */
  su2double PointsDistance(su2double *point_i, su2double *point_j);

  /*!
   * \brief Set up transfer matrix defining relation between two meshes
   * \param[in] config - Definition of the particular problem.
   */
  virtual void Set_TransferCoeff(CConfig **config);

  /*!
   * \brief Determine array sizes used to collect and send coordinate and global point
   * information.
   * \param[in] faces - boolean that determines whether or not to set face information as well
   * \param[in] markDonor - Index of the boundary on the donor domain.
   * \param[in] markTarget - Index of the boundary on the target domain.
   * \param[in] nVertexDonor - Number of vertices on the donor boundary.
   * \param[in] nDim - number of physical dimensions.
   */
  void Determine_ArraySize(bool faces, int markDonor, int markTarget, unsigned long nVertexDonor, unsigned short nDim);

  /*!
   * \brief Collect and communicate vertex info: coord, global point, and if faces=true the normal vector
   * \param[in] faces - boolean that determines whether or not to set face information as well
   * \param[in] markDonor - Index of the boundary on the donor domain.
   * \param[in] markTarget - Index of the boundary on the target domain.
   * \param[in] nVertexDonor - Number of vertices on the donor boundary.
   * \param[in] nDim - number of physical dimensions.
   */
  void Collect_VertexInfo(bool faces, int markDonor, int markTarget, unsigned long nVertexDonor, unsigned short nDim);
<<<<<<< HEAD
  
  void Collect_VertexInfo(bool faces, int markDonor, int markTarget, unsigned long nVertexDonor, unsigned short nDim, unsigned long &nLocalVertex_Donor);
=======
>>>>>>> cb982d00

};

/*!
 * \brief Nearest Neighbor interpolation
 */
class CNearestNeighbor : public CInterpolator {
public:

  /*!
   * \brief Constructor of the class.
   */
  CNearestNeighbor(void);

  /*!
   * \brief Constructor of the class.
   * \param[in] geometry - Geometrical definition of the problem.
   * \param[in] config - Definition of the particular problem.
   * \param[in] iZone - index of the donor zone
   * \param[in] jZone - index of the target zone
   */
  CNearestNeighbor(CGeometry ****geometry_container, CConfig **config, unsigned int iZone, unsigned int jZone);

  /*!
   * \brief Destructor of the class.
   */
  ~CNearestNeighbor(void);

  /*!
   * \brief Set up transfer matrix defining relation between two meshes
   * \param[in] config - Definition of the particular problem.
   */
  void Set_TransferCoeff(CConfig **config);

};

/*!
 * \brief Isoparametric interpolation
  */
class CIsoparametric : public CInterpolator {
public:

  /*!
   * \brief Constructor of the class.
   * \param[in] geometry - Geometrical definition of the problem.
   * \param[in] config - Definition of the particular problem.
   * \param[in] iZone - index of the donor zone
   * \param[in] jZone - index of the target zone
   */
  CIsoparametric(CGeometry ****geometry_container, CConfig **config, unsigned int iZone, unsigned int jZone);

  /*!
   * \brief Destructor of the class.
   */
  ~CIsoparametric(void);

  /*!
   * \brief Set up transfer matrix defining relation between two meshes
   * \param[in] config - Definition of the particular problem.
   */
  void Set_TransferCoeff(CConfig **config);

  /*!
   * \brief Calculate the isoparametric representation of point iVertex in marker iZone_0 by nodes of element donor_elem in marker jMarker of zone iZone_1.
   * \param[in] iVertex - vertex index of the point being interpolated.
   * \param[in] nDim - the dimension of the coordinates.
   * \param[in] iZone_1 - zone index of the element to use for interpolation (the DONOR zone)
   * \param[in] donor_elem - element index of the element to use for interpolation (or global index of a point in 2D)
   * \param[in[ nDonorPoints - number of donor points in the element.
   * \param[in] xj - point projected onto the plane of the donor element.
   * \param[out] isoparams - isoparametric coefficients. Must be allocated to size nNodes ahead of time. (size> nDonors)
   *
   * If the problem is 2D, the 'face' projected onto is actually an edge; the local index
   * of the edge is then stored in iFace, and the global index of the node (from which the edge
   * is referenced)
   */
  void Isoparameters(unsigned short nDim, unsigned short nDonor, su2double *X, su2double *xj,su2double* isoparams);

};

/*!
 * \brief Mirror interpolation: copy point linking and coefficient values from the opposing mesh
 * Assumes that the oppoosing mesh has already run interpolation. (otherwise this will result in empty/trivial interpolation)
 */
class CMirror : public CInterpolator {
public:

  /*!
   * \brief Constructor of the class.
   * \param[in] geometry_container
   * \param[in] config - config container
   * \param[in] iZone - First zone
   * \param[in] jZone - Second zone
   *
   * Data is set in geometry[targetZone]
   *
   */
  CMirror(CGeometry ****geometry_container, CConfig **config, unsigned int iZone, unsigned int jZone);

  /*!
   * \brief Destructor of the class.
   */
  ~CMirror(void);

  /*!
   * \brief Set up transfer matrix defining relation between two meshes
   * \param[in] config - Definition of the particular problem.
   */
  void Set_TransferCoeff(CConfig **config);
  
};

/*!
 * \brief Sliding mesh approach
  */
class CSlidingMesh : public CInterpolator {
public:

  /*!
   * \brief Constructor of the class.
   * \param[in] geometry - Geometrical definition of the problem.
   * \param[in] config - Definition of the particular problem.
   * \param[in] iZone - index of the donor zone
   * \param[in] jZone - index of the target zone
   */
  CSlidingMesh(CGeometry ****geometry_container, CConfig **config, unsigned int iZone, unsigned int jZone);

  /*!
   * \brief Destructor of the class.
   */
  ~CSlidingMesh(void);

  /*!
   * \brief Set up transfer matrix defining relation between two meshes
   * \param[in] config - Definition of the particular problem.
   */
  void Set_TransferCoeff(CConfig **config);
  
  /*!
   * \brief For 3-Dimensional grids, build the dual surface element
   * \param[in] map         - array containing the index of the boundary points connected to the node
   * \param[in] startIndex  - for each vertex specifies the corresponding index in the global array containing the indexes of all its neighbouring vertexes 
   * \param[in] nNeighbour  - for each vertex specifies the number of its neighbouring vertexes (on the boundary)
   * \param[in] coord       - array containing the coordinates of all the boundary vertexes
   * \param[in] centralNode - label of the vertex around which the dual surface element is built
   * \param[in] element  - double array where element node coordinates will be stored
   */  
  int Build_3D_surface_element(unsigned long *map, unsigned long *startIndex, unsigned long* nNeighbor, su2double *coord, unsigned long centralNode, su2double** element);
   
  /*!
   * \brief For 2-Dimensional grids, compute intersection length of two segments projected along a given direction
   * \param[in] A1 - first  point of segment A
   * \param[in] A2 - second point of segment A
   * \param[in] B1 - first  point of segment B
   * \param[in] B2 - second point of segment B
   * \param[in] Direction - along which segments are projected
   */
  su2double ComputeLineIntersectionLength(su2double* A1, su2double* A2, su2double* B1, su2double* B2, su2double* Direction);
  
  /*!
   * \brief For 3-Dimensional grids, compute intersection area between two triangle projected on a given plane
   * \param[in] A1 - first  point of triangle A
   * \param[in] A2 - second point of triangle A
   * \param[in] A3 - third  point of triangle A
   * \param[in] B1 - first  point of triangle B
   * \param[in] B2 - second point of triangle B
   * \param[in] B3 - third  point of triangle B
   * \param[in] Direction - vector normal to projection plane
   */
  su2double Compute_Triangle_Intersection(su2double* A1, su2double* A2, su2double* A3, su2double* B1, su2double* B2, su2double* B3, su2double* Direction);
  
  /*!
   * \brief For 3-Dimensional grids, compute intersection area between two triangle projected on a given plane
   * P1 from triangle P MUST be inside triangle Q, points order doesn't matter
   * \param[in] P1 - first  point of triangle A
   * \param[in] P2 - second point of triangle A
   * \param[in] P3 - third  point of triangle A
   * \param[in] Q1 - first  point of triangle B
   * \param[in] Q2 - second point of triangle B
   * \param[in] Q3 - third  point of triangle B
   */
  su2double ComputeIntersectionArea( su2double* P1, su2double* P2, su2double* P3, su2double* Q1, su2double* Q2, su2double* Q3 );
  
  /*!
   * \brief For 2-Dimensional grids, check whether, and compute, two lines are intersecting
   * \param[in] A1 - first  defining first line
   * \param[in] A2 - second defining first line
   * \param[in] B1 - first  defining second line
   * \param[in] B2 - second defining second line
   * \param[in] IntersectionPoint - Container for intersection coordinates
   */
  void ComputeLineIntersectionPoint( su2double* A1, su2double* A2, su2double* B1, su2double* B2, su2double* IntersectionPoint );
  
  /*!
   * \brief For N-Dimensional grids, check whether a point is inside a triangle specified by 3 T points
   * \param[in] Point - query point
   * \param[in] T1 - first  point of triangle T
   * \param[in] T2 - second point of triangle T
   * \param[in] T3 - third  point of triangle T
   */
  bool CheckPointInsideTriangle(su2double* Point, su2double* T1, su2double* T2, su2double* T3);
};

/*!
 * \brief Radial basis function interpolation
 */
class CRadialBasisFunction : public CInterpolator {
public:

  /*!
   * \brief Constructor of the class.
   */
  CRadialBasisFunction(void);

  /*!
   * \brief Constructor of the class.
   * \param[in] geometry - Geometrical definition of the problem.
   * \param[in] config - Definition of the particular problem.
   * \param[in] iZone - index of the donor zone
   * \param[in] jZone - index of the target zone
   */
  CRadialBasisFunction(CGeometry ****geometry_container, CConfig **config, unsigned int iZone, unsigned int jZone);

  /*!
   * \brief Destructor of the class.
   */
  ~CRadialBasisFunction(void);

  /*!
   * \brief Set up transfer matrix defining relation between two meshes
   * \param[in] config - Definition of the particular problem.
   */
  void Set_TransferCoeff(CConfig **config);

<<<<<<< HEAD
  void Check_PolynomialTerms(int m, unsigned long n, su2double *P, int *skip_row, int *keep_row, su2double max_diff_tol_in, bool P_transposed, int &n_polynomial);

  void Get_Distance(su2double *coord_i, su2double *coord_j, unsigned short nDim, su2double &dist);

  void Get_RadialBasisValue(su2double &dist, CConfig *config);

  inline unsigned long Get_BufferCoordIdx(unsigned long iPoint, unsigned int nDim, unsigned int iDim){return iPoint*nDim+iDim;}
=======
  /*!
   * \brief Compute the value of a radial basis function, this is static so it can be re-used.
   * \param[in] type - of radial basis function
   * \param[in] radius - the characteristic dimension
   * \param[in] dist - distance
   */
  static su2double Get_RadialBasisValue(const short unsigned int type, const su2double &radius, const su2double &dist);
  
private:
  /*!
   * \brief If the polynomial term is included in the interpolation, and the points lie on a plane, the matrix becomes rank deficient
   * and cannot be inverted. This method detects that condition and corrects it by removing a row from P (the polynomial part of the matrix).
   * \param[in] m - number of rows of P
   * \param[in] n - number of columns of P
   * \param[in] P_transposed - orientation of the polynomial part
   * \param[in] skip_row - marks the row of P which is all ones (by construction)
   * \param[in] max_diff_tol_in - tolerance to detect points are on a plane
   * \param[out] keep_row - marks the rows of P kept
   * \param[out] n_polynomial - size of the polynomial part on exit (i.e. new number of rows)
   * \param[in,out] P - polynomial part of the matrix, may be changed or not!
   */
  void Check_PolynomialTerms(int m, unsigned long n, bool P_transposed, const int *skip_row, su2double max_diff_tol_in, int *keep_row, int &n_polynomial, su2double *P);
>>>>>>> cb982d00

};

/*!
 * \brief Helper class used by CRadialBasisFunction to calculate the interpolation weights.
 * This does not inherit from CSysMatrix because: it is a dense format rather than block sparse;
 * as the interpolation is done on a single core there are no methods for communication.
 * The code can be compiled with LAPACK to use optimized matrix inversion and multiplication routines.
 * CPPFLAGS="-DHAVE_LAPACK" LDFLAGS=-L/path/to/lapack_lib LIBS="-llapack -lrefblas -lgfortran"
 */
class CSymmetricMatrix{

  private:
<<<<<<< HEAD
		
    /*--- Variables ---*/
=======
    
>>>>>>> cb982d00
    bool initialized, inversed;
    int sz, num_val;
    int *perm_vec;
    double *val_vec, *decompose_vec, *inv_val_vec;

    enum DecompositionType { none, cholesky, lu };
<<<<<<< HEAD
		
    DecompositionType decomposed;
		
    /*--- Methods ---*/
    inline int CalcIdx(int i, int j);
    inline int CalcIdxFull(int i, int j);
    inline void CheckBounds(int i, int j);
=======
    
    DecompositionType decomposed;
    
    inline int CalcIdx(int i, int j);
    inline int CalcIdxFull(int i, int j);
    inline void CheckBounds(int i, int j);
    
    double ReadL(int i, int j);
    double ReadU(int i, int j);
    double ReadInv(int i,int j);
    
    // not optimized dense matrix factorization and inversion for portability
    void CholeskyDecompose(bool overwrite);
    void LUDecompose();
    void CalcInv(bool overwrite);
    // matrix inversion using LAPACK routines (LDLT factorization)
    void CalcInv_dsptri();
    void CalcInv_dpotri() {}; // LLT not implemented yet
>>>>>>> cb982d00

  public:
	
    /*--- Methods ---*/
    CSymmetricMatrix();
    ~CSymmetricMatrix();
<<<<<<< HEAD
		
=======

>>>>>>> cb982d00
    void Initialize(int N);
    void Initialize(int N, su2double *formed_val_vec);

    inline int GetSize();

    void Write(int i, int j, const su2double& val);
    double Read(int i, int j);

<<<<<<< HEAD
    void CholeskyDecompose(bool overwrite);
    void LUDecompose();
    void CalcInv(bool overwrite);
		
    void MatVecMult(double *v);
    void MatMatMult(bool left_mult, su2double *mat_vec, int N);
		
    // matrix inverted using LAPACK routines
    void CalcInv_dsptri();
    void CalcInv_dpotri() {};
		
    double ReadL(int i, int j);
    double ReadU(int i, int j);
    double ReadInv(int i,int j);
    
    // Helpful functions for debug
    void Print();
    void PrintInv();
    void PrintLU();
    void CheckInv();
=======
    void MatVecMult(double *v);
    void MatMatMult(bool left_mult, su2double *mat_vec, int N);
    void Invert(const bool is_spd);
>>>>>>> cb982d00

};<|MERGE_RESOLUTION|>--- conflicted
+++ resolved
@@ -189,11 +189,6 @@
    * \param[in] nDim - number of physical dimensions.
    */
   void Collect_VertexInfo(bool faces, int markDonor, int markTarget, unsigned long nVertexDonor, unsigned short nDim);
-<<<<<<< HEAD
-  
-  void Collect_VertexInfo(bool faces, int markDonor, int markTarget, unsigned long nVertexDonor, unsigned short nDim, unsigned long &nLocalVertex_Donor);
-=======
->>>>>>> cb982d00
 
 };
 
@@ -428,15 +423,6 @@
    */
   void Set_TransferCoeff(CConfig **config);
 
-<<<<<<< HEAD
-  void Check_PolynomialTerms(int m, unsigned long n, su2double *P, int *skip_row, int *keep_row, su2double max_diff_tol_in, bool P_transposed, int &n_polynomial);
-
-  void Get_Distance(su2double *coord_i, su2double *coord_j, unsigned short nDim, su2double &dist);
-
-  void Get_RadialBasisValue(su2double &dist, CConfig *config);
-
-  inline unsigned long Get_BufferCoordIdx(unsigned long iPoint, unsigned int nDim, unsigned int iDim){return iPoint*nDim+iDim;}
-=======
   /*!
    * \brief Compute the value of a radial basis function, this is static so it can be re-used.
    * \param[in] type - of radial basis function
@@ -459,7 +445,6 @@
    * \param[in,out] P - polynomial part of the matrix, may be changed or not!
    */
   void Check_PolynomialTerms(int m, unsigned long n, bool P_transposed, const int *skip_row, su2double max_diff_tol_in, int *keep_row, int &n_polynomial, su2double *P);
->>>>>>> cb982d00
 
 };
 
@@ -473,27 +458,13 @@
 class CSymmetricMatrix{
 
   private:
-<<<<<<< HEAD
-		
-    /*--- Variables ---*/
-=======
     
->>>>>>> cb982d00
     bool initialized, inversed;
     int sz, num_val;
     int *perm_vec;
     double *val_vec, *decompose_vec, *inv_val_vec;
 
     enum DecompositionType { none, cholesky, lu };
-<<<<<<< HEAD
-		
-    DecompositionType decomposed;
-		
-    /*--- Methods ---*/
-    inline int CalcIdx(int i, int j);
-    inline int CalcIdxFull(int i, int j);
-    inline void CheckBounds(int i, int j);
-=======
     
     DecompositionType decomposed;
     
@@ -512,18 +483,13 @@
     // matrix inversion using LAPACK routines (LDLT factorization)
     void CalcInv_dsptri();
     void CalcInv_dpotri() {}; // LLT not implemented yet
->>>>>>> cb982d00
 
   public:
 	
     /*--- Methods ---*/
     CSymmetricMatrix();
     ~CSymmetricMatrix();
-<<<<<<< HEAD
-		
-=======
-
->>>>>>> cb982d00
+
     void Initialize(int N);
     void Initialize(int N, su2double *formed_val_vec);
 
@@ -532,31 +498,8 @@
     void Write(int i, int j, const su2double& val);
     double Read(int i, int j);
 
-<<<<<<< HEAD
-    void CholeskyDecompose(bool overwrite);
-    void LUDecompose();
-    void CalcInv(bool overwrite);
-		
-    void MatVecMult(double *v);
-    void MatMatMult(bool left_mult, su2double *mat_vec, int N);
-		
-    // matrix inverted using LAPACK routines
-    void CalcInv_dsptri();
-    void CalcInv_dpotri() {};
-		
-    double ReadL(int i, int j);
-    double ReadU(int i, int j);
-    double ReadInv(int i,int j);
-    
-    // Helpful functions for debug
-    void Print();
-    void PrintInv();
-    void PrintLU();
-    void CheckInv();
-=======
     void MatVecMult(double *v);
     void MatMatMult(bool left_mult, su2double *mat_vec, int N);
     void Invert(const bool is_spd);
->>>>>>> cb982d00
 
 };