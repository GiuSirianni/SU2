/*!
 * \file dual_grid_structure.inl
 * \brief In-Line subroutines of the <i>dual_grid_structure.hpp</i> file.
 * \author F. Palacios, T. Economon
 * \version 4.1.0 "Cardinal"
 *
 * SU2 Lead Developers: Dr. Francisco Palacios (Francisco.D.Palacios@boeing.com).
 *                      Dr. Thomas D. Economon (economon@stanford.edu).
 *
 * SU2 Developers: Prof. Juan J. Alonso's group at Stanford University.
 *                 Prof. Piero Colonna's group at Delft University of Technology.
 *                 Prof. Nicolas R. Gauger's group at Kaiserslautern University of Technology.
 *                 Prof. Alberto Guardone's group at Polytechnic University of Milan.
 *                 Prof. Rafael Palacios' group at Imperial College London.
 *
 * Copyright (C) 2012-2016 SU2, the open-source CFD code.
 *
 * SU2 is free software; you can redistribute it and/or
 * modify it under the terms of the GNU Lesser General Public
 * License as published by the Free Software Foundation; either
 * version 2.1 of the License, or (at your option) any later version.
 *
 * SU2 is distributed in the hope that it will be useful,
 * but WITHOUT ANY WARRANTY; without even the implied warranty of
 * MERCHANTABILITY or FITNESS FOR A PARTICULAR PURPOSE. See the GNU
 * Lesser General Public License for more details.
 *
 * You should have received a copy of the GNU Lesser General Public
 * License along with SU2. If not, see <http://www.gnu.org/licenses/>.
 */

#pragma once

inline void CPoint::SetElem(unsigned long val_elem) { Elem.push_back(val_elem); nElem = Elem.size(); }

inline void CPoint::ResetBoundary(void) { if (Vertex != NULL) delete [] Vertex; Boundary = false; }

inline void CPoint::ResetElem(void) { Elem.clear(); nElem = 0; }

inline void CPoint::ResetPoint(void) { Point.clear(); Edge.clear(); nPoint = 0; }

inline su2double CPoint::GetCoord(unsigned short val_dim) { return Coord[val_dim]; }

inline su2double *CPoint::GetCoord(void) { return Coord; }

inline bool CPoint::GetFlip_Orientation(void) { return Flip_Orientation; }

inline void CPoint::SetCoord(unsigned short val_dim, su2double val_coord) { Coord[val_dim] = val_coord; }

inline void CPoint::SetFlip_Orientation(void) { Flip_Orientation = true; }

inline void CPoint::AddCoord(unsigned short val_dim, su2double val_coord) { Coord[val_dim] += val_coord; }

inline void CPoint::SetCoord(su2double *val_coord) { 
	for (unsigned short iDim = 0; iDim < nDim; iDim++) 
		Coord[iDim]=val_coord[iDim];
}

inline void CPoint::SetnElem(unsigned short val_nElem) { nElem = val_nElem; }

inline unsigned short CPoint::GetnElem(void) { return nElem; }

inline void CPoint::SetEdge(long val_edge, unsigned short val_nedge) { Edge[val_nedge] = val_edge; }

inline unsigned long CPoint::GetElem(unsigned short val_elem) {	return Elem[val_elem]; }

inline long CPoint::GetEdge(unsigned short val_edge) { return Edge[val_edge]; }

inline void CPoint::SetnPoint(unsigned short val_nPoint) { nPoint = val_nPoint; }

inline unsigned short CPoint::GetnPoint(void) {	return nPoint; }

inline unsigned long CPoint::GetPoint(unsigned short val_point) { return Point[val_point]; }

inline su2double CPoint::GetVolume (void) { return Volume[0]; }

inline bool CPoint::GetMove (void) { return Move; }

inline bool CPoint::GetBoundary(void) { return Boundary; }

inline void CPoint::SetBoundary(bool val_boundary) { Boundary = val_boundary; }

inline void CPoint::SetPhysicalBoundary(bool val_boundary) { PhysicalBoundary = val_boundary; }

inline bool CPoint::GetPhysicalBoundary(void) { return PhysicalBoundary; }

inline void CPoint::SetSolidBoundary(bool val_boundary) { SolidBoundary = val_boundary; }

inline bool CPoint::GetSolidBoundary(void) { return SolidBoundary; }

inline void CPoint::AddVolume (su2double val_Volume) { Volume[0] += val_Volume; }

inline void CPoint::SetVolume (su2double val_Volume) { Volume[0] = val_Volume; }

inline void CPoint::SetMove(bool val_move) { Move = val_move; }

inline su2double *CPoint::GetCoord_Old(void) { return Coord_Old; }

inline su2double *CPoint::GetCoord_Sum(void) { return Coord_Sum; }

inline su2double *CPoint::GetGridVel(void) { return GridVel; }

inline su2double **CPoint::GetGridVel_Grad(void) { return GridVel_Grad; }

inline void CPoint::SetCoord_Old(su2double *val_coord_old) {
	for (unsigned short iDim = 0; iDim < nDim; iDim++)
		Coord_Old[iDim] = val_coord_old[iDim]; 
}

inline void CPoint::SetCoord_SumZero(void) {
	for (unsigned short iDim = 0; iDim < nDim; iDim++)
	Coord_Sum[iDim] = 0.0; 
}

inline void CPoint::AddCoord_Sum(su2double *val_coord_sum) { 
	for (unsigned short iDim = 0; iDim < nDim; iDim++) 
		Coord_Sum[iDim] += val_coord_sum[iDim]; 
}

inline void CPoint::SetGridVel(unsigned short val_dim, su2double val_gridvel) { GridVel[val_dim] = val_gridvel; }

inline void CPoint::SetGridVel_Grad(unsigned short val_var, unsigned short val_dim, su2double val_value) { GridVel_Grad[val_var][val_dim] = val_value; }

inline void CPoint::SetChildren_CV (unsigned short val_nchildren_CV, unsigned long val_children_CV) {
	if (Children_CV.size() <= val_nchildren_CV) Children_CV.resize(val_nchildren_CV+1);
	Children_CV[val_nchildren_CV] = val_children_CV; 
}

inline unsigned short CPoint::GetnNodes() { return 0; }

inline unsigned long CPoint::GetParent_CV (void) { return Parent_CV; }

inline unsigned long CPoint::GetChildren_CV (unsigned short val_nchildren_CV) {	return Children_CV[val_nchildren_CV]; }

inline bool CPoint::GetAgglomerate (void) { return Agglomerate; }

inline bool CPoint::GetAgglomerate_Indirect (void) { return Agglomerate_Indirect; }

inline void CPoint::SetAgglomerate_Indirect(bool val_agglomerate) { Agglomerate_Indirect = val_agglomerate; };

inline void CPoint::SetVertex(long val_vertex, unsigned short val_nmarker) { 
	if (Boundary) Vertex[val_nmarker] = val_vertex;
}

inline unsigned short CPoint::GetnChildren_CV (void) { return nChildren_CV; }

inline long CPoint::GetVertex(unsigned short val_marker) { 
	if (Boundary) return Vertex[val_marker];
	else return -1; 
}

inline void CPoint::SetnChildren_CV (unsigned short val_nchildren_CV) {	nChildren_CV = val_nchildren_CV; }

inline void CPoint::SetParent_CV (unsigned long val_parent_CV) { Parent_CV = val_parent_CV; Agglomerate = true; }

inline void CPoint::SetGridVel(su2double *val_gridvel) { 
	for (unsigned short iDim = 0; iDim < nDim; iDim++)
		GridVel[iDim] = val_gridvel[iDim];
}

inline void CPoint::SetVolume_n (void) { Volume[1] = Volume[0]; }

inline void CPoint::SetVolume_nM1 (void) { Volume[2] = Volume[1]; }

inline su2double CPoint::GetVolume_n (void) { return Volume[1]; }

inline su2double CPoint::GetVolume_nM1 (void) { return Volume[2]; }

inline void CPoint::SetCoord_n (void) { 
	for (unsigned short iDim = 0; iDim < nDim; iDim++)
		Coord_n[iDim] = Coord[iDim];
}

inline void CPoint::SetCoord_n1 (void) { 
	for (unsigned short iDim = 0; iDim < nDim; iDim++)
		Coord_n1[iDim] = Coord_n[iDim]; 
}

inline void CPoint::SetCoord_n(su2double *val_coord) { 
	for (unsigned short iDim = 0; iDim < nDim; iDim++)
		Coord_n[iDim] = val_coord[iDim]; 
}

inline void CPoint::SetCoord_n1(su2double *val_coord) { 
	for (unsigned short iDim = 0; iDim < nDim; iDim++)
		Coord_n1[iDim] = val_coord[iDim]; 
}

inline void CPoint::SetCoord_p1(su2double *val_coord) { 
	for (unsigned short iDim = 0; iDim < nDim; iDim++)
		Coord_p1[iDim] = val_coord[iDim]; 
}

inline su2double *CPoint::GetCoord_n (void) { return Coord_n; }

inline su2double *CPoint::GetCoord_n1 (void) { return Coord_n1; }

inline su2double *CPoint::GetCoord_p1 (void) { return Coord_p1; }

inline void CPoint::SetColor(unsigned short val_color) { color = val_color; }

inline void CPoint::SetnNeighbor(unsigned short val_nneighbor) { nNeighbor = val_nneighbor; }

inline unsigned short CPoint::GetnNeighbor(void) { return nNeighbor; }

inline unsigned short CPoint::GetColor(void) { return color; }

inline unsigned long CPoint::GetGlobalIndex(void) { return GlobalIndex; }

inline void CPoint::SetGlobalIndex(unsigned long val_globalindex) { GlobalIndex = val_globalindex; }

inline void CPoint::SetDomain(bool val_domain) { Domain = val_domain; }

inline bool CPoint::GetDomain(void) { return Domain; }

inline void CPoint::SetWall_Distance(su2double val_distance) { Wall_Distance = val_distance; }

inline void CPoint::SetCurvature(su2double val_curvature) { Curvature = val_curvature; }

inline void CPoint::SetSharpEdge_Distance(su2double val_distance) { SharpEdge_Distance = val_distance; }

inline su2double CPoint::GetWall_Distance(void) { return Wall_Distance; }

inline su2double CPoint::GetCurvature(void) { return Curvature; }

inline su2double CPoint::GetSharpEdge_Distance(void) { return SharpEdge_Distance; }

inline void CPoint::SetNodes_Coord(su2double *val_coord_Edge_CG, su2double *val_coord_FaceElem_CG, su2double *val_coord_Elem_CG) { }

inline void CPoint::SetNodes_Coord(su2double *val_coord_Edge_CG, su2double *val_coord_Elem_CG) { }

inline void  CPoint::GetNormal(su2double *val_normal) { }

inline su2double *CPoint::GetNormal(void) { return 0; }

inline void CPoint::SetNormal(su2double *val_face_normal) { }

inline void CPoint::SetZeroValues(void) { }

inline void CPoint::AddNormal(su2double *val_face_normal) { }

inline unsigned short CEdge::GetnNodes() { return 2; }

inline unsigned long CEdge::GetNode(unsigned short val_node) { return Nodes[val_node]; }

inline su2double CEdge::GetCG(unsigned short val_dim) { return Coord_CG[val_dim]; }

inline su2double *CEdge::GetNormal(void) {	return Normal; }

inline void CEdge::GetNormal(su2double *val_normal) { 
	for (unsigned short iDim = 0; iDim < nDim; iDim++) 
		val_normal[iDim] = Normal[iDim]; 
}

inline void CEdge::SetNormal(su2double *val_face_normal) { 
	for (unsigned short iDim = 0; iDim < nDim; iDim++) 
		Normal[iDim]=val_face_normal[iDim]; 
}

inline void CEdge::AddNormal(su2double *val_face_normal) { 
	for (unsigned short iDim = 0; iDim < nDim; iDim++) 
		Normal[iDim] += val_face_normal[iDim];
}

inline void CEdge::SetZeroValues(void) { 
	for (unsigned short iDim = 0; iDim < nDim; iDim ++) 
		Normal[iDim] = 0.0;
}

inline su2double *CEdge::GetCoord(void) { return NULL; }

inline void CEdge::SetCoord(su2double *val_coord) { }

inline unsigned short CVertex::GetnNodes() { return 1; }

inline unsigned long CVertex::GetNode() { return Nodes[0]; }

inline su2double *CVertex::GetNormal(void) { return Normal; }

inline su2double *CVertex::GetVarCoord(void) { return VarCoord; }

inline su2double *CVertex::GetCoord(void) { return CartCoord; }

inline su2double CVertex::GetCoord(unsigned short val_dim) { return CartCoord[val_dim]; }

inline void CVertex::SetAuxVar(su2double val_auxvar) { Aux_Var = val_auxvar; }

inline void CVertex::AddAuxVar(su2double val_auxvar) { Aux_Var += val_auxvar; }

inline su2double CVertex::GetAuxVar(void) { return Aux_Var; }

inline void CVertex::GetNormal(su2double *val_normal) { 
	for (unsigned short iDim = 0; iDim < nDim; iDim++) 
		val_normal[iDim] = Normal[iDim]; 
}

inline void CVertex::SetNormal(su2double *val_face_normal) { 
	for (unsigned short iDim = 0; iDim < nDim; iDim++) 
		Normal[iDim]=val_face_normal[iDim];
}

inline void CVertex::SetVarCoord(su2double *val_varcoord) { 
	for (unsigned short iDim = 0; iDim < nDim; iDim++) 
		VarCoord[iDim] = val_varcoord[iDim];
}

inline void CVertex::AddVarCoord(su2double *val_varcoord) { 
	for (unsigned short iDim = 0; iDim < nDim; iDim++) 
		VarCoord[iDim] += val_varcoord[iDim];
}

inline void CVertex::SetCoord(su2double *val_coord) { 
	for (unsigned short iDim = 0; iDim < nDim; iDim++) 
		CartCoord[iDim] = val_coord[iDim];
}

inline void CVertex::SetRotation_Type(short val_rotation_type) { Rotation_Type = val_rotation_type; }

inline short CVertex::GetRotation_Type(void) { return Rotation_Type; }

inline void CVertex::SetDonorPoint(long val_periodicpoint, long val_processor) { 
	PeriodicPoint[0] = val_periodicpoint; 
	PeriodicPoint[1] = val_processor; 
	PeriodicPoint[2] = 0;
}

inline void CVertex::SetDonorPoint(long val_periodicpoint, long val_processor, long val_globalindex) { 
	PeriodicPoint[0] = val_periodicpoint; 
	PeriodicPoint[1] = val_processor; 
	PeriodicPoint[2] = val_globalindex;
}


inline void CVertex::SetDonorElem(long val_donorelem) { Donor_Elem = val_donorelem; }

inline long CVertex::GetDonorElem(void) { return Donor_Elem; }

inline void CVertex::SetDonorFace(unsigned short val_donorface) { Donor_Face = val_donorface; }

inline unsigned short CVertex::GetDonorFace(void) { return Donor_Face; }

inline long CVertex::GetDonorPoint(void) { return PeriodicPoint[0]; }

inline long CVertex::GetDonorProcessor(void) { return PeriodicPoint[1]; }

inline long CVertex::GetGlobalDonorPoint(void) { return PeriodicPoint[2]; }

inline void CVertex::SetBasisFunction(unsigned short val_node, su2double val_basis) { Basis_Function[val_node] = val_basis; }

inline su2double CVertex::GetBasisFunction(unsigned short val_node) { return Basis_Function[val_node]; }

inline long *CVertex::GetPeriodicPointDomain(void) { return PeriodicPoint; }

inline void CVertex::SetZeroValues(void) { 
	for (unsigned short iDim = 0; iDim < nDim; iDim ++) 
		Normal[iDim] = 0.0; 
}

inline unsigned long CVertex::GetNormal_Neighbor(void) { return Normal_Neighbor; }

inline void CVertex::SetNormal_Neighbor(unsigned long val_Normal_Neighbor) { Normal_Neighbor = val_Normal_Neighbor; }
<<<<<<< HEAD

inline void CVertex::IncrementnDonor(void){nDonor_Points++;}

inline void CVertex::SetInterpDonorPoint(unsigned short val_donorindex, long val_donorpoint) { Donor_Points[val_donorindex] = val_donorpoint; }

inline long CVertex::GetInterpDonorPoint(unsigned short val_donorindex) { return Donor_Points[val_donorindex]; }

inline void CVertex::SetInterpDonorProcessor(unsigned short val_donorindex, long val_donorpoint) { Donor_Proc[val_donorindex] = val_donorpoint; }

inline long CVertex::GetInterpDonorProcessor(unsigned short val_donorindex) { return Donor_Proc[val_donorindex]; }

inline void CVertex::SetDonorCoeff(unsigned short iDonor, su2double val){ Donor_Coeff[iDonor] = val; }

inline su2double CVertex::GetDonorCoeff(unsigned short iDonor){ return Donor_Coeff[iDonor];}

inline unsigned short CVertex::GetnDonorPoints(void){ return nDonor_Points;}

inline void CVertex::SetnDonorPoints(unsigned short nDonor) {nDonor_Points = nDonor;}

inline su2double *CVertex::GetVarRot(void) {return VarRot;}

inline void CVertex::SetVarRot(su2double* val) {
  for (unsigned short iDim = 0; iDim < nDim; iDim++)
    VarRot[iDim] = val[iDim];
}

inline void CTurboVertex::SetTurboNormal(su2double *val_normal ){
	unsigned short iDim;
	for(iDim= 0; iDim < nDim; iDim++)
		TurboNormal[iDim] = val_normal[iDim];
}

inline void CTurboVertex::GetTurboNormal(su2double *val_normal) {
	for (unsigned short iDim = 0; iDim < nDim; iDim++)
		val_normal[iDim] = TurboNormal[iDim];
}

inline void CTurboVertex::SetGlobalVertexIndex(int globalindex){ GlobalIndex = globalindex;}

inline int CTurboVertex::GetGlobalVertexIndex(void){return GlobalIndex;}

inline su2double *CTurboVertex::GetTurboNormal(void) { return TurboNormal; }

inline void CTurboVertex::SetArea(su2double val_area){Area = val_area;}

inline su2double CTurboVertex::GetArea(void) { return Area; }

inline void CTurboVertex::SetOldVertex(unsigned long val_vertex){OldVertex = val_vertex;}

inline unsigned long CTurboVertex::GetOldVertex(void) { return OldVertex; }
=======

inline void CVertex::IncrementnDonor(void){nDonor_Points++;}

inline void CVertex::SetInterpDonorPoint(unsigned short val_donorindex, long val_donorpoint) { Donor_Points[val_donorindex] = val_donorpoint; }

inline long CVertex::GetInterpDonorPoint(unsigned short val_donorindex) { return Donor_Points[val_donorindex]; }

inline void CVertex::SetInterpDonorProcessor(unsigned short val_donorindex, long val_donorpoint) { Donor_Proc[val_donorindex] = val_donorpoint; }

inline long CVertex::GetInterpDonorProcessor(unsigned short val_donorindex) { return Donor_Proc[val_donorindex]; }

inline void CVertex::SetDonorCoeff(unsigned short iDonor, su2double val){ Donor_Coeff[iDonor] = val; }

inline su2double CVertex::GetDonorCoeff(unsigned short iDonor){ return Donor_Coeff[iDonor];}

inline unsigned short CVertex::GetnDonorPoints(void){ return nDonor_Points;}

inline void CVertex::SetnDonorPoints(unsigned short nDonor) {nDonor_Points = nDonor;}

inline su2double *CVertex::GetVarRot(void) {return VarRot;}

inline void CVertex::SetVarRot(su2double* val) {
  for (unsigned short iDim = 0; iDim < nDim; iDim++)
    VarRot[iDim] = val[iDim];
}
>>>>>>> 1809033a
<|MERGE_RESOLUTION|>--- conflicted
+++ resolved
@@ -359,7 +359,6 @@
 inline unsigned long CVertex::GetNormal_Neighbor(void) { return Normal_Neighbor; }
 
 inline void CVertex::SetNormal_Neighbor(unsigned long val_Normal_Neighbor) { Normal_Neighbor = val_Normal_Neighbor; }
-<<<<<<< HEAD
 
 inline void CVertex::IncrementnDonor(void){nDonor_Points++;}
 
@@ -410,30 +409,4 @@
 inline void CTurboVertex::SetOldVertex(unsigned long val_vertex){OldVertex = val_vertex;}
 
 inline unsigned long CTurboVertex::GetOldVertex(void) { return OldVertex; }
-=======
-
-inline void CVertex::IncrementnDonor(void){nDonor_Points++;}
-
-inline void CVertex::SetInterpDonorPoint(unsigned short val_donorindex, long val_donorpoint) { Donor_Points[val_donorindex] = val_donorpoint; }
-
-inline long CVertex::GetInterpDonorPoint(unsigned short val_donorindex) { return Donor_Points[val_donorindex]; }
-
-inline void CVertex::SetInterpDonorProcessor(unsigned short val_donorindex, long val_donorpoint) { Donor_Proc[val_donorindex] = val_donorpoint; }
-
-inline long CVertex::GetInterpDonorProcessor(unsigned short val_donorindex) { return Donor_Proc[val_donorindex]; }
-
-inline void CVertex::SetDonorCoeff(unsigned short iDonor, su2double val){ Donor_Coeff[iDonor] = val; }
-
-inline su2double CVertex::GetDonorCoeff(unsigned short iDonor){ return Donor_Coeff[iDonor];}
-
-inline unsigned short CVertex::GetnDonorPoints(void){ return nDonor_Points;}
-
-inline void CVertex::SetnDonorPoints(unsigned short nDonor) {nDonor_Points = nDonor;}
-
-inline su2double *CVertex::GetVarRot(void) {return VarRot;}
-
-inline void CVertex::SetVarRot(su2double* val) {
-  for (unsigned short iDim = 0; iDim < nDim; iDim++)
-    VarRot[iDim] = val[iDim];
-}
->>>>>>> 1809033a
+
