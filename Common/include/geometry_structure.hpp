--- conflicted
+++ resolved
@@ -371,11 +371,7 @@
 #endif
   
   /*--- Data structures for point-to-point MPI communications. ---*/
-<<<<<<< HEAD
-
-=======
-  
->>>>>>> 4ae8edde
+
   int countPerPoint;                  /*!< \brief Maximum number of pieces of data sent per vertex in point-to-point comms. */
   int nP2PSend;                       /*!< \brief Number of sends during point-to-point comms. */
   int nP2PRecv;                       /*!< \brief Number of receives during point-to-point comms. */
@@ -393,7 +389,6 @@
   unsigned short *bufS_P2PSend;       /*!< \brief Data structure for unsigned long point-to-point send. */
   SU2_MPI::Request *req_P2PSend;      /*!< \brief Data structure for point-to-point send requests. */
   SU2_MPI::Request *req_P2PRecv;      /*!< \brief Data structure for point-to-point recv requests. */
-<<<<<<< HEAD
 
   /*--- Data structures for periodic communications. ---*/
 
@@ -416,8 +411,6 @@
   unsigned short *bufS_PeriodicSend;        /*!< \brief Data structure for unsigned long periodic send. */
   SU2_MPI::Request *req_PeriodicSend;       /*!< \brief Data structure for periodic send requests. */
   SU2_MPI::Request *req_PeriodicRecv;       /*!< \brief Data structure for periodic recv requests. */
-=======
->>>>>>> 4ae8edde
   
 	/*!
 	 * \brief Constructor of the class.
@@ -448,8 +441,9 @@
    * \param[in] geometry - Geometrical definition of the problem.
    * \param[in] config   - Definition of the particular problem.
    * \param[in] commType - Enumerated type for the quantity to be communicated.
-   */
-  void PostP2PRecvs(CGeometry *geometry, CConfig *config, unsigned short commType);
+   * \param[in] val_reverse  - Boolean controlling forward or reverse communication between neighbors.
+   */
+  void PostP2PRecvs(CGeometry *geometry, CConfig *config, unsigned short commType, bool val_reverse);
   
   /*!
    * \brief Routine to launch a single non-blocking send once the buffer is loaded for a point-to-point commucation. Note that this routine is called by any class that has loaded data into the generic communication buffers.
@@ -457,8 +451,9 @@
    * \param[in] config       - Definition of the particular problem.
    * \param[in] commType     - Enumerated type for the quantity to be communicated.
    * \param[in] val_iMessage - Index of the message in the order they are stored.
-   */
-  void PostP2PSends(CGeometry *geometry, CConfig *config, unsigned short commType, int val_iMessage);
+   * \param[in] val_reverse  - Boolean controlling forward or reverse communication between neighbors.
+   */
+  void PostP2PSends(CGeometry *geometry, CConfig *config, unsigned short commType, int val_iMessage, bool val_reverse);
   
   /*!
    * \brief Routine to set up persistent data structures for periodic communications.
@@ -474,7 +469,6 @@
   void AllocatePeriodicComms(unsigned short val_countPerPeriodicPoint);
 
   /*!
-<<<<<<< HEAD
    * \brief Routine to launch non-blocking recvs only for all periodic communication with neighboring partitions. Note that this routine is called by any class that has loaded data into the generic communication buffers.
    * \param[in] geometry - Geometrical definition of the problem.
    * \param[in] config   - Definition of the particular problem.
@@ -484,45 +478,13 @@
   
   /*!
    * \brief Routine to launch a single non-blocking send once the buffer is loaded for a periodic commucation. Note that this routine is called by any class that has loaded data into the generic communication buffers.
-=======
-   * \brief Routine to set up persistent data structures for point-to-point MPI communications.
-   * \param[in] geometry - Geometrical definition of the problem.
-   * \param[in] config - Definition of the particular problem.
-   */
-  void PreprocessP2PComms(CGeometry *geometry, CConfig *config);
-  
-  /*!
-   * \brief Routine to allocate buffers for point-to-point MPI communications. Also called to dynamically reallocate if not enough memory is found for comms during runtime.
-   * \param[in] val_countPerPoint - Maximum count of the data type per vertex in point-to-point comms, e.g., nPrimvarGrad*nDim.
-   */
-  void AllocateP2PComms(unsigned short val_countPerPoint);
-  
-  /*!
-   * \brief Routine to launch non-blocking recvs only for all point-to-point communication with neighboring partitions. Note that this routine is called by any class that has loaded data into the generic communication buffers.
-   * \param[in] geometry - Geometrical definition of the problem.
-   * \param[in] config   - Definition of the particular problem.
-   * \param[in] commType - Enumerated type for the quantity to be communicated.
-   * \param[in] val_reverse  - Boolean controlling forward or reverse communication between neighbors.
-   */
-  void PostP2PRecvs(CGeometry *geometry, CConfig *config, unsigned short commType, bool val_reverse);
-  
-  /*!
-   * \brief Routine to launch a single non-blocking send once the buffer is loaded for a point-to-point commucation. Note that this routine is called by any class that has loaded data into the generic communication buffers.
->>>>>>> 4ae8edde
    * \param[in] geometry     - Geometrical definition of the problem.
    * \param[in] config       - Definition of the particular problem.
    * \param[in] commType     - Enumerated type for the quantity to be communicated.
    * \param[in] val_iMessage - Index of the message in the order they are stored.
-<<<<<<< HEAD
    */
   void PostPeriodicSends(CGeometry *geometry, CConfig *config, unsigned short commType, int val_iMessage);
 
-=======
-   * \param[in] val_reverse  - Boolean controlling forward or reverse communication between neighbors.
-   */
-  void PostP2PSends(CGeometry *geometry, CConfig *config, unsigned short commType, int val_iMessage, bool val_reverse);
-  
->>>>>>> 4ae8edde
   /*!
    * \brief Routine to load a geometric quantity into the data structures for MPI point-to-point communication and to launch non-blocking sends and recvs for all point-to-point communication with neighboring partitions.
    * \param[in] geometry - Geometrical definition of the problem.
