/*!
 * \file config_structure.inl
 * \brief In-Line subroutines of the <i>config_structure.hpp</i> file.
 * \author F. Palacios, T. Economon
 * \version 5.0.0 "Raven"
 *
 * SU2 Original Developers: Dr. Francisco D. Palacios.
 *                          Dr. Thomas D. Economon.
 *
 * SU2 Developers: Prof. Juan J. Alonso's group at Stanford University.
 *                 Prof. Piero Colonna's group at Delft University of Technology.
 *                 Prof. Nicolas R. Gauger's group at Kaiserslautern University of Technology.
 *                 Prof. Alberto Guardone's group at Polytechnic University of Milan.
 *                 Prof. Rafael Palacios' group at Imperial College London.
 *                 Prof. Edwin van der Weide's group at the University of Twente.
 *                 Prof. Vincent Terrapon's group at the University of Liege.
 *
 * Copyright (C) 2012-2017 SU2, the open-source CFD code.
 *
 * SU2 is free software; you can redistribute it and/or
 * modify it under the terms of the GNU Lesser General Public
 * License as published by the Free Software Foundation; either
 * version 2.1 of the License, or (at your option) any later version.
 *
 * SU2 is distributed in the hope that it will be useful,
 * but WITHOUT ANY WARRANTY; without even the implied warranty of
 * MERCHANTABILITY or FITNESS FOR A PARTICULAR PURPOSE. See the GNU
 * Lesser General Public License for more details.
 *
 * You should have received a copy of the GNU Lesser General Public
 * License along with SU2. If not, see <http://www.gnu.org/licenses/>.
 */

#pragma once

inline su2double CConfig::GetHTP_Axis(unsigned short val_index) { return HTP_Axis[val_index]; }

inline su2double CConfig::GetCFL_AdaptParam(unsigned short val_index) { return CFL_AdaptParam[val_index]; }

inline bool CConfig::GetCFL_Adapt(void) { return CFL_Adapt; }

inline bool CConfig::GetHB_Precondition(void) { return HB_Precondition; }

inline void CConfig::SetInflow_Mach(unsigned short val_imarker, su2double val_fanface_mach) { Inflow_Mach[val_imarker] = val_fanface_mach; }

inline void CConfig::SetInflow_Pressure(unsigned short val_imarker, su2double val_fanface_pressure) { Inflow_Pressure[val_imarker] = val_fanface_pressure; }

inline void CConfig::SetInflow_MassFlow(unsigned short val_imarker, su2double val_fanface_massflow) { Inflow_MassFlow[val_imarker] = val_fanface_massflow; }

inline void CConfig::SetInflow_ReverseMassFlow(unsigned short val_imarker, su2double val_fanface_reversemassflow) { Inflow_ReverseMassFlow[val_imarker] = val_fanface_reversemassflow; }

inline void CConfig::SetInflow_TotalPressure(unsigned short val_imarker, su2double val_fanface_totalpressure) { Inflow_TotalPressure[val_imarker] = val_fanface_totalpressure; }

inline void CConfig::SetInflow_Temperature(unsigned short val_imarker, su2double val_fanface_temperature) { Inflow_Temperature[val_imarker] = val_fanface_temperature; }

inline void CConfig::SetInflow_TotalTemperature(unsigned short val_imarker, su2double val_fanface_totaltemperature) { Inflow_TotalTemperature[val_imarker] = val_fanface_totaltemperature; }

inline void CConfig::SetInflow_RamDrag(unsigned short val_imarker, su2double val_fanface_ramdrag) { Inflow_RamDrag[val_imarker] = val_fanface_ramdrag; }

inline void CConfig::SetInflow_Force(unsigned short val_imarker, su2double val_fanface_force) { Inflow_Force[val_imarker] = val_fanface_force; }

inline void CConfig::SetInflow_Power(unsigned short val_imarker, su2double val_fanface_power) { Inflow_Power[val_imarker] = val_fanface_power; }

inline su2double CConfig::GetInflow_ReverseMassFlow(unsigned short val_imarker) { return Inflow_ReverseMassFlow[val_imarker]; }

inline void CConfig::SetExhaust_Pressure(unsigned short val_imarker, su2double val_exhaust_pressure) { Exhaust_Pressure[val_imarker] = val_exhaust_pressure; }

inline void CConfig::SetExhaust_Temperature(unsigned short val_imarker, su2double val_exhaust_temp) { Exhaust_Temperature[val_imarker] = val_exhaust_temp; }

inline void CConfig::SetExhaust_MassFlow(unsigned short val_imarker, su2double val_exhaust_massflow) { Exhaust_MassFlow[val_imarker] = val_exhaust_massflow; }

inline void CConfig::SetExhaust_TotalPressure(unsigned short val_imarker, su2double val_exhaust_totalpressure) { Exhaust_TotalPressure[val_imarker] = val_exhaust_totalpressure; }

inline void CConfig::SetExhaust_TotalTemperature(unsigned short val_imarker, su2double val_exhaust_totaltemp) { Exhaust_TotalTemperature[val_imarker] = val_exhaust_totaltemp; }

inline void CConfig::SetExhaust_GrossThrust(unsigned short val_imarker, su2double val_exhaust_grossthrust) { Exhaust_GrossThrust[val_imarker] = val_exhaust_grossthrust; }

inline void CConfig::SetExhaust_Force(unsigned short val_imarker, su2double val_exhaust_force) { Exhaust_Force[val_imarker] = val_exhaust_force; }

inline void CConfig::SetExhaust_Power(unsigned short val_imarker, su2double val_exhaust_power) { Exhaust_Power[val_imarker] = val_exhaust_power; }

inline void CConfig::SetEngine_Mach(unsigned short val_imarker, su2double val_engine_mach) { Engine_Mach[val_imarker] = val_engine_mach; }

inline void CConfig::SetEngine_Force(unsigned short val_imarker, su2double val_engine_force) { Engine_Force[val_imarker] = val_engine_force; }

inline void CConfig::SetEngine_Power(unsigned short val_imarker, su2double val_engine_power) { Engine_Power[val_imarker] = val_engine_power; }

inline void CConfig::SetEngine_NetThrust(unsigned short val_imarker, su2double val_engine_netthrust) { Engine_NetThrust[val_imarker] = val_engine_netthrust; }

inline void CConfig::SetEngine_GrossThrust(unsigned short val_imarker, su2double val_engine_grossthrust) { Engine_GrossThrust[val_imarker] = val_engine_grossthrust; }

inline void CConfig::SetEngine_Area(unsigned short val_imarker, su2double val_engine_area) { Engine_Area[val_imarker] = val_engine_area; }

inline void CConfig::SetActDisk_DeltaPress(unsigned short val_imarker, su2double val_actdisk_deltapress) { ActDisk_DeltaPress[val_imarker] = val_actdisk_deltapress; }

inline void CConfig::SetActDisk_Power(unsigned short val_imarker, su2double val_actdisk_power) { ActDisk_Power[val_imarker] = val_actdisk_power; }

inline void CConfig::SetActDisk_MassFlow(unsigned short val_imarker, su2double val_actdisk_massflow) { ActDisk_MassFlow[val_imarker] = val_actdisk_massflow; }

inline void CConfig::SetActDisk_Mach(unsigned short val_imarker, su2double val_actdisk_mach) { ActDisk_Mach[val_imarker] = val_actdisk_mach; }

inline void CConfig::SetActDisk_Force(unsigned short val_imarker, su2double val_actdisk_force) { ActDisk_Force[val_imarker] = val_actdisk_force; }

inline void CConfig::SetSurface_DC60(unsigned short val_imarker, su2double val_surface_distortion) { Surface_DC60[val_imarker] = val_surface_distortion; }

inline void CConfig::SetSurface_MassFlow(unsigned short val_imarker, su2double val_surface_massflow) { Surface_MassFlow[val_imarker] = val_surface_massflow; }

inline void CConfig::SetSurface_Mach(unsigned short val_imarker, su2double val_surface_mach) { Surface_Mach[val_imarker] = val_surface_mach; }

inline void CConfig::SetSurface_Temperature(unsigned short val_imarker, su2double val_surface_temperature) { Surface_Temperature[val_imarker] = val_surface_temperature; }

inline void CConfig::SetSurface_Pressure(unsigned short val_imarker, su2double val_surface_pressure) { Surface_Pressure[val_imarker] = val_surface_pressure; }

inline void CConfig::SetSurface_Density(unsigned short val_imarker, su2double val_surface_density) { Surface_Density[val_imarker] = val_surface_density; }

inline void CConfig::SetSurface_Enthalpy(unsigned short val_imarker, su2double val_surface_enthalpy) { Surface_Enthalpy[val_imarker] = val_surface_enthalpy; }

inline void CConfig::SetSurface_NormalVelocity(unsigned short val_imarker, su2double val_surface_normalvelocity) { Surface_NormalVelocity[val_imarker] = val_surface_normalvelocity; }

inline void CConfig::SetSurface_TotalTemperature(unsigned short val_imarker, su2double val_surface_totaltemperature) { Surface_TotalTemperature[val_imarker] = val_surface_totaltemperature; }

inline void CConfig::SetSurface_TotalPressure(unsigned short val_imarker, su2double val_surface_totalpressure) { Surface_TotalPressure[val_imarker] = val_surface_totalpressure; }

inline void CConfig::SetSurface_IDC(unsigned short val_imarker, su2double val_surface_distortion) { Surface_IDC[val_imarker] = val_surface_distortion; }

inline void CConfig::SetSurface_IDC_Mach(unsigned short val_imarker, su2double val_surface_distortion) { Surface_IDC_Mach[val_imarker] = val_surface_distortion; }

inline void CConfig::SetSurface_IDR(unsigned short val_imarker, su2double val_surface_distortion) { Surface_IDR[val_imarker] = val_surface_distortion; }

inline void CConfig::SetActDisk_DeltaTemp(unsigned short val_imarker, su2double val_actdisk_deltatemp) { ActDisk_DeltaTemp[val_imarker] = val_actdisk_deltatemp; }

inline void CConfig::SetActDisk_TotalPressRatio(unsigned short val_imarker, su2double val_actdisk_pressratio) { ActDisk_TotalPressRatio[val_imarker] = val_actdisk_pressratio; }

inline void CConfig::SetActDisk_TotalTempRatio(unsigned short val_imarker, su2double val_actdisk_tempratio) { ActDisk_TotalTempRatio[val_imarker] = val_actdisk_tempratio; }

inline void CConfig::SetActDisk_StaticPressRatio(unsigned short val_imarker, su2double val_actdisk_pressratio) { ActDisk_StaticPressRatio[val_imarker] = val_actdisk_pressratio; }

inline void CConfig::SetActDisk_StaticTempRatio(unsigned short val_imarker, su2double val_actdisk_tempratio) { ActDisk_StaticTempRatio[val_imarker] = val_actdisk_tempratio; }

inline void CConfig::SetActDisk_NetThrust(unsigned short val_imarker, su2double val_actdisk_netthrust) { ActDisk_NetThrust[val_imarker] = val_actdisk_netthrust; }

inline void CConfig::SetActDisk_BCThrust(unsigned short val_imarker, su2double val_actdisk_bcthrust) { ActDisk_BCThrust[val_imarker] = val_actdisk_bcthrust; }

inline void CConfig::SetActDisk_BCThrust_Old(unsigned short val_imarker, su2double val_actdisk_bcthrust_old) { ActDisk_BCThrust_Old[val_imarker] = val_actdisk_bcthrust_old; }

inline void CConfig::SetActDisk_GrossThrust(unsigned short val_imarker, su2double val_actdisk_grossthrust) { ActDisk_GrossThrust[val_imarker] = val_actdisk_grossthrust; }

inline void CConfig::SetActDisk_Area(unsigned short val_imarker, su2double val_actdisk_area) { ActDisk_Area[val_imarker] = val_actdisk_area; }

inline void CConfig::SetActDiskInlet_ReverseMassFlow(unsigned short val_imarker, su2double val_actdisk_area) { ActDisk_ReverseMassFlow[val_imarker] = val_actdisk_area; }

inline su2double CConfig::GetActDisk_DeltaPress(unsigned short val_imarker) { return ActDisk_DeltaPress[val_imarker]; }

inline su2double CConfig::GetActDisk_DeltaTemp(unsigned short val_imarker) { return ActDisk_DeltaTemp[val_imarker]; }

inline su2double CConfig::GetActDisk_TotalPressRatio(unsigned short val_imarker) { return ActDisk_TotalPressRatio[val_imarker]; }

inline su2double CConfig::GetActDisk_TotalTempRatio(unsigned short val_imarker) { return ActDisk_TotalTempRatio[val_imarker]; }

inline su2double CConfig::GetActDisk_StaticPressRatio(unsigned short val_imarker) { return ActDisk_StaticPressRatio[val_imarker]; }

inline su2double CConfig::GetActDisk_StaticTempRatio(unsigned short val_imarker) { return ActDisk_StaticTempRatio[val_imarker]; }

inline su2double CConfig::GetActDisk_Power(unsigned short val_imarker) { return ActDisk_Power[val_imarker]; }

inline su2double CConfig::GetActDisk_MassFlow(unsigned short val_imarker) { return ActDisk_MassFlow[val_imarker]; }

inline su2double CConfig::GetActDisk_Mach(unsigned short val_imarker) { return ActDisk_Mach[val_imarker]; }

inline su2double CConfig::GetActDisk_Force(unsigned short val_imarker) { return ActDisk_Force[val_imarker]; }

inline su2double CConfig::GetSurface_MassFlow(unsigned short val_imarker) { return Surface_MassFlow[val_imarker]; }

inline su2double CConfig::GetSurface_Mach(unsigned short val_imarker) { return Surface_Mach[val_imarker]; }

inline su2double CConfig::GetSurface_Temperature(unsigned short val_imarker) { return Surface_Temperature[val_imarker]; }

inline su2double CConfig::GetSurface_Pressure(unsigned short val_imarker) { return Surface_Pressure[val_imarker]; }

inline su2double CConfig::GetSurface_Density(unsigned short val_imarker) { return Surface_Density[val_imarker]; }

inline su2double CConfig::GetSurface_Enthalpy(unsigned short val_imarker) { return Surface_Enthalpy[val_imarker]; }

inline su2double CConfig::GetSurface_NormalVelocity(unsigned short val_imarker) { return Surface_NormalVelocity[val_imarker]; }

inline su2double CConfig::GetSurface_TotalTemperature(unsigned short val_imarker) { return Surface_TotalTemperature[val_imarker]; }

inline su2double CConfig::GetSurface_TotalPressure(unsigned short val_imarker) { return Surface_TotalPressure[val_imarker]; }

inline su2double CConfig::GetSurface_DC60(unsigned short val_imarker) { return Surface_DC60[val_imarker]; }

inline su2double CConfig::GetSurface_IDC(unsigned short val_imarker) { return Surface_IDC[val_imarker]; }

inline su2double CConfig::GetSurface_IDC_Mach(unsigned short val_imarker) { return Surface_IDC_Mach[val_imarker]; }

inline su2double CConfig::GetSurface_IDR(unsigned short val_imarker) { return Surface_IDR[val_imarker]; }

inline su2double CConfig::GetActDisk_NetThrust(unsigned short val_imarker) { return ActDisk_NetThrust[val_imarker]; }

inline su2double CConfig::GetActDisk_BCThrust(unsigned short val_imarker) { return ActDisk_BCThrust[val_imarker]; }

inline su2double CConfig::GetActDisk_BCThrust_Old(unsigned short val_imarker) { return ActDisk_BCThrust_Old[val_imarker]; }

inline su2double CConfig::GetActDisk_GrossThrust(unsigned short val_imarker) { return ActDisk_GrossThrust[val_imarker]; }

inline su2double CConfig::GetActDisk_Area(unsigned short val_imarker) { return ActDisk_Area[val_imarker]; }

inline su2double CConfig::GetActDisk_ReverseMassFlow(unsigned short val_imarker) { return ActDisk_ReverseMassFlow[val_imarker]; }

inline void CConfig::SetActDiskInlet_Pressure(unsigned short val_imarker, su2double val_actdisk_press) { ActDiskInlet_Pressure[val_imarker] = val_actdisk_press; }

inline void CConfig::SetActDiskInlet_TotalPressure(unsigned short val_imarker, su2double val_actdisk_totalpress) { ActDiskInlet_TotalPressure[val_imarker] = val_actdisk_totalpress; }

inline void CConfig::SetActDiskInlet_RamDrag(unsigned short val_imarker, su2double val_actdisk_ramdrag) { ActDiskInlet_RamDrag[val_imarker] = val_actdisk_ramdrag; }

inline void CConfig::SetActDiskInlet_Force(unsigned short val_imarker, su2double val_actdisk_force) { ActDiskInlet_Force[val_imarker] = val_actdisk_force; }

inline void CConfig::SetActDiskInlet_Power(unsigned short val_imarker, su2double val_actdisk_power) { ActDiskInlet_Power[val_imarker] = val_actdisk_power; }

inline void CConfig::SetActDiskInlet_Temperature(unsigned short val_imarker, su2double val_actdisk_temp) { ActDiskInlet_Temperature[val_imarker] = val_actdisk_temp; }

inline void CConfig::SetActDiskInlet_TotalTemperature(unsigned short val_imarker, su2double val_actdisk_totaltemp) { ActDiskInlet_TotalTemperature[val_imarker] = val_actdisk_totaltemp; }

inline void CConfig::SetActDiskInlet_MassFlow(unsigned short val_imarker, su2double val_actdisk_massflow) { ActDiskInlet_MassFlow[val_imarker] = val_actdisk_massflow; }

inline void CConfig::SetActDiskOutlet_Pressure(unsigned short val_imarker, su2double val_actdisk_press) { ActDiskOutlet_Pressure[val_imarker] = val_actdisk_press; }

inline void CConfig::SetActDiskOutlet_TotalPressure(unsigned short val_imarker, su2double val_actdisk_totalpress) { ActDiskOutlet_TotalPressure[val_imarker] = val_actdisk_totalpress; }

inline void CConfig::SetActDiskOutlet_GrossThrust(unsigned short val_imarker, su2double val_actdisk_grossthrust) { ActDiskOutlet_GrossThrust[val_imarker] = val_actdisk_grossthrust; }

inline void CConfig::SetActDiskOutlet_Force(unsigned short val_imarker, su2double val_actdisk_force) { ActDiskOutlet_Force[val_imarker] = val_actdisk_force; }

inline void CConfig::SetActDiskOutlet_Power(unsigned short val_imarker, su2double val_actdisk_power) { ActDiskOutlet_Power[val_imarker] = val_actdisk_power; }

inline void CConfig::SetActDiskOutlet_Temperature(unsigned short val_imarker, su2double val_actdisk_temp) { ActDiskOutlet_Temperature[val_imarker] = val_actdisk_temp; }

inline void CConfig::SetActDiskOutlet_TotalTemperature(unsigned short val_imarker, su2double val_actdisk_totaltemp) { ActDiskOutlet_TotalTemperature[val_imarker] = val_actdisk_totaltemp; }

inline void CConfig::SetActDiskOutlet_MassFlow(unsigned short val_imarker, su2double val_actdisk_massflow) { ActDiskOutlet_MassFlow[val_imarker] = val_actdisk_massflow; }

inline su2double CConfig::GetEngine_Mach(unsigned short val_imarker) { return Engine_Mach[val_imarker]; }

inline su2double CConfig::GetEngine_Force(unsigned short val_imarker) { return Engine_Force[val_imarker]; }

inline su2double CConfig::GetEngine_Power(unsigned short val_imarker) { return Engine_Power[val_imarker]; }

inline su2double CConfig::GetEngine_NetThrust(unsigned short val_imarker) { return Engine_NetThrust[val_imarker]; }

inline su2double CConfig::GetEngine_GrossThrust(unsigned short val_imarker) { return Engine_GrossThrust[val_imarker]; }

inline su2double CConfig::GetEngine_Area(unsigned short val_imarker) { return Engine_Area[val_imarker]; }

inline unsigned short CConfig::GetnZone(void) { return nZone; }

inline unsigned short CConfig::GetiZone(void) { return iZone; }

inline unsigned short CConfig::GetKind_SU2(void) { return Kind_SU2; }

inline unsigned short CConfig::GetRef_NonDim(void) { return Ref_NonDim; }

inline void CConfig::SetKind_SU2(unsigned short val_kind_su2) { Kind_SU2 = val_kind_su2 ; }

inline bool CConfig::GetContinuous_Adjoint(void) { return ContinuousAdjoint; }

inline bool CConfig::GetViscous(void) { return Viscous; }

inline unsigned long CConfig::GetnExtIter(void) { return nExtIter; }

inline unsigned short CConfig::GetnTimeInstances(void) { return nTimeInstances; }

inline su2double CConfig::GetHarmonicBalance_Period(void) { return HarmonicBalance_Period; }

inline void CConfig::SetExtIter(unsigned long val_iter) { ExtIter = val_iter; }

inline void CConfig::SetExtIter_OffSet(unsigned long val_iter) { ExtIter_OffSet = val_iter; }

inline void CConfig::SetFSIIter(unsigned long val_iter) { FSIIter = val_iter; }

inline void CConfig::SetIntIter(unsigned long val_iter) { IntIter = val_iter; }

inline unsigned long CConfig::GetExtIter(void) { return ExtIter; }

inline unsigned long CConfig::GetExtIter_OffSet(void) { return ExtIter_OffSet; }

inline unsigned long CConfig::GetFSIIter(void) { return FSIIter; }

inline unsigned long CConfig::GetIntIter(void) { return IntIter; }

inline unsigned long CConfig::GetUnst_nIntIter(void) { return Unst_nIntIter; }

inline unsigned long CConfig::GetDyn_nIntIter(void) { return Dyn_nIntIter; }

inline long CConfig::GetUnst_RestartIter(void) { return Unst_RestartIter; }

inline long CConfig::GetUnst_AdjointIter(void) { return Unst_AdjointIter; }

inline unsigned long CConfig::GetIter_Avg_Objective(void) { return Iter_Avg_Objective ; }

inline unsigned long CConfig::GetCHTWaitIter(void) { return CHTWaitIter; }

inline long CConfig::GetDyn_RestartIter(void) { return Dyn_RestartIter; }

inline string CConfig::GetPlaneTag(unsigned short index) { return PlaneTag[index]; }

inline su2double CConfig::GetEA_IntLimit(unsigned short index) { return EA_IntLimit[index]; }

inline su2double CConfig::GetEA_ScaleFactor(void) { return EA_ScaleFactor; }

inline su2double CConfig::GetAdjointLimit(void) { return AdjointLimit; }

inline su2double *CConfig::GetHold_GridFixed_Coord(void) { return Hold_GridFixed_Coord; }

inline su2double *CConfig::GetSubsonicEngine_Cyl(void) { return SubsonicEngine_Cyl; }

inline su2double *CConfig::GetSubsonicEngine_Values(void) { return SubsonicEngine_Values; }

inline su2double *CConfig::GetDistortionRack(void) { return DistortionRack; }

inline unsigned short CConfig::GetAnalytical_Surface(void) { return Analytical_Surface; }

inline unsigned short CConfig::GetGeo_Description(void) { return Geo_Description; }

inline su2double CConfig::GetDualVol_Power(void) { return DualVol_Power; }

inline bool CConfig::GetExtraOutput(void) { return ExtraOutput; }

inline su2double CConfig::GetRefArea(void) { return RefArea; }

inline su2double CConfig::GetWaveSpeed(void) { return Wave_Speed; }

inline su2double CConfig::GetThermalDiffusivity_Solid(void) { return Thermal_Diffusivity_Solid; }

inline su2double CConfig::GetTemperature_Freestream_Solid(void) { return Temperature_Freestream_Solid;  }

inline su2double CConfig::GetElasticyMod(unsigned short id_val) { return ElasticityMod[id_val]; }

inline bool CConfig::GetDE_Effects(void) { return DE_Effects; }

inline unsigned short CConfig::GetnElectric_Constant(void) { return nElectric_Constant; }

inline su2double CConfig::GetElectric_Constant(unsigned short iVar) { return Electric_Constant[iVar]; }

inline su2double CConfig::GetKnowles_B(void) { return Knowles_B; }

inline su2double CConfig::GetKnowles_N(void) { return Knowles_N; }

inline unsigned short CConfig::GetDV_FEA(void) { return Kind_DV_FEA; }

inline unsigned long CConfig::GetRefNode_ID(void) { return refNodeID; }

inline su2double CConfig::GetRefNode_Displacement(unsigned short val_coeff) { return RefNode_Displacement[val_coeff]; }

inline su2double CConfig::GetRefNode_Penalty(void) { return RefNode_Penalty; }

inline bool CConfig::GetRefGeom(void) { return RefGeom; }

inline string CConfig::GetRefGeom_FEMFileName(void) { return RefGeom_FEMFileName; }

inline unsigned short CConfig::GetRefGeom_FileFormat(void) { return RefGeom_FileFormat; }

inline unsigned short CConfig::GetElas2D_Formulation(void) { return Kind_2DElasForm; }

inline su2double CConfig::GetPoissonRatio(unsigned short id_val) { return PoissonRatio[id_val]; }

inline su2double CConfig::GetMaterialDensity(unsigned short id_val) { return MaterialDensity[id_val]; }

inline unsigned short CConfig::GetnElasticityMod(void) { return nElasticityMod; }

inline unsigned short CConfig::GetnPoissonRatio(void) { return nPoissonRatio; }

inline unsigned short CConfig::GetnMaterialDensity(void) { return nMaterialDensity; }

inline unsigned short CConfig::GetMaterialCompressibility(void) { return Kind_Material_Compress; }

inline unsigned short CConfig::GetMaterialModel(void) { return Kind_Material; }

inline unsigned short CConfig::GetGeometricConditions(void) { return Kind_Struct_Solver; }

inline bool CConfig::GetPrestretch(void) { return Prestretch; }

inline bool CConfig::Add_CrossTerm(void) { return addCrossTerm; }

inline void CConfig::Set_CrossTerm(bool needCrossTerm) { addCrossTerm = needCrossTerm; }

inline string CConfig::GetFEA_FileName(void) { return FEA_FileName; }

inline string CConfig::GetPrestretch_FEMFileName(void) { return Prestretch_FEMFileName; }

inline su2double CConfig::GetRefLength(void) { return RefLength; }

inline su2double CConfig::GetRefElemLength(void) { return RefElemLength; }

inline su2double CConfig::GetRefSharpEdges(void) { return RefSharpEdges; }

inline su2double CConfig::GetDomainVolume(void) { return DomainVolume; }

inline void CConfig::SetRefArea(su2double val_area) { RefArea = val_area; }

inline void CConfig::SetSemiSpan(su2double val_semispan) { SemiSpan = val_semispan; }

inline void CConfig::SetDomainVolume(su2double val_volume) { DomainVolume = val_volume; }

inline void CConfig::SetnExtIter(unsigned long val_niter) { nExtIter = val_niter; }

inline su2double CConfig::GetMach(void) { return Mach; }

inline su2double CConfig::GetGamma(void) { return Gamma; }

inline su2double CConfig::GetStations_Bounds(unsigned short val_var) { return Stations_Bounds[val_var]; }

inline su2double CConfig::GetFFD_Axis(unsigned short val_var) { return FFD_Axis[val_var]; }

inline su2double CConfig::GetBulk_Modulus(void) { return Bulk_Modulus; }

inline su2double CConfig::GetArtComp_Factor(void) { return ArtComp_Factor; }

inline su2double CConfig::GetGas_Constant(void) { return Gas_Constant; }

inline su2double CConfig::GetGas_ConstantND(void) { return Gas_ConstantND; }

inline su2double CConfig::GetWallTemperature(void) { return Wall_Temperature; }

inline su2double CConfig::GetGas_Constant_Ref(void) { return Gas_Constant_Ref; }

inline su2double CConfig::GetTemperature_FreeStream(void) { return Temperature_FreeStream; }

inline su2double CConfig::GetEnergy_FreeStream(void) { return Energy_FreeStream; }

inline su2double CConfig::GetViscosity_FreeStream(void) { return Viscosity_FreeStream; }

inline su2double CConfig::GetDensity_FreeStream(void) { return Density_FreeStream; }

inline su2double CConfig::GetDensity_Solid(void) { return Density_Solid; }

inline su2double CConfig::GetModVel_FreeStream(void) { return ModVel_FreeStream; }

inline su2double CConfig::GetModVel_FreeStreamND(void) { return ModVel_FreeStreamND; }

inline su2double CConfig::GetPressure_FreeStream(void) { return Pressure_FreeStream; }

inline su2double CConfig::GetTemperature_ve_FreeStream(void) { return Temperature_ve_FreeStream; }

inline su2double CConfig::GetPrandtl_Lam(void) { return Prandtl_Lam; }

inline su2double CConfig::GetPrandtl_Turb(void) { return Prandtl_Turb; }

inline su2double CConfig::GetSpecificHeat_Fluid(void) { return Specific_Heat_Fluid; }

inline su2double CConfig::GetSpecificHeat_Solid(void) { return Specific_Heat_Solid; }

inline su2double CConfig::GetThermalConductivity_Solid(void) { return Thermal_Conductivity_Solid; }

inline su2double CConfig::GetExternalHeating(void) { return External_Heating; }

inline su2double CConfig::GetLength_Ref(void) { return Length_Ref; }

inline su2double CConfig::GetPressure_Ref(void) { return Pressure_Ref; }

inline su2double CConfig::GetTemperature_Ref(void) { return Temperature_Ref; }

inline su2double CConfig::GetDensity_Ref(void) { return Density_Ref; }

inline su2double CConfig::GetVelocity_Ref(void) { return Velocity_Ref; }

inline su2double CConfig::GetEnergy_Ref(void) { return Energy_Ref; }

inline su2double CConfig::GetTime_Ref(void) { return Time_Ref; }

inline su2double CConfig::GetViscosity_Ref(void) { return Viscosity_Ref; }

inline su2double CConfig::GetConductivity_Ref(void) { return Conductivity_Ref; }

inline su2double CConfig::GetHighlite_Area(void) { return Highlite_Area; }

inline su2double CConfig::GetFan_Poly_Eff(void) { return Fan_Poly_Eff; }

inline su2double CConfig::GetOmega_Ref(void) { return Omega_Ref; }

inline su2double CConfig::GetForce_Ref(void) { return Force_Ref; }

inline su2double CConfig::GetPressure_FreeStreamND(void) { return Pressure_FreeStreamND; }

inline su2double CConfig::GetTemperature_FreeStreamND(void) { return Temperature_FreeStreamND; }

inline su2double CConfig::GetDensity_FreeStreamND(void) { return Density_FreeStreamND; }

inline su2double* CConfig::GetVelocity_FreeStreamND(void) { return Velocity_FreeStreamND; }

inline su2double* CConfig::GetVelocity_FreeStream(void) { return Velocity_FreeStream; }

inline su2double CConfig::GetEnergy_FreeStreamND(void) { return Energy_FreeStreamND; }

inline su2double CConfig::GetViscosity_FreeStreamND(void) { return Viscosity_FreeStreamND; }

inline su2double CConfig::GetTke_FreeStreamND(void) { return Tke_FreeStreamND; }

inline su2double CConfig::GetOmega_FreeStreamND(void) { return Omega_FreeStreamND; }

inline su2double CConfig::GetTke_FreeStream(void) { return Tke_FreeStream; }

inline su2double CConfig::GetOmega_FreeStream(void) { return Omega_FreeStream; }

inline su2double CConfig::GetNuFactor_FreeStream(void) { return NuFactor_FreeStream; }

inline su2double CConfig::GetNuFactor_Engine(void) { return NuFactor_Engine; }

inline su2double CConfig::GetSecondaryFlow_ActDisk(void) { return SecondaryFlow_ActDisk; }

inline su2double CConfig::GetInitial_BCThrust(void) { return Initial_BCThrust; }

inline void CConfig::SetInitial_BCThrust(su2double val_bcthrust) { Initial_BCThrust = val_bcthrust; }

inline su2double CConfig::GetIntermittency_FreeStream(void) { return Intermittency_FreeStream; }

inline su2double CConfig::GetTurbulenceIntensity_FreeStream(void) { return TurbulenceIntensity_FreeStream; }

inline su2double CConfig::GetTurb2LamViscRatio_FreeStream(void) { return Turb2LamViscRatio_FreeStream;}

inline su2double* CConfig::GetMassFrac_FreeStream(void) { return MassFrac_FreeStream; }

inline su2double CConfig::GetLength_Reynolds(void) { return Length_Reynolds; }

inline unsigned short CConfig::GetnStartUpIter(void) { return nStartUpIter; }

inline su2double *CConfig::GetRefOriginMoment(unsigned short val_marker) {
    RefOriginMoment[0] = RefOriginMoment_X[val_marker];
    RefOriginMoment[1] = RefOriginMoment_Y[val_marker];
    RefOriginMoment[2] = RefOriginMoment_Z[val_marker];
    return RefOriginMoment;
}

inline su2double CConfig::GetRefOriginMoment_X(unsigned short val_marker) { return RefOriginMoment_X[val_marker]; }

inline su2double CConfig::GetRefOriginMoment_Y(unsigned short val_marker) { return RefOriginMoment_Y[val_marker]; }

inline su2double CConfig::GetRefOriginMoment_Z(unsigned short val_marker) { return RefOriginMoment_Z[val_marker]; }

inline void CConfig::SetRefOriginMoment_X(unsigned short val_marker, su2double val_origin) { RefOriginMoment_X[val_marker] = val_origin; }

inline void CConfig::SetRefOriginMoment_Y(unsigned short val_marker, su2double val_origin) { RefOriginMoment_Y[val_marker] = val_origin; }

inline void CConfig::SetRefOriginMoment_Z(unsigned short val_marker, su2double val_origin) { RefOriginMoment_Z[val_marker] = val_origin; }

inline su2double CConfig::GetChargeCoeff(void) { return ChargeCoeff; }

inline su2double CConfig::GetVenkat_LimiterCoeff(void) { return Venkat_LimiterCoeff; }

inline unsigned long CConfig::GetLimiterIter(void) { return LimiterIter; }

inline su2double CConfig::GetAdjSharp_LimiterCoeff(void) { return AdjSharp_LimiterCoeff; }

inline su2double CConfig::GetReynolds(void) { return Reynolds; }

inline su2double CConfig::GetFroude(void) { return Froude; }

inline void CConfig::SetPressure_FreeStreamND(su2double val_pressure_freestreamnd) { Pressure_FreeStreamND = val_pressure_freestreamnd; }

inline void CConfig::SetPressure_FreeStream(su2double val_pressure_freestream) { Pressure_FreeStream = val_pressure_freestream; }

inline void CConfig::SetDensity_FreeStreamND(su2double val_density_freestreamnd) { Density_FreeStreamND = val_density_freestreamnd; }

inline void CConfig::SetDensity_FreeStream(su2double val_density_freestream) { Density_FreeStream = val_density_freestream; }

inline void CConfig::SetViscosity_FreeStream(su2double val_viscosity_freestream) { Viscosity_FreeStream = val_viscosity_freestream; }

inline void CConfig::SetModVel_FreeStream(su2double val_modvel_freestream) { ModVel_FreeStream = val_modvel_freestream; }

inline void CConfig::SetModVel_FreeStreamND(su2double val_modvel_freestreamnd) { ModVel_FreeStreamND = val_modvel_freestreamnd; }

inline void CConfig::SetTemperature_FreeStream(su2double val_temperature_freestream) { Temperature_FreeStream = val_temperature_freestream; }

inline void CConfig::SetTemperature_FreeStreamND(su2double val_temperature_freestreamnd) { Temperature_FreeStreamND = val_temperature_freestreamnd; }

inline void CConfig::SetGas_ConstantND(su2double val_gas_constantnd) { Gas_ConstantND = val_gas_constantnd; }

inline void CConfig::SetVelocity_FreeStreamND(su2double val_velocity_freestreamnd, unsigned short val_dim) { Velocity_FreeStreamND[val_dim] = val_velocity_freestreamnd; }

inline void CConfig::SetViscosity_FreeStreamND(su2double val_viscosity_freestreamnd) { Viscosity_FreeStreamND = val_viscosity_freestreamnd; }

inline void CConfig::SetTke_FreeStreamND(su2double val_tke_freestreamnd) { Tke_FreeStreamND = val_tke_freestreamnd; }

inline void CConfig::SetOmega_FreeStreamND(su2double val_omega_freestreamnd) { Omega_FreeStreamND = val_omega_freestreamnd; }

inline void CConfig::SetTke_FreeStream(su2double val_tke_freestream) { Tke_FreeStream = val_tke_freestream; }

inline void CConfig::SetOmega_FreeStream(su2double val_omega_freestream) { Omega_FreeStream = val_omega_freestream; }

inline void CConfig::SetEnergy_FreeStreamND(su2double val_energy_freestreamnd) { Energy_FreeStreamND = val_energy_freestreamnd; }

inline void CConfig::SetEnergy_FreeStream(su2double val_energy_freestream) { Energy_FreeStream = val_energy_freestream; }

inline void CConfig::SetTotal_UnstTimeND(su2double val_total_unsttimend) { Total_UnstTimeND = val_total_unsttimend; }

inline void CConfig::SetFroude(su2double val_froude) { Froude = val_froude; }

inline void CConfig::SetReynolds(su2double val_reynolds) { Reynolds = val_reynolds; }

inline void CConfig::SetMach(su2double val_mach) { Mach = val_mach; }

inline void CConfig::SetLength_Ref(su2double val_length_ref) { Length_Ref = val_length_ref; }

inline void CConfig::SetVelocity_Ref(su2double val_velocity_ref) { Velocity_Ref = val_velocity_ref; }

inline void CConfig::SetPressure_Ref(su2double val_pressure_ref) { Pressure_Ref = val_pressure_ref; }

inline void CConfig::SetDensity_Ref(su2double val_density_ref) { Density_Ref = val_density_ref; }

inline void CConfig::SetTemperature_Ref(su2double val_temperature_ref) { Temperature_Ref = val_temperature_ref; }

inline void CConfig::SetTime_Ref(su2double val_time_ref) { Time_Ref = val_time_ref; }

inline void CConfig::SetOmega_Ref(su2double val_omega_ref) { Omega_Ref = val_omega_ref; }

inline void CConfig::SetForce_Ref(su2double val_force_ref) { Force_Ref = val_force_ref; }

inline void CConfig::SetGas_Constant_Ref(su2double val_gas_constant_ref) { Gas_Constant_Ref = val_gas_constant_ref; }

inline void CConfig::SetGas_Constant(su2double val_gas_constant) { Gas_Constant = val_gas_constant; }

inline void CConfig::SetViscosity_Ref(su2double val_viscosity_ref) { Viscosity_Ref = val_viscosity_ref; }

inline void CConfig::SetConductivity_Ref(su2double val_conductivity_ref) { Conductivity_Ref = val_conductivity_ref; }

inline void CConfig::SetEnergy_Ref(su2double val_energy_ref) { Energy_Ref = val_energy_ref; }

inline void CConfig::SetThermalDiffusivity_Solid(su2double val_thermal_diffusivity) { Thermal_Diffusivity_Solid = val_thermal_diffusivity; }

inline su2double CConfig::GetAoA(void) { return AoA; }

inline void CConfig::SetAoA(su2double val_AoA) { AoA = val_AoA; }

inline void CConfig::SetAoA_Offset(su2double val_AoA_offset) { AoA_Offset = val_AoA_offset; }

inline void CConfig::SetAoS_Offset(su2double val_AoS_offset) { AoS_Offset = val_AoS_offset; }

inline void CConfig::SetAoA_Sens(su2double val_AoA_sens) { AoA_Sens = val_AoA_sens; }

inline void CConfig::SetAoS(su2double val_AoS) { AoS = val_AoS; }

inline su2double CConfig::GetAoS(void) { return AoS; }

inline su2double CConfig::GetAoA_Offset(void) { return AoA_Offset; }

inline su2double CConfig::GetAoS_Offset(void) { return AoS_Offset; }

inline su2double CConfig::GetAoA_Sens(void) { return AoA_Sens; }

inline unsigned short CConfig::GetnMGLevels(void) { return nMGLevels; }

inline void CConfig::SetMGLevels(unsigned short val_nMGLevels) { nMGLevels = val_nMGLevels; }

inline unsigned short CConfig::GetFinestMesh(void) { return FinestMesh; }

inline void CConfig::SetFinestMesh(unsigned short val_finestmesh) { FinestMesh = val_finestmesh; }

inline void CConfig::SubtractFinestMesh(void) { FinestMesh = FinestMesh-1; }

inline unsigned short CConfig::GetDesign_Variable(unsigned short val_dv) { return Design_Variable[val_dv]; }

inline unsigned short CConfig::GetConvCriteria(void) { return ConvCriteria; }

inline unsigned short CConfig::GetMGCycle(void) { return MGCycle; }

inline unsigned short CConfig::GetGeometryMode(void) { return GeometryMode; }

inline su2double CConfig::GetCFL(unsigned short val_mesh) {	return CFL[val_mesh]; }

inline su2double CConfig::GetCFL_Solid(void) {	return CFLSolid; }

inline void CConfig::SetCFL(unsigned short val_mesh, su2double val_cfl) { CFL[val_mesh] = val_cfl; }

inline su2double CConfig::GetUnst_CFL(void) {	return Unst_CFL; }

inline su2double CConfig::GetMax_DeltaTime(void) {	return Max_DeltaTime; }

inline su2double CConfig::GetParamDV(unsigned short val_dv, unsigned short val_param) {	return ParamDV[val_dv][val_param]; }

inline su2double CConfig::GetCoordFFDBox(unsigned short val_ffd, unsigned short val_index) {	return CoordFFDBox[val_ffd][val_index]; }

inline unsigned short CConfig::GetDegreeFFDBox(unsigned short val_ffd, unsigned short val_index) {	return DegreeFFDBox[val_ffd][val_index]; }

inline string CConfig::GetFFDTag(unsigned short val_dv) {	return FFDTag[val_dv]; }

inline string CConfig::GetTagFFDBox(unsigned short val_ffd) {	return TagFFDBox[val_ffd]; }

inline unsigned short CConfig::GetnDV(void) {	return nDV; }

inline unsigned short CConfig::GetnDV_Value(unsigned short iDV) {	return nDV_Value[iDV]; }

inline unsigned short CConfig::GetnFFDBox(void) {	return nFFDBox; }

inline unsigned short CConfig::GetFFD_Continuity(void) { return FFD_Continuity; }

inline unsigned short CConfig::GetFFD_CoordSystem(void) { return FFD_CoordSystem; }

inline unsigned short CConfig::GetnRKStep(void) { return nRKStep; }

inline su2double CConfig::Get_Alpha_RKStep(unsigned short val_step) { return RK_Alpha_Step[val_step]; }

inline su2double CConfig::GetLocationStations(unsigned short val_section) { return LocationStations[val_section]; }

inline unsigned short CConfig::GetnFFD_Fix_IDir(void) { return nFFD_Fix_IDir; }

inline unsigned short CConfig::GetnFFD_Fix_JDir(void) { return nFFD_Fix_JDir; }

inline unsigned short CConfig::GetnFFD_Fix_KDir(void) { return nFFD_Fix_KDir; }

inline short CConfig::GetFFD_Fix_IDir(unsigned short val_index) { return FFD_Fix_IDir[val_index]; }

inline short CConfig::GetFFD_Fix_JDir(unsigned short val_index) { return FFD_Fix_JDir[val_index]; }

inline short CConfig::GetFFD_Fix_KDir(unsigned short val_index) { return FFD_Fix_KDir[val_index]; }

inline unsigned short CConfig::GetMG_PreSmooth(unsigned short val_mesh) {	
	if (nMG_PreSmooth == 0) return 1;
	else return MG_PreSmooth[val_mesh]; 
}

inline unsigned short CConfig::GetMG_PostSmooth(unsigned short val_mesh) { 
	if (nMG_PostSmooth == 0) return 0;
	else return MG_PostSmooth[val_mesh];
}

inline unsigned short CConfig::GetMG_CorrecSmooth(unsigned short val_mesh) { 
	if (nMG_CorrecSmooth == 0) return 0;
	else return MG_CorrecSmooth[val_mesh]; 
}

inline unsigned long CConfig::GetWrt_Sol_Freq(void) { return Wrt_Sol_Freq; }

inline unsigned long CConfig::GetWrt_Sol_Freq_DualTime(void) { return Wrt_Sol_Freq_DualTime; }

inline unsigned long CConfig::GetWrt_Con_Freq(void) { return Wrt_Con_Freq; }

inline void CConfig::SetWrt_Con_Freq(unsigned long val_freq) { Wrt_Con_Freq = val_freq; }

inline unsigned long CConfig::GetWrt_Con_Freq_DualTime(void) { return Wrt_Con_Freq_DualTime; }

inline bool CConfig::GetWrt_Unsteady(void) { return Wrt_Unsteady; }

inline unsigned short CConfig::GetKind_Solver(void) { return Kind_Solver; }

inline void CConfig::SetKind_Solver(unsigned short val_solver) { Kind_Solver = val_solver; }

inline unsigned short CConfig::GetKind_Regime(void) { return Kind_Regime; }

inline unsigned short CConfig::GetSystemMeasurements(void) { return SystemMeasurements; }

inline unsigned short CConfig::GetKind_GasModel(void) { return Kind_GasModel; }

inline unsigned short CConfig::GetKind_FluidModel(void) { return Kind_FluidModel; }

inline unsigned short CConfig::GetKind_FreeStreamOption(void) { return Kind_FreeStreamOption; } 

inline unsigned short CConfig::GetKind_InitOption(void) { return Kind_InitOption; }

inline su2double CConfig::GetPressure_Critical(void) { return Pressure_Critical; }

inline su2double CConfig::GetTemperature_Critical(void) { return Temperature_Critical; }

inline su2double CConfig::GetAcentric_Factor(void) { return Acentric_Factor; }

inline unsigned short CConfig::GetKind_ViscosityModel(void) { return Kind_ViscosityModel; }

inline unsigned short CConfig::GetKind_ConductivityModel(void) { return Kind_ConductivityModel; }

inline su2double CConfig::GetMu_Constant(void) { return Mu_Constant; }

inline su2double CConfig::GetMu_ConstantND(void) { return Mu_ConstantND; }

inline su2double CConfig::GetKt_Constant(void) { return Kt_Constant; }

inline su2double CConfig::GetKt_ConstantND(void) { return Kt_ConstantND; }

inline su2double CConfig::GetMu_Ref(void) { return Mu_Ref; }

inline su2double CConfig::GetMu_RefND(void) { return Mu_RefND; }

inline su2double CConfig::GetMu_Temperature_Ref(void) { return Mu_Temperature_Ref; }

inline su2double CConfig::GetMu_Temperature_RefND(void) { return Mu_Temperature_RefND; }

inline su2double CConfig::GetMu_S(void) { return Mu_S; }

inline su2double CConfig::GetMu_SND(void) { return Mu_SND; }

inline void CConfig::SetMu_ConstantND(su2double mu_const) { Mu_ConstantND = mu_const; }

inline void CConfig::SetMu_RefND(su2double mu_ref) { Mu_RefND = mu_ref; }

inline void CConfig::SetMu_Temperature_RefND(su2double mu_Tref) {Mu_Temperature_RefND = mu_Tref; }

inline void CConfig::SetMu_SND(su2double mu_s) {Mu_SND = mu_s; }

inline void CConfig::SetKt_ConstantND(su2double kt_const) { Kt_ConstantND = kt_const; }

inline unsigned short CConfig::GetKind_GridMovement(unsigned short val_iZone) { return Kind_GridMovement[val_iZone]; }

inline void CConfig::SetKind_GridMovement(unsigned short val_iZone, unsigned short motion_Type) { Kind_GridMovement[val_iZone] = motion_Type; }

inline su2double CConfig::GetMach_Motion(void) { return Mach_Motion; }

inline su2double CConfig::GetMotion_Origin_X(unsigned short val_iZone) { return Motion_Origin_X[val_iZone]; }

inline su2double CConfig::GetMotion_Origin_Y(unsigned short val_iZone) { return Motion_Origin_Y[val_iZone]; }

inline su2double CConfig::GetMotion_Origin_Z(unsigned short val_iZone) { return Motion_Origin_Z[val_iZone]; }

inline void CConfig::SetMotion_Origin_X(unsigned short val_iZone, su2double val_origin) { Motion_Origin_X[val_iZone] = val_origin; }

inline void CConfig::SetMotion_Origin_Y(unsigned short val_iZone, su2double val_origin) { Motion_Origin_Y[val_iZone] = val_origin; }

inline void CConfig::SetMotion_Origin_Z(unsigned short val_iZone, su2double val_origin) { Motion_Origin_Z[val_iZone] = val_origin; }

inline su2double CConfig::GetTranslation_Rate_X(unsigned short val_iZone) { return  Translation_Rate_X[val_iZone]; }

inline su2double CConfig::GetTranslation_Rate_Y(unsigned short val_iZone) { return  Translation_Rate_Y[val_iZone]; }

inline su2double CConfig::GetTranslation_Rate_Z(unsigned short val_iZone) { return  Translation_Rate_Z[val_iZone]; }

inline su2double CConfig::GetRotation_Rate_X(unsigned short val_iZone) { return  Rotation_Rate_X[val_iZone]; }

inline su2double CConfig::GetRotation_Rate_Y(unsigned short val_iZone) { return  Rotation_Rate_Y[val_iZone]; }

inline su2double CConfig::GetRotation_Rate_Z(unsigned short val_iZone) { return  Rotation_Rate_Z[val_iZone]; }

inline su2double CConfig::GetFinalRotation_Rate_Z(unsigned short val_iZone) { return  FinalRotation_Rate_Z[val_iZone]; }

inline void CConfig::SetRotation_Rate_Z(su2double newRotation_Rate_Z, unsigned short val_iZone) { Rotation_Rate_Z[val_iZone] = newRotation_Rate_Z; }

inline su2double CConfig::GetPitching_Omega_X(unsigned short val_iZone) { return  Pitching_Omega_X[val_iZone]; }

inline su2double CConfig::GetPitching_Omega_Y(unsigned short val_iZone) { return  Pitching_Omega_Y[val_iZone]; }

inline su2double CConfig::GetPitching_Omega_Z(unsigned short val_iZone) { return  Pitching_Omega_Z[val_iZone]; }

inline su2double CConfig::GetPitching_Ampl_X(unsigned short val_iZone) { return  Pitching_Ampl_X[val_iZone]; }

inline su2double CConfig::GetPitching_Ampl_Y(unsigned short val_iZone) { return  Pitching_Ampl_Y[val_iZone]; }

inline su2double CConfig::GetPitching_Ampl_Z(unsigned short val_iZone) { return  Pitching_Ampl_Z[val_iZone]; }

inline su2double CConfig::GetPitching_Phase_X(unsigned short val_iZone) { return  Pitching_Phase_X[val_iZone]; }

inline su2double CConfig::GetPitching_Phase_Y(unsigned short val_iZone) { return  Pitching_Phase_Y[val_iZone]; }

inline su2double CConfig::GetPitching_Phase_Z(unsigned short val_iZone) { return  Pitching_Phase_Z[val_iZone]; }

inline su2double CConfig::GetPlunging_Omega_X(unsigned short val_iZone) { return  Plunging_Omega_X[val_iZone]; }

inline su2double CConfig::GetPlunging_Omega_Y(unsigned short val_iZone) { return  Plunging_Omega_Y[val_iZone]; }

inline su2double CConfig::GetPlunging_Omega_Z(unsigned short val_iZone) { return  Plunging_Omega_Z[val_iZone]; }

inline su2double CConfig::GetPlunging_Ampl_X(unsigned short val_iZone) { return  Plunging_Ampl_X[val_iZone]; }

inline su2double CConfig::GetPlunging_Ampl_Y(unsigned short val_iZone) { return  Plunging_Ampl_Y[val_iZone]; }

inline su2double CConfig::GetPlunging_Ampl_Z(unsigned short val_iZone) { return  Plunging_Ampl_Z[val_iZone]; }

inline su2double* CConfig::GetOmega_HB(void) { return  Omega_HB; }

inline unsigned short CConfig::GetMoveMotion_Origin(unsigned short val_marker) { return MoveMotion_Origin[val_marker]; }

inline su2double CConfig::GetminTurkelBeta() { return  Min_Beta_RoeTurkel; }

inline su2double CConfig::GetmaxTurkelBeta() { return  Max_Beta_RoeTurkel; }

inline unsigned short CConfig::GetKind_Gradient_Method(void) { return Kind_Gradient_Method; }

inline unsigned short CConfig::GetKind_Linear_Solver(void) { return Kind_Linear_Solver; }

inline unsigned short CConfig::GetKind_Deform_Linear_Solver(void) { return Kind_Deform_Linear_Solver; }

inline void CConfig::SetKind_Deform_Linear_Solver_Prec(unsigned short val_kind_prec) { Kind_Deform_Linear_Solver_Prec = val_kind_prec; }

inline unsigned short CConfig::GetKind_Linear_Solver_Prec(void) { return Kind_Linear_Solver_Prec; }

inline void CConfig::SetKind_Linear_Solver_Prec(unsigned short val_kind_prec) { Kind_Linear_Solver_Prec = val_kind_prec; }

inline su2double CConfig::GetLinear_Solver_Error(void) { return Linear_Solver_Error; }

inline su2double CConfig::GetDeform_Linear_Solver_Error(void) { return Deform_Linear_Solver_Error; }

inline unsigned long CConfig::GetLinear_Solver_Iter(void) { return Linear_Solver_Iter; }

<<<<<<< HEAD
inline unsigned long CConfig::GetLinear_Solver_Iter_Solid(void) { return Linear_Solver_Iter_Solid; }
=======
inline unsigned long CConfig::GetDeform_Linear_Solver_Iter(void) { return Deform_Linear_Solver_Iter; }
>>>>>>> 7256beac

inline unsigned short CConfig::GetLinear_Solver_ILU_n(void) { return Linear_Solver_ILU_n; }

inline unsigned long CConfig::GetLinear_Solver_Restart_Frequency(void) { return Linear_Solver_Restart_Frequency; }

inline su2double CConfig::GetRelaxation_Factor_Flow(void) { return Relaxation_Factor_Flow; }

inline su2double CConfig::GetRelaxation_Factor_AdjFlow(void) { return Relaxation_Factor_AdjFlow; }

inline su2double CConfig::GetRelaxation_Factor_Turb(void) { return Relaxation_Factor_Turb; }

inline su2double CConfig::GetRelaxation_Factor_Heat(void) { return Relaxation_Factor_Heat; }

inline su2double CConfig::GetRelaxation_Factor_CHT(void) { return Relaxation_Factor_CHT; }

inline su2double CConfig::GetRoe_Kappa(void) { return Roe_Kappa; }

inline su2double CConfig::GetSemiSpan(void) { return SemiSpan; }

inline unsigned short CConfig::GetKind_AdjTurb_Linear_Solver(void) { return Kind_AdjTurb_Linear_Solver; }

inline unsigned short CConfig::GetKind_AdjTurb_Linear_Prec(void) { return Kind_AdjTurb_Linear_Prec; }

inline unsigned short CConfig::GetKind_DiscAdj_Linear_Solver(void) { return Kind_DiscAdj_Linear_Solver; }

inline unsigned short CConfig::GetKind_DiscAdj_Linear_Prec(void) { return Kind_DiscAdj_Linear_Prec; }

inline unsigned short CConfig::GetKind_Deform_Linear_Solver_Prec(void) { return Kind_Deform_Linear_Solver_Prec; }

inline void CConfig::SetKind_AdjTurb_Linear_Prec(unsigned short val_kind_prec) { Kind_AdjTurb_Linear_Prec = val_kind_prec; }

inline su2double CConfig::GetAdjTurb_Linear_Error(void) { return AdjTurb_Linear_Error; }

inline su2double CConfig::GetEntropyFix_Coeff(void) { return EntropyFix_Coeff; }

inline unsigned short CConfig::GetAdjTurb_Linear_Iter(void) { return AdjTurb_Linear_Iter; }

inline su2double CConfig::GetCFLRedCoeff_AdjTurb(void) { return CFLRedCoeff_AdjTurb; }

inline unsigned long CConfig::GetGridDef_Linear_Iter(void) { return GridDef_Linear_Iter; }

inline unsigned long CConfig::GetGridDef_Nonlinear_Iter(void) { return GridDef_Nonlinear_Iter; }

inline bool CConfig::GetDeform_Output(void) { return Deform_Output; }

inline su2double CConfig::GetDeform_Tol_Factor(void) { return Deform_Tol_Factor; }

inline su2double CConfig::GetDeform_Coeff(void) { return Deform_Coeff; }

inline su2double CConfig::GetDeform_Limit(void) { return Deform_Limit; }

inline su2double CConfig::GetDeform_ElasticityMod(void) { return Deform_ElasticityMod; }

inline su2double CConfig::GetDeform_PoissonRatio(void) { return Deform_PoissonRatio; }

inline unsigned short CConfig::GetDeform_Stiffness_Type(void) { return Deform_Stiffness_Type; }

inline bool CConfig::GetVisualize_Deformation(void) { return Visualize_Deformation; }

inline bool CConfig::GetFFD_Symmetry_Plane(void) { return FFD_Symmetry_Plane; }

inline unsigned short CConfig::GetKind_Adaptation(void) { return Kind_Adaptation; }

inline su2double CConfig::GetNew_Elem_Adapt(void) { return New_Elem_Adapt; }

inline unsigned short CConfig::GetKind_TimeIntScheme(void) { return Kind_TimeNumScheme; }

inline unsigned short CConfig::GetKind_ConvNumScheme(void) { return Kind_ConvNumScheme; }

inline unsigned short CConfig::GetKind_Centered(void) { return Kind_Centered; }

inline unsigned short CConfig::GetKind_Upwind(void) { return Kind_Upwind; }

inline bool CConfig::GetMUSCL(void) { return MUSCL; }

inline bool CConfig::GetMUSCL_Flow(void) { return MUSCL_Flow; }

inline bool CConfig::GetMUSCL_Turb(void) { return MUSCL_Turb; }

inline bool CConfig::GetMUSCL_AdjFlow(void) { return MUSCL_AdjFlow; }

inline bool CConfig::GetMUSCL_AdjTurb(void) { return MUSCL_AdjTurb; }

inline unsigned short CConfig::GetSpatialOrder_Heat(void) { return SpatialOrder_Heat; }

inline unsigned short CConfig::GetKind_TimeIntScheme_Flow(void) { return Kind_TimeIntScheme_Flow; }

inline unsigned short CConfig::GetKind_TimeIntScheme_Wave(void) { return Kind_TimeIntScheme_Wave; }

inline unsigned short CConfig::GetKind_TimeIntScheme_Heat(void) { return Kind_TimeIntScheme_Heat; }

inline unsigned short CConfig::GetKind_TimeStep_Heat(void) { return Kind_TimeStep_Heat; }

inline unsigned short CConfig::GetKind_TimeIntScheme_Poisson(void) { return Kind_TimeIntScheme_Poisson; }

inline unsigned short CConfig::GetKind_TimeIntScheme_FEA(void) { return Kind_TimeIntScheme_FEA; }

inline unsigned short CConfig::GetKind_SpaceIteScheme_FEA(void) { return Kind_SpaceIteScheme_FEA; }

inline unsigned short CConfig::GetKind_TransferMethod(void) { return Kind_TransferMethod; }

inline unsigned short CConfig::GetKind_ConvNumScheme_Flow(void) { return Kind_ConvNumScheme_Flow; }

inline unsigned short CConfig::GetKind_ConvNumScheme_Template(void) { return Kind_ConvNumScheme_Template; }

inline unsigned short CConfig::GetKind_Centered_Flow(void) { return Kind_Centered_Flow; }

inline unsigned short CConfig::GetKind_SlopeLimit(void) { return Kind_SlopeLimit; }

inline unsigned short CConfig::GetKind_SlopeLimit_Flow(void) { return Kind_SlopeLimit_Flow; }

inline unsigned short CConfig::GetKind_SlopeLimit_Turb(void) { return Kind_SlopeLimit_Turb; }

inline unsigned short CConfig::GetKind_SlopeLimit_AdjTurb(void) { return Kind_SlopeLimit_AdjTurb; }

inline unsigned short CConfig::GetKind_SlopeLimit_AdjFlow(void) { return Kind_SlopeLimit_AdjFlow; }

inline unsigned short CConfig::GetKind_Upwind_Flow(void) { return Kind_Upwind_Flow; }

inline su2double CConfig::GetKappa_1st_Flow(void) { return Kappa_1st_Flow; }

inline su2double CConfig::GetKappa_2nd_Flow(void) { return Kappa_2nd_Flow; }

inline su2double CConfig::GetKappa_4th_Flow(void) { return Kappa_4th_Flow; }

inline su2double CConfig::GetKappa_1st_Heat(void) { return Kappa_1st_Heat; }

inline su2double CConfig::GetKappa_2nd_Heat(void) { return Kappa_2nd_Heat; }

inline su2double CConfig::GetKappa_4th_Heat(void) { return Kappa_4th_Heat; }

inline unsigned short CConfig::GetKind_TimeIntScheme_AdjFlow(void) { return Kind_TimeIntScheme_AdjFlow; }

inline unsigned short CConfig::GetKind_ConvNumScheme_AdjFlow(void) { return Kind_ConvNumScheme_AdjFlow; }

inline unsigned short CConfig::GetKind_Centered_AdjFlow(void) { return Kind_Centered_AdjFlow; }

inline unsigned short CConfig::GetKind_Upwind_AdjFlow(void) { return Kind_Upwind_AdjFlow; }

inline su2double CConfig::GetKappa_1st_AdjFlow(void) { return Kappa_1st_AdjFlow; }

inline su2double CConfig::GetKappa_2nd_AdjFlow(void) { return Kappa_2nd_AdjFlow; }

inline su2double CConfig::GetKappa_4th_AdjFlow(void) { return Kappa_4th_AdjFlow; }

inline unsigned short CConfig::GetKind_TimeIntScheme_Turb(void) { return Kind_TimeIntScheme_Turb; }

inline unsigned short CConfig::GetKind_ConvNumScheme_Turb(void) { return Kind_ConvNumScheme_Turb; }

inline unsigned short CConfig::GetKind_Centered_Turb(void) { return Kind_Centered_Turb; }

inline unsigned short CConfig::GetKind_Upwind_Turb(void) {	return Kind_Upwind_Turb; }

inline unsigned short CConfig::GetKind_TimeIntScheme_AdjTurb(void) { return Kind_TimeIntScheme_AdjTurb; }

inline unsigned short CConfig::GetKind_ConvNumScheme_AdjTurb(void) { return Kind_ConvNumScheme_AdjTurb; }

inline unsigned short CConfig::GetKind_Centered_AdjTurb(void) { return Kind_Centered_AdjTurb; }

inline unsigned short CConfig::GetKind_Upwind_AdjTurb(void) { return Kind_Upwind_AdjTurb; }

inline unsigned short CConfig::GetKind_ConvNumScheme_Heat(void) {	return Kind_ConvNumScheme_Heat; }

inline unsigned short CConfig::GetKind_Inlet(void) { return Kind_Inlet; }

inline unsigned short CConfig::GetKind_Engine_Inflow(void) { return Kind_Engine_Inflow; }

inline unsigned short CConfig::GetKind_ActDisk(void) { return Kind_ActDisk; }

inline su2double* CConfig::GetFreeStreamTurboNormal(void){return FreeStreamTurboNormal;}

inline unsigned short CConfig::GetKind_AverageProcess(void) { return Kind_AverageProcess; }

inline unsigned short CConfig::GetKind_PerformanceAverageProcess(void) { return Kind_PerformanceAverageProcess; }

inline void CConfig::SetKind_AverageProcess(unsigned short new_AverageProcess) {Kind_AverageProcess = new_AverageProcess; }

inline void CConfig::SetKind_PerformanceAverageProcess(unsigned short new_AverageProcess) {Kind_PerformanceAverageProcess = new_AverageProcess; }

inline su2double CConfig::GetRampRotatingFrame_Coeff(unsigned short iCoeff) { return RampRotatingFrame_Coeff[iCoeff];}

inline bool CConfig::GetRampRotatingFrame(void) { return RampRotatingFrame;}

inline su2double CConfig::GetRampOutletPressure_Coeff(unsigned short iCoeff) { return RampOutletPressure_Coeff[iCoeff];}

inline su2double CConfig::GetFinalOutletPressure(void) { return  FinalOutletPressure; }

inline su2double CConfig::GetMonitorOutletPressure(void) { return MonitorOutletPressure; }

inline void CConfig::SetMonitotOutletPressure(su2double newMonPres) {MonitorOutletPressure = newMonPres;}

inline bool CConfig::GetRampOutletPressure(void) { return RampOutletPressure;}

inline su2double CConfig::GetMixedout_Coeff(unsigned short iCoeff) { return Mixedout_Coeff[iCoeff];}

inline su2double CConfig::GetExtraRelFacGiles(unsigned short iCoeff) { return ExtraRelFacGiles[iCoeff];}

inline su2double CConfig::GetAverageMachLimit(void) { return AverageMachLimit;}

inline unsigned short CConfig::GetKind_MixingPlaneInterface(void) { return Kind_MixingPlaneInterface;}

inline unsigned short CConfig::GetKind_TurboMachinery(unsigned short val_iZone) { return Kind_TurboMachinery[val_iZone]; }

inline unsigned short CConfig::GetKind_SpanWise(void) { return Kind_SpanWise; }

inline bool CConfig::GetBoolMixingPlaneInterface(void) { return (nMarker_MixingPlaneInterface !=0);}

inline bool CConfig::GetBoolTurbomachinery(void) { return (nMarker_Turbomachinery !=0);}

inline bool CConfig::GetBoolTurbMixingPlane(void) { return turbMixingPlane;}

inline bool CConfig::GetSpatialFourier(void){return SpatialFourier;}

inline su2double CConfig::GetnBlades(unsigned short val_iZone) { return nBlades[val_iZone];}

inline void CConfig::SetnBlades(unsigned short val_iZone, su2double nblades) { nBlades[val_iZone] = nblades;}

inline bool CConfig::GetBoolGiles(void) { return (nMarker_Giles!=0);}

inline bool CConfig::GetBoolRiemann(void) { return (nMarker_Riemann!=0);}

inline unsigned short CConfig::GetnMarker_MixingPlaneInterface(void) { return nMarker_MixingPlaneInterface;}

inline unsigned short CConfig::GetnMarker_Turbomachinery(void) { return nMarker_Turbomachinery;}

inline unsigned short CConfig::GetnMarker_Shroud(void) { return nMarker_Shroud;}

inline string CConfig::GetMarker_Shroud(unsigned short val_marker){return Marker_Shroud[val_marker];}

inline unsigned short CConfig::GetnMarker_TurboPerformance(void) { return nMarker_TurboPerformance;}

inline unsigned short CConfig::Get_nSpanWiseSections_User(void) { return nSpanWiseSections_User;}

inline unsigned short CConfig::GetnSpanWiseSections(void) { return nSpanWiseSections;}

inline void CConfig::SetnSpanWiseSections(unsigned short nSpan) {nSpanWiseSections = nSpan;}

inline void CConfig::SetnSpanMaxAllZones(unsigned short val_nSpna_max) { nSpanMaxAllZones = val_nSpna_max;}

inline unsigned short CConfig::GetnSpanMaxAllZones(void) { return nSpanMaxAllZones;}

inline void CConfig::SetnSpan_iZones(unsigned short nSpan, unsigned short iZone) {nSpan_iZones[iZone] = nSpan;}

inline unsigned short CConfig::GetnSpan_iZones(unsigned short iZone) { return nSpan_iZones[iZone];}

inline string CConfig::GetMarker_TurboPerf_BoundIn(unsigned short index) { return Marker_TurboBoundIn[index];}

inline string CConfig::GetMarker_TurboPerf_BoundOut(unsigned short index) { return Marker_TurboBoundOut[index];}

inline string CConfig::GetMarker_PerBound(unsigned short val_marker){return Marker_PerBound[val_marker];}

inline unsigned short CConfig::GetnLocationStations(void) { return nLocationStations; }

inline unsigned short CConfig::GetnWingStations(void) { return nWingStations; }

inline su2double CConfig::GetGeo_Waterline_Location(void) { return Geo_Waterline_Location; }

inline void CConfig::SetKind_TimeIntScheme(unsigned short val_kind_timeintscheme) { Kind_TimeNumScheme = val_kind_timeintscheme; }

inline unsigned short CConfig::GetKind_ObjFunc(void) { return Kind_ObjFunc[0]; }

inline unsigned short CConfig::GetKind_ObjFunc(unsigned short val_obj) { return Kind_ObjFunc[val_obj]; }

inline su2double CConfig::GetWeight_ObjFunc(unsigned short val_obj) { return Weight_ObjFunc[val_obj]; }

inline void CConfig::SetWeight_ObjFunc(unsigned short val_obj, su2double val) {Weight_ObjFunc[val_obj] = val; }

inline su2double CConfig::GetCoeff_ObjChainRule(unsigned short iVar) { return Obj_ChainRuleCoeff[iVar]; }

inline unsigned short CConfig::GetKind_SensSmooth(void) { return Kind_SensSmooth; }

inline unsigned short CConfig::GetUnsteady_Simulation(void) { return Unsteady_Simulation; }

inline bool CConfig::GetRestart(void) {	return Restart; }

inline bool CConfig::GetWrt_Binary_Restart(void) {	return Wrt_Binary_Restart; }

inline bool CConfig::GetRead_Binary_Restart(void) {	return Read_Binary_Restart; }

inline bool CConfig::GetRestart_Flow(void) { return Restart_Flow; }

inline bool CConfig::GetEquivArea(void) { return EquivArea; }

inline bool CConfig::GetInvDesign_Cp(void) { return InvDesign_Cp; }

inline bool CConfig::GetInvDesign_HeatFlux(void) { return InvDesign_HeatFlux; }

inline void CConfig::SetnMarker_All(unsigned short val_nmarker) { nMarker_All = val_nmarker; }

inline string CConfig::GetMarker_All_TagBound(unsigned short val_marker) { return Marker_All_TagBound[val_marker]; }

inline string CConfig::GetMarker_ActDiskInlet_TagBound(unsigned short val_marker) { return Marker_ActDiskInlet[val_marker]; }

inline string CConfig::GetMarker_ActDiskOutlet_TagBound(unsigned short val_marker) { return Marker_ActDiskOutlet[val_marker]; }

inline string CConfig::GetMarker_EngineInflow_TagBound(unsigned short val_marker) { return Marker_EngineInflow[val_marker]; }

inline string CConfig::GetMarker_EngineExhaust_TagBound(unsigned short val_marker) { return Marker_EngineExhaust[val_marker]; }

inline string CConfig::GetMarker_Monitoring_TagBound(unsigned short val_marker) { return Marker_Monitoring[val_marker]; }

inline string CConfig::GetMarker_HeatFlux_TagBound(unsigned short val_marker) { return Marker_HeatFlux[val_marker]; }

inline string CConfig::GetMarker_Moving_TagBound(unsigned short val_marker) { return Marker_Moving[val_marker]; }

inline string CConfig::GetMarker_Analyze_TagBound(unsigned short val_marker) { return Marker_Analyze[val_marker]; }

inline short CConfig::GetMarker_All_TagBound(string val_tag) {
	for (unsigned short iMarker = 0; iMarker < nMarker_All; iMarker++) {
		if (val_tag == Marker_All_TagBound[iMarker]) return iMarker;
	}
	return -1;
}

inline unsigned short CConfig::GetMarker_All_KindBC(unsigned short val_marker) { return Marker_All_KindBC[val_marker]; }

inline void CConfig::SetMarker_All_KindBC(unsigned short val_marker, unsigned short val_boundary) { Marker_All_KindBC[val_marker] = val_boundary; }

inline void CConfig::SetMarker_All_TagBound(unsigned short val_marker, string val_index) { Marker_All_TagBound[val_marker] = val_index; }

inline void CConfig::SetMarker_All_Monitoring(unsigned short val_marker, unsigned short val_monitoring) { Marker_All_Monitoring[val_marker] = val_monitoring; }

inline void CConfig::SetMarker_All_GeoEval(unsigned short val_marker, unsigned short val_geoeval) { Marker_All_GeoEval[val_marker] = val_geoeval; }

inline void CConfig::SetMarker_All_Designing(unsigned short val_marker, unsigned short val_designing) { Marker_All_Designing[val_marker] = val_designing; }

inline void CConfig::SetMarker_All_Plotting(unsigned short val_marker, unsigned short val_plotting) { Marker_All_Plotting[val_marker] = val_plotting; }

inline void CConfig::SetMarker_All_Analyze(unsigned short val_marker, unsigned short val_analyze) { Marker_All_Analyze[val_marker] = val_analyze; }

inline void CConfig::SetMarker_All_ZoneInterface(unsigned short val_marker, unsigned short val_fsiinterface) { Marker_All_ZoneInterface[val_marker] = val_fsiinterface; }

inline void CConfig::SetMarker_All_Turbomachinery(unsigned short val_marker, unsigned short val_turbo) { Marker_All_Turbomachinery[val_marker] = val_turbo; }

inline void CConfig::SetMarker_All_TurbomachineryFlag(unsigned short val_marker, unsigned short val_turboflag) { Marker_All_TurbomachineryFlag[val_marker] = val_turboflag; }

inline void CConfig::SetMarker_All_MixingPlaneInterface(unsigned short val_marker, unsigned short val_mixpla_interface) { Marker_All_MixingPlaneInterface[val_marker] = val_mixpla_interface; }

inline void CConfig::SetMarker_All_DV(unsigned short val_marker, unsigned short val_DV) { Marker_All_DV[val_marker] = val_DV; }

inline void CConfig::SetMarker_All_Moving(unsigned short val_marker, unsigned short val_moving) { Marker_All_Moving[val_marker] = val_moving; }

inline void CConfig::SetMarker_All_PerBound(unsigned short val_marker, short val_perbound) { Marker_All_PerBound[val_marker] = val_perbound; }

inline short CConfig::GetMarker_All_PerBound(unsigned short val_marker) { return Marker_All_PerBound[val_marker]; }

inline unsigned short CConfig::GetMarker_All_Monitoring(unsigned short val_marker) { return Marker_All_Monitoring[val_marker]; }

inline unsigned short CConfig::GetMarker_All_GeoEval(unsigned short val_marker) { return Marker_All_GeoEval[val_marker]; }

inline unsigned short CConfig::GetMarker_All_Designing(unsigned short val_marker) { return Marker_All_Designing[val_marker]; }

inline short CConfig::GetMarker_All_SendRecv(unsigned short val_marker) { return Marker_All_SendRecv[val_marker]; }

inline void CConfig::SetMarker_All_SendRecv(unsigned short val_marker, short val_index) { Marker_All_SendRecv[val_marker] = val_index; }

inline unsigned short CConfig::GetMarker_All_Plotting(unsigned short val_marker) { return Marker_All_Plotting[val_marker]; }

inline unsigned short CConfig::GetMarker_All_Analyze(unsigned short val_marker) { return Marker_All_Analyze[val_marker]; }

inline unsigned short CConfig::GetMarker_All_ZoneInterface(unsigned short val_marker) { return Marker_All_ZoneInterface[val_marker]; }

inline unsigned short CConfig::GetMarker_n_ZoneInterface(void) { return nMarker_ZoneInterface; }

inline unsigned short CConfig::GetMarker_All_Turbomachinery(unsigned short val_marker) { return Marker_All_Turbomachinery[val_marker]; }

inline unsigned short CConfig::GetMarker_All_TurbomachineryFlag(unsigned short val_marker) { return Marker_All_TurbomachineryFlag[val_marker]; }

inline unsigned short CConfig::GetMarker_All_MixingPlaneInterface(unsigned short val_marker) { return Marker_All_MixingPlaneInterface[val_marker]; }

inline unsigned short CConfig::GetMarker_All_DV(unsigned short val_marker) { return Marker_All_DV[val_marker]; }

inline unsigned short CConfig::GetMarker_All_Moving(unsigned short val_marker) { return Marker_All_Moving[val_marker]; }

inline unsigned short CConfig::GetnMarker_All(void) { return nMarker_All; }

inline unsigned short CConfig::GetnMarker_Max(void) { return nMarker_Max; }

inline unsigned short CConfig::GetnMarker_EngineInflow(void) {	return nMarker_EngineInflow; }

inline unsigned short CConfig::GetnMarker_EngineExhaust(void) { return nMarker_EngineExhaust; }

inline unsigned short CConfig::GetnMarker_InterfaceBound(void) { return nMarker_InterfaceBound; }

inline unsigned short CConfig::GetnMarker_Fluid_InterfaceBound(void) { return nMarker_Fluid_InterfaceBound; }

inline unsigned short CConfig::GetnMarker_Monitoring(void) { return nMarker_Monitoring; }

inline unsigned short CConfig::GetnMarker_Moving(void) { return nMarker_Moving; }

inline unsigned short CConfig::GetnMarker_Analyze(void) { return nMarker_Analyze; }

inline unsigned short CConfig::GetnMarker_NearFieldBound(void) { return nMarker_NearFieldBound; }

inline unsigned short CConfig::GetnMarker_ActDiskInlet(void) { return nMarker_ActDiskInlet; }

inline unsigned short CConfig::GetnMarker_ActDiskOutlet(void) { return nMarker_ActDiskOutlet; }

inline unsigned short CConfig::GetnMarker_HeatFlux(void) { return nMarker_HeatFlux; }

inline unsigned short CConfig::GetnObj(void) { return nObj;}

inline string CConfig::GetMesh_FileName(void) { return Mesh_FileName; }

inline string CConfig::GetMesh_Out_FileName(void) { return Mesh_Out_FileName; }

inline unsigned short CConfig::GetMesh_FileFormat(void) { return Mesh_FileFormat; }

inline unsigned short CConfig::GetOutput_FileFormat(void) { return Output_FileFormat; }

inline unsigned short CConfig::GetActDisk_Jump(void) { return ActDisk_Jump; }

inline string CConfig::GetConv_FileName(void) { return Conv_FileName; }

inline string CConfig::GetConv_FileName_FSI(void) { return Conv_FileName_FSI; }

inline string CConfig::GetBreakdown_FileName(void) { return Breakdown_FileName; }

inline string CConfig::GetSolution_FlowFileName(void) { return Solution_FlowFileName; }

inline string CConfig::GetSolution_AdjFileName(void) { return Solution_AdjFileName; }

inline string CConfig::GetSolution_FEMFileName(void) { return Solution_FEMFileName; }

inline string CConfig::GetSolution_AdjFEMFileName(void) { return Solution_AdjFEMFileName; }

inline string CConfig::GetFlow_FileName(void) { return Flow_FileName; }

inline string CConfig::GetStructure_FileName(void) { return Structure_FileName; }

inline string CConfig::GetSurfStructure_FileName(void) { return SurfStructure_FileName; }

inline string CConfig::GetAdjStructure_FileName(void) { return Structure_FileName; }

inline string CConfig::GetAdjSurfStructure_FileName(void) { return SurfStructure_FileName; }

inline string CConfig::GetSurfWave_FileName(void) { return SurfWave_FileName; }

inline string CConfig::GetSurfHeat_FileName(void) { return SurfHeat_FileName; }

inline string CConfig::GetWave_FileName(void) { return Wave_FileName; }

inline string CConfig::GetHeat_FileName(void) { return Heat_FileName; }

inline string CConfig::GetAdjWave_FileName(void) { return AdjWave_FileName; }

inline string CConfig::GetRestart_FlowFileName(void) { return Restart_FlowFileName; }

inline string CConfig::GetRestart_WaveFileName(void) { return Restart_WaveFileName; }

inline string CConfig::GetRestart_HeatFileName(void) { return Restart_HeatFileName; }

inline string CConfig::GetRestart_AdjFileName(void) { return Restart_AdjFileName; }

inline string CConfig::GetRestart_FEMFileName(void) { return Restart_FEMFileName; }

inline string CConfig::GetRestart_AdjFEMFileName(void) { return Restart_AdjFEMFileName; }

inline string CConfig::GetAdj_FileName(void) { return Adj_FileName; }

inline string CConfig::GetObjFunc_Grad_FileName(void) { return ObjFunc_Grad_FileName; }

inline string CConfig::GetObjFunc_Value_FileName(void) { return ObjFunc_Value_FileName; }

inline string CConfig::GetSurfFlowCoeff_FileName(void) { return SurfFlowCoeff_FileName; }

inline string CConfig::GetSurfAdjCoeff_FileName(void) { return SurfAdjCoeff_FileName; }

inline string CConfig::GetSurfSens_FileName(void) { return SurfSens_FileName; }

inline string CConfig::GetVolSens_FileName(void) { return VolSens_FileName; }

inline unsigned short CConfig::GetResidual_Criteria_FEM(void) { return Res_FEM_CRIT; }

inline unsigned short CConfig::GetResidual_Func_Flow(void) { return Residual_Func_Flow; }

inline unsigned short CConfig::GetCauchy_Func_Flow(void) { return Cauchy_Func_Flow; }

inline unsigned short CConfig::GetCauchy_Func_AdjFlow(void) { return Cauchy_Func_AdjFlow; }

inline unsigned short CConfig::GetCauchy_Elems(void) { return Cauchy_Elems; }

inline unsigned long CConfig::GetStartConv_Iter(void) { return StartConv_Iter; }

inline su2double CConfig::GetCauchy_Eps(void) { return Cauchy_Eps; }

inline su2double CConfig::GetDelta_UnstTimeND(void) { return Delta_UnstTimeND; }

inline su2double CConfig::GetTotal_UnstTimeND(void) { return Total_UnstTimeND; }

inline su2double CConfig::GetDelta_UnstTime(void) { return Delta_UnstTime; }

inline su2double CConfig::GetCurrent_UnstTime(void) { return Current_UnstTime; }

inline void CConfig::SetDelta_UnstTimeND(su2double val_delta_unsttimend) { Delta_UnstTimeND = val_delta_unsttimend; }

inline su2double CConfig::GetTotal_UnstTime(void) { return Total_UnstTime; }

inline bool CConfig::GetSubsonicEngine(void) { return SubsonicEngine; }

inline bool CConfig::GetActDisk_DoubleSurface(void) { return ActDisk_DoubleSurface; }

inline bool CConfig::GetEngine_HalfModel(void) { return Engine_HalfModel; }

inline bool CConfig::GetActDisk_SU2_DEF(void) { return ActDisk_SU2_DEF; }

inline su2double CConfig::GetDV_Value(unsigned short val_dv, unsigned short val_value) { return DV_Value[val_dv][val_value]; }

inline void CConfig::SetDV_Value(unsigned short val_dv, unsigned short val_ind, su2double val) { DV_Value[val_dv][val_ind] = val; }

inline su2double CConfig::GetOrderMagResidual(void) { return OrderMagResidual; }

inline su2double CConfig::GetMinLogResidual(void) { return MinLogResidual; }

inline su2double CConfig::GetDamp_Engine_Inflow(void) { return Damp_Engine_Inflow; }

inline su2double CConfig::GetDamp_Engine_Exhaust(void) { return Damp_Engine_Exhaust; }

inline su2double CConfig::GetDamp_Res_Restric(void) { return Damp_Res_Restric; }

inline su2double CConfig::GetDamp_Correc_Prolong(void) { return Damp_Correc_Prolong; }

inline su2double CConfig::GetPosition_Plane(void) { return Position_Plane; }

inline su2double CConfig::GetWeightCd(void) { return WeightCd; }

inline su2double CConfig::GetdCD_dCL(void) { return dCD_dCL; }

inline su2double CConfig::GetdCMx_dCL(void) { return dCMx_dCL; }

inline su2double CConfig::GetdCMy_dCL(void) { return dCMy_dCL; }

inline su2double CConfig::GetdCMz_dCL(void) { return dCMz_dCL; }

inline void CConfig::SetdCD_dCL(su2double val_dcd_dcl) { dCD_dCL = val_dcd_dcl; }

inline void CConfig::SetdCMx_dCL(su2double val_dcmx_dcl) { dCMx_dCL = val_dcmx_dcl; }

inline void CConfig::SetdCMy_dCL(su2double val_dcmy_dcl) { dCMy_dCL = val_dcmy_dcl; }

inline void CConfig::SetdCMz_dCL(su2double val_dcmz_dcl) { dCMz_dCL = val_dcmz_dcl; }

inline void CConfig::SetdCL_dAlpha(su2double val_dcl_dalpha) { dCL_dAlpha = val_dcl_dalpha; }

inline void CConfig::SetdCM_diH(su2double val_dcm_dhi) { dCM_diH = val_dcm_dhi; }

inline su2double CConfig::GetdCD_dCMy(void) { return dCD_dCMy; }

inline void CConfig::SetdCD_dCMy(su2double val_dcd_dcmy) { dCD_dCMy = val_dcd_dcmy; }

inline su2double CConfig::GetCL_Target(void) { return CL_Target; }

inline su2double CConfig::GetCM_Target(void) { return CM_Target; }

inline su2double CConfig::GetFixAzimuthalLine(void) { return FixAzimuthalLine; }

inline su2double CConfig::GetCFLRedCoeff_Turb(void) { return CFLRedCoeff_Turb; }

inline su2double CConfig::GetCFLRedCoeff_Heat(void) { return CFLRedCoeff_Heat; }

inline bool CConfig::GetGrid_Movement(void) { return Grid_Movement; }

inline bool CConfig::GetRotating_Frame(void) { return Rotating_Frame; }

inline bool CConfig::GetAxisymmetric(void) { return Axisymmetric; }

inline bool CConfig::GetAdaptBoundary(void) { return AdaptBoundary; }

inline bool CConfig::GetPoissonSolver(void) { return PoissonSolver; }

inline bool CConfig::Low_Mach_Preconditioning(void) { return Low_Mach_Precon; }

inline bool CConfig::Low_Mach_Correction(void) { return Low_Mach_Corr; } 

inline bool CConfig::GetGravityForce(void) { return GravityForce; }

inline bool CConfig::GetBody_Force(void) { return Body_Force; }

inline su2double* CConfig::GetBody_Force_Vector(void) { return Body_Force_Vector; }

inline bool CConfig::GetSmoothNumGrid(void) { return SmoothNumGrid; }

inline void CConfig::SetSmoothNumGrid(bool val_smoothnumgrid) { SmoothNumGrid = val_smoothnumgrid; }

inline unsigned short CConfig::GetKind_Turb_Model(void) { return Kind_Turb_Model; }

inline unsigned short CConfig::GetKind_Trans_Model(void) { return Kind_Trans_Model; }

inline bool CConfig::GetFrozen_Visc_Cont(void) { return Frozen_Visc_Cont; }

inline bool CConfig::GetFrozen_Visc_Disc(void) { return Frozen_Visc_Disc; }

inline bool CConfig::GetFrozen_Limiter_Disc(void){ return Frozen_Limiter_Disc; }

inline bool CConfig::GetSens_Remove_Sharp(void) { return Sens_Remove_Sharp; }

inline bool CConfig::GetWrite_Conv_FSI(void) { return Write_Conv_FSI; }

inline bool CConfig::GetHold_GridFixed(void) { return Hold_GridFixed; }

inline unsigned short CConfig::GetnPeriodicIndex(void) { return nPeriodic_Index; }

inline su2double* CConfig::GetPeriodicCenter(unsigned short val_index) { return Periodic_Center[val_index]; }

inline void CConfig::SetPeriodicCenter(unsigned short val_index, su2double* center) {
  for (unsigned short i = 0; i < 3; i++) Periodic_Center[val_index][i] = center[i];
}

inline su2double* CConfig::GetPeriodicRotation(unsigned short val_index) { return Periodic_Rotation[val_index]; }

inline void CConfig::SetPeriodicRotation(unsigned short val_index, su2double* rotation) {
    for (unsigned short i = 0; i < 3; i++) Periodic_Rotation[val_index][i] = rotation[i];
}

inline su2double* CConfig::GetPeriodicTranslate(unsigned short val_index) { return Periodic_Translate[val_index]; }

inline void CConfig::SetPeriodicTranslate(unsigned short val_index, su2double* translate) {
  for (unsigned short i = 0; i < 3; i++) Periodic_Translate[val_index][i] = translate[i];
}

inline su2double CConfig::GetCyclic_Pitch(void) { return Cyclic_Pitch; }

inline su2double CConfig::GetCollective_Pitch(void) { return Collective_Pitch; }

inline string CConfig::GetMotion_FileName(void) { return Motion_Filename; }

inline bool CConfig::GetLow_MemoryOutput(void) { return Low_MemoryOutput; }

inline bool CConfig::GetWrt_Vol_Sol(void) { return Wrt_Vol_Sol; }

inline bool CConfig::GetWrt_Srf_Sol(void) { return Wrt_Srf_Sol; }

inline bool CConfig::GetWrt_Csv_Sol(void) { return Wrt_Csv_Sol; }

inline bool CConfig::GetWrt_Residuals(void) { return Wrt_Residuals; }

inline bool CConfig::GetWrt_Limiters(void) { return Wrt_Limiters; }

inline bool CConfig::GetWrt_Surface(void) { return Wrt_Surface; }

inline bool CConfig::GetWrt_SharpEdges(void) { return Wrt_SharpEdges; }

inline bool CConfig::GetWrt_Halo(void) { return Wrt_Halo; }

inline bool CConfig::GetPlot_Section_Forces(void) { return Plot_Section_Forces; }

inline vector<vector<su2double> > CConfig::GetAeroelastic_np1(unsigned short iMarker) { return Aeroelastic_np1[iMarker]; }

inline vector<vector<su2double> > CConfig::GetAeroelastic_n(unsigned short iMarker) { return Aeroelastic_n[iMarker]; }

inline vector<vector<su2double> > CConfig::GetAeroelastic_n1(unsigned short iMarker) { return Aeroelastic_n1[iMarker]; }

inline void CConfig::SetAeroelastic_np1(unsigned short iMarker, vector<vector<su2double> > solution) {Aeroelastic_np1[iMarker] = solution;}

inline su2double CConfig::GetAeroelastic_plunge(unsigned short val_marker) { return Aeroelastic_plunge[val_marker]; }

inline su2double CConfig::GetAeroelastic_pitch(unsigned short val_marker) { return Aeroelastic_pitch[val_marker]; }

inline void CConfig::SetAeroelastic_plunge(unsigned short val_marker, su2double val) {Aeroelastic_plunge[val_marker] = val; }

inline void CConfig::SetAeroelastic_pitch(unsigned short val_marker, su2double val) {Aeroelastic_pitch[val_marker] = val; }

inline void CConfig::SetAeroelastic_n1(void) {
        Aeroelastic_n1 = Aeroelastic_n;
}

inline void CConfig::SetAeroelastic_n(void) {
        Aeroelastic_n = Aeroelastic_np1;
}

inline su2double CConfig::GetAeroelastic_Flutter_Speed_Index(void) { return FlutterSpeedIndex; }

inline su2double CConfig::GetAeroelastic_Frequency_Plunge(void) { return PlungeNaturalFrequency; }

inline su2double CConfig::GetAeroelastic_Frequency_Pitch(void) { return PitchNaturalFrequency; }

inline su2double CConfig::GetAeroelastic_Airfoil_Mass_Ratio(void) { return AirfoilMassRatio; }

inline su2double CConfig::GetAeroelastic_CG_Location(void) { return CG_Location; }

inline su2double CConfig::GetAeroelastic_Radius_Gyration_Squared(void) { return RadiusGyrationSquared; }

inline unsigned short CConfig::GetAeroelasticIter(void) { return AeroelasticIter; }

inline bool CConfig::GetWind_Gust(void) { return Wind_Gust; }

inline bool CConfig::GetAeroelastic_Simulation(void) { return Aeroelastic_Simulation; }

inline unsigned short CConfig::GetGust_Type(void) { return Gust_Type; }

inline unsigned short CConfig::GetGust_Dir(void) { return Gust_Dir; }

inline su2double CConfig::GetGust_WaveLength(void) { return Gust_WaveLength; }

inline su2double CConfig::GetGust_Periods(void) { return Gust_Periods; }

inline su2double CConfig::GetGust_Ampl(void) { return Gust_Ampl; }

inline su2double CConfig::GetGust_Begin_Time(void) { return Gust_Begin_Time; }

inline su2double CConfig::GetGust_Begin_Loc(void) { return Gust_Begin_Loc; }

inline unsigned short CConfig::GetnFFD_Iter(void) { return nFFD_Iter; }

inline su2double CConfig::GetFFD_Tol(void) { return FFD_Tol; }

inline su2double CConfig::GetOpt_LineSearch_Bound(void) {return Opt_LineSearch_Bound; }

inline su2double CConfig::GetOpt_RelaxFactor(void) {return Opt_RelaxFactor; }

inline void CConfig::SetOpt_RelaxFactor(su2double val_scale) {Opt_RelaxFactor = val_scale; }

inline long CConfig::GetVisualize_CV(void) { return Visualize_CV; }

inline bool CConfig::GetFixed_CL_Mode(void) { return Fixed_CL_Mode; }

inline bool CConfig::GetFixed_CM_Mode(void) { return Fixed_CM_Mode; }

inline bool CConfig::GetEval_dOF_dCX(void) { return Eval_dOF_dCX; }

inline bool CConfig::GetDiscard_InFiles(void) { return Discard_InFiles; }

inline su2double CConfig::GetTarget_CL(void) { return Target_CL; }

inline su2double CConfig::GetdCL_dAlpha(void) { return dCL_dAlpha; }

inline su2double CConfig::GetdCM_diH(void) {return dCM_diH; }

inline unsigned long CConfig::GetIter_Fixed_NetThrust(void) {return Iter_Fixed_NetThrust; }

inline unsigned long CConfig::GetIter_Fixed_CL(void) { return Iter_Fixed_CL; }

inline unsigned long CConfig::GetUpdate_Alpha(void) {return Update_Alpha; }

inline unsigned long CConfig::GetIter_dCL_dAlpha(void) {return Iter_dCL_dAlpha; }

inline bool CConfig::GetUpdate_AoA(void) { return Update_AoA; }

inline bool CConfig::GetUpdate_BCThrust_Bool(void) { return Update_BCThrust_Bool; }

inline void CConfig::SetUpdate_AoA(bool val_update) { Update_AoA = val_update; }

inline unsigned long CConfig::GetUpdate_BCThrust(void) {return Update_BCThrust; }

inline void CConfig::SetUpdate_BCThrust_Bool(bool val_update) { Update_BCThrust_Bool = val_update; }

inline su2double CConfig::GetdNetThrust_dBCThrust(void) {return dNetThrust_dBCThrust; }

inline void CConfig::SetNonphysical_Points(unsigned long val_nonphys_points) { Nonphys_Points = val_nonphys_points; }

inline unsigned long CConfig::GetNonphysical_Points(void) { return Nonphys_Points; }

inline void CConfig::SetNonphysical_Reconstr(unsigned long val_nonphys_reconstr) { Nonphys_Reconstr = val_nonphys_reconstr; }

inline unsigned long CConfig::GetNonphysical_Reconstr(void) { return Nonphys_Reconstr; }

inline unsigned short CConfig::GetConsole_Output_Verb(void) { return Console_Output_Verb; }

inline unsigned short CConfig::GetKind_Average(void) { return Kind_Average; }

inline unsigned short CConfig::GetnIterFSI(void) { return nIterFSI; }

inline unsigned short CConfig::GetnIterFSI_Ramp(void) { return nIterFSI_Ramp; }

inline su2double CConfig::GetAitkenStatRelax(void) { return AitkenStatRelax; }

inline su2double CConfig::GetAitkenDynMaxInit(void) { return AitkenDynMaxInit; }

inline su2double CConfig::GetAitkenDynMinInit(void) { return AitkenDynMinInit; }

inline bool CConfig::GetDeadLoad(void) { return DeadLoad; }

inline bool CConfig::GetPseudoStatic(void) { return PseudoStatic; }

inline bool CConfig::GetMatchingMesh(void) { return MatchingMesh; }

inline bool CConfig::GetSteadyRestart(void) { return SteadyRestart; }

inline unsigned short CConfig::GetDynamic_Analysis(void) { return Dynamic_Analysis; }

inline su2double CConfig::GetDelta_DynTime(void) { return Delta_DynTime; }

inline su2double CConfig::GetTotal_DynTime(void) { return Total_DynTime; }

inline su2double CConfig::GetCurrent_DynTime(void) { return Current_DynTime; }

inline bool CConfig::GetWrt_Dynamic(void) { return Wrt_Dynamic; }

inline su2double CConfig::GetNewmark_alpha(void) { return Newmark_alpha; }

inline su2double CConfig::GetNewmark_delta(void) { return Newmark_delta; }

inline unsigned short CConfig::GetnIntCoeffs(void) { return nIntCoeffs; }

inline su2double CConfig::Get_Int_Coeffs(unsigned short val_coeff) { return Int_Coeffs[val_coeff]; }

inline unsigned short CConfig::GetnElectric_Field(void) { return nElectric_Field; }

inline unsigned short CConfig::GetnDim_Electric_Field(void) { return nDim_Electric_Field; }

inline su2double CConfig::Get_Electric_Field_Mod(unsigned short val_coeff) { return Electric_Field_Mod[val_coeff]; }

inline void CConfig::Set_Electric_Field_Mod(unsigned short val_coeff, su2double val_el_field) { Electric_Field_Mod[val_coeff] = val_el_field; }

inline su2double* CConfig::Get_Electric_Field_Dir(void) { return Electric_Field_Dir; }

inline bool CConfig::GetRamp_Load(void) { return Ramp_Load; }

inline su2double CConfig::GetRamp_Time(void) { return Ramp_Time; }

inline su2double CConfig::GetRefGeom_Penalty(void) { return RefGeom_Penalty; }

inline su2double CConfig::GetTotalDV_Penalty(void) { return DV_Penalty; }

inline su2double CConfig::GetStatic_Time(void) { return Static_Time; }

inline unsigned short CConfig::GetPredictorOrder(void) { return Pred_Order; }

inline bool CConfig::GetIncrementalLoad(void) { return IncrementalLoad; }

inline unsigned long CConfig::GetNumberIncrements(void) { return IncLoad_Nincrements; }

inline su2double CConfig::GetIncLoad_Criteria(unsigned short val_var) { return IncLoad_Criteria[val_var]; }

inline bool CConfig::GetFSI_Simulation(void) { return FSI_Problem; }

<<<<<<< HEAD
inline bool CConfig::GetCHT_Simulation(void) { return CHT_Problem; }
=======
inline unsigned short CConfig::GetnID_DV(void) { return nID_DV; }
>>>>>>> 7256beac

inline unsigned short CConfig::GetKindInterpolation(void) { return Kind_Interpolation; }

inline unsigned short CConfig::GetRelaxation_Method_FSI(void) { return Kind_BGS_RelaxMethod; }

inline su2double CConfig::GetOrderMagResidualFSI(void) { return OrderMagResidualFSI; }

inline su2double CConfig::GetMinLogResidualFSI(void) { return MinLogResidualFSI; }

inline su2double CConfig::GetOrderMagResidual_BGS_F(void) { return OrderMagResidual_BGS_F; }

inline su2double CConfig::GetMinLogResidual_BGS_F(void) { return MinLogResidual_BGS_F; }

inline su2double CConfig::GetOrderMagResidual_BGS_S(void) { return OrderMagResidual_BGS_S; }

inline su2double CConfig::GetMinLogResidual_BGS_S(void) { return MinLogResidual_BGS_S; }

inline su2double CConfig::GetResidual_FEM_UTOL(void) { return Res_FEM_UTOL; }

inline su2double CConfig::GetResidual_FEM_RTOL(void) { return Res_FEM_RTOL; }

inline su2double CConfig::GetResidual_FEM_ETOL(void) { return Res_FEM_ETOL; }

inline su2double CConfig::GetCriteria_FEM_ADJ(void) { return Res_FEM_ADJ; }

inline unsigned short CConfig::GetDynamic_LoadTransfer(void) { return Dynamic_LoadTransfer; }

inline unsigned short CConfig::GetDirectDiff() { return DirectDiff;}

inline bool CConfig::GetDiscrete_Adjoint() { return DiscreteAdjoint;}

inline bool CConfig::GetHeat_Inc(void) { return Heat_Inc;}

inline bool CConfig::GetIntegrated_HeatFlux(void) { return Integrated_HeatFlux; }

inline bool CConfig::GetAD_Mode(void) { return AD_Mode;}

inline unsigned short CConfig::GetFFD_Blending(void){return FFD_Blending;}

inline su2double* CConfig::GetFFD_BSplineOrder(){return FFD_BSpline_Order;}
<|MERGE_RESOLUTION|>--- conflicted
+++ resolved
@@ -885,11 +885,9 @@
 
 inline unsigned long CConfig::GetLinear_Solver_Iter(void) { return Linear_Solver_Iter; }
 
-<<<<<<< HEAD
 inline unsigned long CConfig::GetLinear_Solver_Iter_Solid(void) { return Linear_Solver_Iter_Solid; }
-=======
+
 inline unsigned long CConfig::GetDeform_Linear_Solver_Iter(void) { return Deform_Linear_Solver_Iter; }
->>>>>>> 7256beac
 
 inline unsigned short CConfig::GetLinear_Solver_ILU_n(void) { return Linear_Solver_ILU_n; }
 
@@ -1716,11 +1714,9 @@
 
 inline bool CConfig::GetFSI_Simulation(void) { return FSI_Problem; }
 
-<<<<<<< HEAD
 inline bool CConfig::GetCHT_Simulation(void) { return CHT_Problem; }
-=======
+
 inline unsigned short CConfig::GetnID_DV(void) { return nID_DV; }
->>>>>>> 7256beac
 
 inline unsigned short CConfig::GetKindInterpolation(void) { return Kind_Interpolation; }
 
