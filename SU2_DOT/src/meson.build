--- conflicted
+++ resolved
@@ -34,11 +34,7 @@
 if get_option('enable-autodiff')
   su2_dot_src_ad = ['SU2_DOT.cpp']
   su2_cfd_obj_ad = su2_cfd_ad.extract_objects(['solver_structure.cpp',
-<<<<<<< HEAD
-                                       'CMarkerProfileReaderFVM.cpp',
-=======
                                         'CMarkerProfileReaderFVM.cpp',
->>>>>>> 2b91aac5
                                        'output/COutput.cpp',
                                        'output/output_structure_legacy.cpp',
 				       'output/CBaselineOutput.cpp',
