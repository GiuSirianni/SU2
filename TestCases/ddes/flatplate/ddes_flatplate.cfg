--- conflicted
+++ resolved
@@ -70,11 +70,7 @@
 %
 % Unsteady simulation (NO, TIME_STEPPING, DUAL_TIME_STEPPING-1ST_ORDER, 
 %                      DUAL_TIME_STEPPING-2ND_ORDER, TIME_SPECTRAL)
-<<<<<<< HEAD
-UNSTEADY_SIMULATION= DUAL_TIME_STEPPING-2ND_ORDER
-=======
 TIME_MARCHING= DUAL_TIME_STEPPING-2ND_ORDER
->>>>>>> 9977c3e7
 %
 % Time Step for dual time stepping simulations (s)
 % U_inf = 69.4448 - dt*=0.02 - dt=0.000288
