--- conflicted
+++ resolved
@@ -75,7 +75,7 @@
 NUM_METHOD_GRAD= GREEN_GAUSS
 %
 % Courant-Friedrichs-Lewy condition of the finest grid
-CFL_NUMBER= 1.0
+CFL_NUMBER= 10.0
 %
 % Adaptive CFL number (NO, YES)
 CFL_ADAPT= NO
@@ -157,14 +157,8 @@
 % Slope limiter (VENKATAKRISHNAN, SHARP_EDGES)
 SLOPE_LIMITER_ADJFLOW= VENKATAKRISHNAN
 %
-<<<<<<< HEAD
-% 1st, 2nd, and 4th order artificial dissipation coefficients
-AD_COEFF_ADJFLOW= ( 0.15, 0.0, 0.02 )
-%ADJ_JST_SENSOR_COEFF= ( 0.0, 0.02 )
-=======
 % 2nd, and 4th order artificial dissipation coefficients
 ADJ_JST_SENSOR_COEFF= ( 0.0, 0.02 )
->>>>>>> 07b7f9bc
 %
 % Time discretization (RUNGE-KUTTA_EXPLICIT, EULER_IMPLICIT)
 TIME_DISCRE_ADJFLOW= EULER_IMPLICIT
@@ -185,6 +179,7 @@
 %
 % Geometrical evaluation mode (FUNCTION, GRADIENT)
 GEO_MODE= FUNCTION
+%
 
 % ----------------------- DESIGN VARIABLE PARAMETERS --------------------------%
 %
@@ -253,7 +248,7 @@
 CAUCHY_FUNC_ADJFLOW= SENS_GEOMETRY
 
 % ------------------------- INPUT/OUTPUT INFORMATION --------------------------%
-
+%
 % Mesh input file
 MESH_FILENAME= mesh_NACA0012_inv.su2
 %
@@ -318,12 +313,17 @@
 %    MOMENT_X, MOMENT_Y, MOMENT_Z,
 %    THRUST, TORQUE, FIGURE_OF_MERIT,
 %    EQUIVALENT_AREA, NEARFIELD_PRESSURE,
+%    FREE_SURFACE
 %
 % Available geometrical based objective functions or constraint functions
-%    AIRFOIL_AREA, AIRFOIL_THICKNESS, AIRFOIL_CHORD, AIRFOIL_TOC, AIRFOIL_AOA,
-%    WING_VOLUME, WING_MIN_THICKNESS, WING_MAX_THICKNESS, WING_MAX_CHORD, WING_MIN_TOC, WING_MAX_TWIST, WING_MAX_CURVATURE, WING_MAX_DIHEDRAL
-%    STATION#_WIDTH, STATION#_AREA, STATION#_THICKNESS, STATION#_CHORD, STATION#_TOC,
-%    STATION#_TWIST (where # is the index of the station defined in GEO_LOCATION_STATIONS)
+%    MAX_THICKNESS, 1/4_THICKNESS, 1/2_THICKNESS, 3/4_THICKNESS, AREA, AOA, CHORD, 
+%    MAX_THICKNESS_SEC1, MAX_THICKNESS_SEC2, MAX_THICKNESS_SEC3, MAX_THICKNESS_SEC4, MAX_THICKNESS_SEC5, 
+%    1/4_THICKNESS_SEC1, 1/4_THICKNESS_SEC2, 1/4_THICKNESS_SEC3, 1/4_THICKNESS_SEC4, 1/4_THICKNESS_SEC5, 
+%    1/2_THICKNESS_SEC1, 1/2_THICKNESS_SEC2, 1/2_THICKNESS_SEC3, 1/2_THICKNESS_SEC4, 1/2_THICKNESS_SEC5, 
+%    3/4_THICKNESS_SEC1, 3/4_THICKNESS_SEC2, 3/4_THICKNESS_SEC3, 3/4_THICKNESS_SEC4, 3/4_THICKNESS_SEC5, 
+%    AREA_SEC1, AREA_SEC2, AREA_SEC3, AREA_SEC4, AREA_SEC5, 
+%    AOA_SEC1, AOA_SEC2, AOA_SEC3, AOA_SEC4, AOA_SEC5, 
+%    CHORD_SEC1, CHORD_SEC2, CHORD_SEC3, CHORD_SEC4, CHORD_SEC5
 %
 % Available design variables
 %    HICKS_HENNE 	(  1, Scale | Mark. List | Lower(0)/Upper(1) side, x_Loc )
