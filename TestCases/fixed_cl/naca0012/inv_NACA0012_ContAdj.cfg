%%%%%%%%%%%%%%%%%%%%%%%%%%%%%%%%%%%%%%%%%%%%%%%%%%%%%%%%%%%%%%%%%%%%%%%%%%%%%%%%
%                                                                              %
% SU2 configuration file                                                       %
% Case description: Transonic inviscid flow around a NACA0012 airfoil          %
% Author: Thomas D. Economon                                                   %
% Institution: Stanford University                                             %
% Date: 2014.06.11                                                             %
% File Version 3.2.8 "eagle"                                                   %
%                                                                              %
%%%%%%%%%%%%%%%%%%%%%%%%%%%%%%%%%%%%%%%%%%%%%%%%%%%%%%%%%%%%%%%%%%%%%%%%%%%%%%%%

% ------------- DIRECT, ADJOINT, AND LINEARIZED PROBLEM DEFINITION ------------%
%
% Physical governing equations (EULER, NAVIER_STOKES,
%                               WAVE_EQUATION, HEAT_EQUATION, FEM_ELASTICITY,
%                               POISSON_EQUATION)
SOLVER= EULER
%
% Mathematical problem (DIRECT, CONTINUOUS_ADJOINT)
MATH_PROBLEM= CONTINUOUS_ADJOINT
%
% Restart solution (NO, YES)
RESTART_SOL= NO
%
% Write binary restart files (YES, NO)
WRT_BINARY_RESTART= YES
%
% Read binary restart files (YES, NO)
READ_BINARY_RESTART= NO
%
% New singlezone driver
SINGLEZONE_DRIVER=YES
<<<<<<< HEAD
=======
%
OUTPUT_FILES= (RESTART_ASCII)
>>>>>>> a6544479
% ----------- COMPRESSIBLE AND INCOMPRESSIBLE FREE-STREAM DEFINITION ----------%
%
% Mach number (non-dimensional, based on the free-stream values)
MACH_NUMBER= 0.8
%
% Angle of attack (degrees)
AOA= 1.25
%
% Activate fixed lift mode (specify a CL instead of AoA, NO/YES)
FIXED_CL_MODE= YES
%
% Number of iterations to evaluate dCL/dAlpha at the end of the simulation
ITER_DCL_DALPHA= 250
%
% Target coefficient of lift for fixed lift mode (0.0 by default)
TARGET_CL= 0.30
%
% Free-stream pressure (101325.0 N/m^2 by default, only Euler flows)  
FREESTREAM_PRESSURE= 101325.0
%
% Free-stream temperature (288.15 K by default)
FREESTREAM_TEMPERATURE= 288.15

% -------------------------- CL & CM DRIVER DEFINITION ------------------------%
%
% Estimation of dCL/dAlpha (0.2 per degree by default)
DCL_DALPHA= 0.2
%
% Estimation dCD/dCL (0.07 by default)
DCD_DCL_VALUE= 0.07
%
% Number of times Alpha is updated in a fix CL problem (5 by default)
UPDATE_ALPHA= 5
%
% Evaluate DeltaC_D/DeltaC_X during runtime (YES) or use the provided numbers (NO).
EVAL_DOF_DCX= YES

% ---------------------- REFERENCE VALUE DEFINITION ---------------------------%
%
% Reference origin for moment computation
REF_ORIGIN_MOMENT_X = 0.25
REF_ORIGIN_MOMENT_Y = 0.00
REF_ORIGIN_MOMENT_Z = 0.00
%
% Reference length for pitching, rolling, and yawing non-dimensional moment
REF_LENGTH= 1.0
%
% Reference area for force coefficients (0 implies automatic calculation)
REF_AREA= 1.0

% ----------------------- BOUNDARY CONDITION DEFINITION -----------------------%
%
% Marker of the Euler boundary (NONE = no marker)
MARKER_EULER= ( airfoil )
%
% Marker of the far field (NONE = no marker)
MARKER_FAR= ( farfield )

% ------------------------ SURFACES IDENTIFICATION ----------------------------%
%
% Marker(s) of the surface in the surface flow solution file
MARKER_PLOTTING = ( airfoil )
%
% Marker(s) of the surface where the non-dimensional coefficients are evaluated.
MARKER_MONITORING = ( airfoil )
%
% Marker(s) of the surface where obj. func. (design problem) will be evaluated
MARKER_DESIGNING = ( airfoil )

% ------------- COMMON PARAMETERS TO DEFINE THE NUMERICAL METHOD --------------%
%
% Numerical method for spatial gradients (GREEN_GAUSS, WEIGHTED_LEAST_SQUARES)
NUM_METHOD_GRAD= GREEN_GAUSS
%
% Objective function in gradient evaluation  (DRAG, LIFT, SIDEFORCE, MOMENT_X,
%                                             MOMENT_Y, MOMENT_Z, EFFICIENCY,
%                                             EQUIVALENT_AREA, NEARFIELD_PRESSURE,
%                                             FORCE_X, FORCE_Y, FORCE_Z, THRUST,
%                                             TORQUE, FREE_SURFACE, TOTAL_HEATFLUX,
%                                             MAXIMUM_HEATFLUX, INVERSE_DESIGN_PRESSURE,
%                                             INVERSE_DESIGN_HEATFLUX)
OBJECTIVE_FUNCTION= DRAG
%
% Courant-Friedrichs-Lewy condition of the finest grid
CFL_NUMBER= 5.0
%
% Number of total iterations
ITER= 500

% ------------------------ LINEAR SOLVER DEFINITION ---------------------------%
%
% Linear solver for implicit formulations (BCGSTAB, FGMRES)
LINEAR_SOLVER= FGMRES
%
% Preconditioner of the Krylov linear solver (JACOBI, LINELET, LU_SGS)
LINEAR_SOLVER_PREC= LU_SGS
%
% Minimum error of the linear solver for implicit formulations
LINEAR_SOLVER_ERROR= 1E-6
%
% Max number of iterations of the linear solver for the implicit formulation
LINEAR_SOLVER_ITER= 2

% -------------------------- MULTIGRID PARAMETERS -----------------------------%
%
% Multi-Grid Levels (0 = no multi-grid)
MGLEVEL= 3
%
% Multi-grid cycle (V_CYCLE, W_CYCLE, FULLMG_CYCLE)
MGCYCLE= V_CYCLE
%
% Multi-Grid PreSmoothing Level
MG_PRE_SMOOTH= ( 1, 2, 3, 3 )
%
% Multi-Grid PostSmoothing Level
MG_POST_SMOOTH= ( 0, 0, 0, 0 )
%
% Jacobi implicit smoothing of the correction
MG_CORRECTION_SMOOTH= ( 0, 0, 0, 0 )
%
% Damping factor for the residual restriction
MG_DAMP_RESTRICTION= 1.0
%
% Damping factor for the correction prolongation
MG_DAMP_PROLONGATION= 1.0

% -------------------- FLOW NUMERICAL METHOD DEFINITION -----------------------%
%
% Convective numerical method (JST, LAX-FRIEDRICH, CUSP, ROE, AUSM, HLLC,
%                              TURKEL_PREC, MSW)
CONV_NUM_METHOD_FLOW= JST
%
% Monotonic Upwind Scheme for Conservation Laws (TVD) in the flow equations.
%           Required for 2nd order upwind schemes (NO, YES)
MUSCL_FLOW= YES
%
% Slope limiter (VENKATAKRISHNAN, MINMOD)
SLOPE_LIMITER_FLOW= VENKATAKRISHNAN
%
% 2nd and 4th order artificial dissipation coefficients
JST_SENSOR_COEFF= ( 0.5, 0.02 )
%
% Time discretization (RUNGE-KUTTA_EXPLICIT, EULER_IMPLICIT, EULER_EXPLICIT)
TIME_DISCRE_FLOW= EULER_IMPLICIT

% ---------------- ADJOINT-FLOW NUMERICAL METHOD DEFINITION -------------------%
%
% Convective numerical method (JST, LAX-FRIEDRICH, ROE)
CONV_NUM_METHOD_ADJFLOW= JST
%
% Monotonic Upwind Scheme for Conservation Laws (TVD) in the adjoint flow equations.
%           Required for 2nd order upwind schemes (NO, YES)
MUSCL_ADJFLOW= YES
%
% Slope limiter (NONE, VENKATAKRISHNAN, BARTH_JESPERSEN, VAN_ALBADA_EDGE,
%                SHARP_EDGES, WALL_DISTANCE)
SLOPE_LIMITER_ADJFLOW= NONE
%
% 2nd, and 4th order artificial dissipation coefficients
ADJ_JST_SENSOR_COEFF= ( 0.5, 0.02 )
%
% Reduction factor of the CFL coefficient in the adjoint problem
CFL_REDUCTION_ADJFLOW= 0.5
%
% Time discretization (RUNGE-KUTTA_EXPLICIT, EULER_IMPLICIT)
TIME_DISCRE_ADJFLOW= EULER_IMPLICIT

% ----------------------- DESIGN VARIABLE PARAMETERS --------------------------%
%
% Kind of deformation (FFD_SETTING, FFD_CONTROL_POINT_2D, FFD_CAMBER_2D, FFD_THICKNESS_2D,
%                      HICKS_HENNE, PARABOLIC,
%                      NACA_4DIGITS, DISPLACEMENT, ROTATION, FFD_CONTROL_POINT, 
%                      FFD_NACELLE, FFD_TWIST, FFD_ROTATION,
%                      FFD_CAMBER, FFD_THICKNESS, SURFACE_FILE, AIRFOIL)
DV_KIND= HICKS_HENNE 
%
% Marker of the surface in which we are going apply the shape deformation
DV_MARKER= ( airfoil )
%
% Parameters of the shape deformation
% - FFD_CONTROL_POINT_2D ( FFD_Box_ID, i_Ind, j_Ind, x_Disp, y_Disp )
% - FFD_CAMBER_2D ( FFD_Box_ID, i_Ind )
% - FFD_THICKNESS_2D ( FFD_Box_ID, i_Ind )
% - HICKS_HENNE ( Lower Surface (0)/Upper Surface (1)/Only one Surface (2), x_Loc )
% - FOURIER ( Lower Surface (0)/Upper Surface (1)/Only one Surface (2), index, cos(0)/sin(1) )
% - SPHERICAL ( ControlPoint_Index, Theta_Disp, R_Disp )
% - NACA_4DIGITS ( 1st digit, 2nd digit, 3rd and 4th digit )
% - PARABOLIC ( Center, Thickness )
% - DISPLACEMENT ( x_Disp, y_Disp, z_Disp )
% - ROTATION ( x_Orig, y_Orig, z_Orig, x_End, y_End, z_End )
% - OBSTACLE ( Center, Bump size )
DV_PARAM= ( 1, 0.5 )
%
% Value of the shape deformation
DV_VALUE= 0.01

% ------------------------ GRID DEFORMATION PARAMETERS ------------------------%
%
% Number of smoothing iterations for FEA mesh deformation
DEFORM_LINEAR_ITER= 500
%
% Number of nonlinear deformation iterations (surface deformation increments)
DEFORM_NONLINEAR_ITER= 1
%
% Print the residuals during mesh deformation to the console (YES, NO)
DEFORM_CONSOLE_OUTPUT= YES
%
% Minimum residual criteria for the linear solver convergence of grid deformation
DEFORM_LINEAR_SOLVER_ERROR= 1E-14
%
% Type of element stiffness imposed for FEA mesh deformation (INVERSE_VOLUME, 
%                                          WALL_DISTANCE, CONSTANT_STIFFNESS)
DEFORM_STIFFNESS_TYPE= INVERSE_VOLUME
%
% Visualize the surface deformation (NO, YES)
VISUALIZE_SURFACE_DEF= NO
%
% Visualize the volume deformation (NO, YES)
VISUALIZE_VOLUME_DEF= NO

% --------------------------- CONVERGENCE PARAMETERS --------------------------%
% Convergence criteria (CAUCHY, RESIDUAL)
%
CONV_CRITERIA= RESIDUAL
%
%
% Min value of the residual (log10 of the residual)
CONV_RESIDUAL_MINVAL= -14
%
% Start Cauchy criteria at iteration number
CONV_STARTITER= 10
%
% Number of elements to apply the criteria
CONV_CAUCHY_ELEMS= 100
%
% Epsilon to control the series convergence
CONV_CAUCHY_EPS= 1E-6
%

% ------------------------- INPUT/OUTPUT INFORMATION --------------------------%
% Mesh input file
MESH_FILENAME= mesh_NACA0012_inv.su2
%
% Mesh input file format (SU2, CGNS, NETCDF_ASCII)
MESH_FORMAT= SU2
%
% Mesh output file
MESH_OUT_FILENAME= mesh_out.su2
%
% Restart flow input file
SOLUTION_FILENAME= solution_flow.dat
%
% Restart adjoint input file
SOLUTION_ADJ_FILENAME= solution_adj.dat
%
% Output tabular format (CSV, TECPLOT)
TABULAR_FORMAT= CSV
%
% Output file convergence history (w/o extension) 
CONV_FILENAME= history
%
% Output file restart flow
RESTART_FILENAME= restart_flow.dat
%
% Output file restart adjoint
RESTART_ADJ_FILENAME= restart_adj.dat
%
% Output file flow (w/o extension) variables
VOLUME_FILENAME= flow
%
% Output file adjoint (w/o extension) variables
VOLUME_ADJ_FILENAME= adjoint
%
% Output Objective function gradient (using continuous adjoint)
GRAD_OBJFUNC_FILENAME= of_grad.dat
%
% Output file surface flow coefficient (w/o extension)
SURFACE_FILENAME= surface_flow
%
% Output file surface adjoint coefficient (w/o extension)
SURFACE_ADJ_FILENAME= surface_adjoint
%
% Writing solution file frequency
WRT_SOL_FREQ= 250
%
% Writing convergence history frequency
WRT_CON_FREQ= 1
% Screen output
SCREEN_OUTPUT = (INNER_ITER, RMS_ADJ_DENSITY, RMS_ADJ_ENERGY, SENS_GEO, SENS_AOA) 

% --------------------- OPTIMAL SHAPE DESIGN DEFINITION -----------------------%
%
% Available flow based objective functions or constraint functions
%    DRAG, LIFT, SIDEFORCE, EFFICIENCY, BUFFET, 
%    FORCE_X, FORCE_Y, FORCE_Z,
%    MOMENT_X, MOMENT_Y, MOMENT_Z,
%    THRUST, TORQUE, FIGURE_OF_MERIT,
%    EQUIVALENT_AREA, NEARFIELD_PRESSURE,
%    TOTAL_HEATFLUX, MAXIMUM_HEATFLUX,
%    INVERSE_DESIGN_PRESSURE, INVERSE_DESIGN_HEATFLUX,
%    SURFACE_TOTAL_PRESSURE, SURFACE_MASSFLOW
%    SURFACE_STATIC_PRESSURE, SURFACE_MACH
%
% Available geometrical based objective functions or constraint functions
%    AIRFOIL_AREA, AIRFOIL_THICKNESS, AIRFOIL_CHORD, AIRFOIL_TOC, AIRFOIL_AOA,
%    WING_VOLUME, WING_MIN_THICKNESS, WING_MAX_THICKNESS, WING_MAX_CHORD, WING_MIN_TOC, WING_MAX_TWIST, WING_MAX_CURVATURE, WING_MAX_DIHEDRAL
%    STATION#_WIDTH, STATION#_AREA, STATION#_THICKNESS, STATION#_CHORD, STATION#_TOC,
%    STATION#_TWIST (where # is the index of the station defined in GEO_LOCATION_STATIONS)
%
% Available design variables
% 2D Design variables
%    FFD_CONTROL_POINT_2D   (  19, Scale | Mark. List | FFD_BoxTag, i_Ind, j_Ind, x_Mov, y_Mov )
%    FFD_CAMBER_2D          (  20, Scale | Mark. List | FFD_BoxTag, i_Ind )
%    FFD_THICKNESS_2D       (  21, Scale | Mark. List | FFD_BoxTag, i_Ind )
%    FFD_TWIST_2D           (  22, Scale | Mark. List | FFD_BoxTag, x_Orig, y_Orig )
%    HICKS_HENNE            (  30, Scale | Mark. List | Lower(0)/Upper(1) side, x_Loc )
%    ANGLE_OF_ATTACK        ( 101, Scale | Mark. List | 1.0 )
%
% 3D Design variables
%    FFD_CONTROL_POINT      (  11, Scale | Mark. List | FFD_BoxTag, i_Ind, j_Ind, k_Ind, x_Mov, y_Mov, z_Mov )
%    FFD_NACELLE            (  12, Scale | Mark. List | FFD_BoxTag, rho_Ind, theta_Ind, phi_Ind, rho_Mov, phi_Mov )
%    FFD_GULL               (  13, Scale | Mark. List | FFD_BoxTag, j_Ind )
%    FFD_CAMBER             (  14, Scale | Mark. List | FFD_BoxTag, i_Ind, j_Ind )
%    FFD_TWIST              (  15, Scale | Mark. List | FFD_BoxTag, j_Ind, x_Orig, y_Orig, z_Orig, x_End, y_End, z_End )
%    FFD_THICKNESS          (  16, Scale | Mark. List | FFD_BoxTag, i_Ind, j_Ind )
%    FFD_ROTATION           (  18, Scale | Mark. List | FFD_BoxTag, x_Axis, y_Axis, z_Axis, x_Turn, y_Turn, z_Turn )
%    FFD_ANGLE_OF_ATTACK    (  24, Scale | Mark. List | FFD_BoxTag, 1.0 )
%
% Global design variables
%    TRANSLATION            (   1, Scale | Mark. List | x_Disp, y_Disp, z_Disp )
%    ROTATION               (   2, Scale | Mark. List | x_Axis, y_Axis, z_Axis, x_Turn, y_Turn, z_Turn )
%
% Optimization objective function with scaling factor
% ex= Objective * Scale
OPT_OBJECTIVE= DRAG * 0.001
%
% Optimization constraint functions with scaling factors, separated by semicolons
% ex= (Objective = Value ) * Scale, use '>','<','='
OPT_CONSTRAINT= ( LIFT > 0.328188 ) * 0.001; ( MOMENT_Z > 0.034068 ) * 0.001; ( AIRFOIL_THICKNESS > 0.11 ) * 0.001
%
% Optimization design variables, separated by semicolons
DEFINITION_DV= ( 30, 1.0 | airfoil | 0, 0.05 ); ( 30, 1.0 | airfoil | 0, 0.10 ); ( 30, 1.0 | airfoil | 0, 0.15 ); ( 30, 1.0 | airfoil | 0, 0.20 ); ( 30, 1.0 | airfoil | 0, 0.25 ); ( 30, 1.0 | airfoil | 0, 0.30 ); ( 30, 1.0 | airfoil | 0, 0.35 ); ( 30, 1.0 | airfoil | 0, 0.40 ); ( 30, 1.0 | airfoil | 0, 0.45 ); ( 30, 1.0 | airfoil | 0, 0.50 ); ( 30, 1.0 | airfoil | 0, 0.55 ); ( 30, 1.0 | airfoil | 0, 0.60 ); ( 30, 1.0 | airfoil | 0, 0.65 ); ( 30, 1.0 | airfoil | 0, 0.70 ); ( 30, 1.0 | airfoil | 0, 0.75 ); ( 30, 1.0 | airfoil | 0, 0.80 ); ( 30, 1.0 | airfoil | 0, 0.85 ); ( 30, 1.0 | airfoil | 0, 0.90 ); ( 30, 1.0 | airfoil | 0, 0.95 ); ( 30, 1.0 | airfoil | 1, 0.05 ); ( 30, 1.0 | airfoil | 1, 0.10 ); ( 30, 1.0 | airfoil | 1, 0.15 ); ( 30, 1.0 | airfoil | 1, 0.20 ); ( 30, 1.0 | airfoil | 1, 0.25 ); ( 30, 1.0 | airfoil | 1, 0.30 ); ( 30, 1.0 | airfoil | 1, 0.35 ); ( 30, 1.0 | airfoil | 1, 0.40 ); ( 30, 1.0 | airfoil | 1, 0.45 ); ( 30, 1.0 | airfoil | 1, 0.50 ); ( 30, 1.0 | airfoil | 1, 0.55 ); ( 30, 1.0 | airfoil | 1, 0.60 ); ( 30, 1.0 | airfoil | 1, 0.65 ); ( 30, 1.0 | airfoil | 1, 0.70 ); ( 30, 1.0 | airfoil | 1, 0.75 ); ( 30, 1.0 | airfoil | 1, 0.80 ); ( 30, 1.0 | airfoil | 1, 0.85 ); ( 30, 1.0 | airfoil | 1, 0.90 ); ( 30, 1.0 | airfoil | 1, 0.95 )<|MERGE_RESOLUTION|>--- conflicted
+++ resolved
@@ -30,11 +30,8 @@
 %
 % New singlezone driver
 SINGLEZONE_DRIVER=YES
-<<<<<<< HEAD
-=======
 %
 OUTPUT_FILES= (RESTART_ASCII)
->>>>>>> a6544479
 % ----------- COMPRESSIBLE AND INCOMPRESSIBLE FREE-STREAM DEFINITION ----------%
 %
 % Mach number (non-dimensional, based on the free-stream values)
