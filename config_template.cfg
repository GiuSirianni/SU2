%%%%%%%%%%%%%%%%%%%%%%%%%%%%%%%%%%%%%%%%%%%%%%%%%%%%%%%%%%%%%%%%%%%%%%%%%%%%%%%%
%                                                                              %
% Stanford University Unstructured (SU2) configuration file                    %
% Case description: _________________________________________________________  %
% Author: ___________________________________________________________________  %
% Institution: ______________________________________________________________  %
% Date: __________                                                             %
% File Version 2.0.6                                                           %
%                                                                              %
%%%%%%%%%%%%%%%%%%%%%%%%%%%%%%%%%%%%%%%%%%%%%%%%%%%%%%%%%%%%%%%%%%%%%%%%%%%%%%%%

% ------------- DIRECT, ADJOINT, AND LINEARIZED PROBLEM DEFINITION ------------%
%
% Physical governing equations (EULER, NAVIER_STOKES,
%                               PLASMA_EULER, PLASMA_NAVIER_STOKES,              
%                               FLUID_STRUCTURE_EULER, FLUID_STRUCTURE_NAVIER_STOKES,
%                               AEROACOUSTIC_EULER, AEROACOUSTIC_NAVIER_STOKES,
%                               WAVE_EQUATION, HEAT_EQUATION, LINEAR_ELASTICITY)              
PHYSICAL_PROBLEM= EULER
%
% Specify turbulence model (NONE, SA)
KIND_TURB_MODEL= NONE
%
% Mathematical problem (DIRECT, ADJOINT, LINEARIZED)
MATH_PROBLEM= DIRECT
%
% Restart solution (NO, YES)
RESTART_SOL= NO
%
% Axisymmetric simulation (NO, YES)
AXISYMMETRIC= NO
%
% Incompressible flow using artificial compressibility (NO, YES)
INCOMPRESSIBLE_FORMULATION= NO
%
% Free-surface problem (NO, YES)
FREE_SURFACE= NO
%
% Gravity force (NO, YES)
GRAVITY_FORCE= NO
%
% Perform a low fidelity simulation (NO, YES)
LOW_FIDELITY_SIMULATION= NO

% -------------------- COMPRESSIBLE FREE-STREAM DEFINITION --------------------%
%
% Mach number (non-dimensional, based on the free-stream values)
MACH_NUMBER= 0.8
%
% Angle of attack (degrees, only for compressible flows)
AoA= 1.25
%
% Side-slip angle (degrees, only for compressible flows)
SIDESLIP_ANGLE= 0.0
%
% Free-stream pressure (101325.0 N/m^2 by default)  
FREESTREAM_PRESSURE= 101325.0
%
% Free-stream temperature (273.15 K by default)
FREESTREAM_TEMPERATURE= 273.15
%
% Reynolds number (non-dimensional, based on the free-stream values)
REYNOLDS_NUMBER= 6.5E6
%
% Reynolds length (1 m by default)
REYNOLDS_LENGTH= 1.0

% -------------------- INCOMPRESSIBLE FREE-STREAM DEFINITION ------------------%
%
% Free-stream density (1.2886 Kg/m^3 (air), 998.2 Kg/m^3 (water))
FREESTREAM_DENSITY= 998.2
%
% Free-stream velocity (m/s)
FREESTREAM_VELOCITY= ( 5.0, 0.00, 0.00 )
%
% Free-stream viscosity (1.853E-5 Ns/m^2 (air), 0.798E-3 Ns/m^2 (water))
FREESTREAM_VISCOSITY= 1.002E-3

% -------------- COMPRESSIBLE AND INCOMPRESSIBLE FLUID CONSTANTS --------------%
%
% Ratio of specific heats (1.4 (air), only for compressible flows)
GAMMA_VALUE= 1.4
%
% Specific gas constant (287.87 J/kg*K (air), only for compressible flows)
GAS_CONSTANT= 287.87
%
% Laminar Prandtl number (0.72 (air), only for compressible flows)
PRANDTL_LAM= 0.72
%
% Turbulent Prandtl number (0.9 (air), only for compressible flows)
PRANDTL_TURB= 0.9
%
% Value of the Bulk Modulus (1.01E5 N/m^2 (air), 2.2E9 N/m^2 (water),
%                            only for incompressible flows) 
BULK_MODULUS= 1.01E5
%
% Artifical compressibility factor (1.0 by default,
%                                   only for incompressible flows) 
ARTCOMP_FACTOR= 1.0

% ---------------------- REFERENCE VALUE DEFINITION ---------------------------%
%
% Factor for converting the grid to meters
CONVERT_TO_METER= 1.0
%
% Write a new mesh converted to meters (NO, YES)
WRITE_CONVERTED_MESH = NO
%
% Reference origin for moment computation
REF_ORIGIN_MOMENT= ( 0.25, 0.00, 0.00 )
%
% Reference length for pitching, rolling, and yawing non-dimensional moment
REF_LENGTH_MOMENT= 1.0
%
% Reference area for force coefficients (0 implies automatic calculation)
REF_AREA= 1.0
%
% Reference pressure (1.0 N/m^2 by default, only for compressible flows)
REF_PRESSURE= 101325.0
%
% Reference temperature (1.0 K by default, only for compressible flows)
REF_TEMPERATURE= 273.15
%
% Reference density (1.0 Kg/m^3 by default, only for compressible flows)
REF_DENSITY= 1.2886
%
% Reference element length for computing the slope and sharp edges limiters.
REF_ELEM_LENGTH= 0.1
%
% Reference coefficient (sensitivity) for detecting sharp edges.
REF_SHARP_EDGES= 3.0

% ------------------------- UNSTEADY SIMULATION -------------------------------%
%
% Unsteady simulation (NO, TIME_STEPPING, DUAL_TIME_STEPPING-1ST_ORDER, 
%                      DUAL_TIME_STEPPING-2ND_ORDER, TIME_SPECTRAL)
UNSTEADY_SIMULATION= NO
%
% Time Step for dual time stepping simulations (s)
UNST_TIMESTEP= 0.0
%
% Total Physical Time for dual time stepping simulations (s)
UNST_TIME= 50.0
%
% Unsteady Courant-Friedrichs-Lewy number of the finest grid
UNST_CFL_NUMBER= 0.0
%
% Number of internal iterations (dual time method)
UNST_INT_ITER= 200
%
% Time dependent farfield boundary conditions
UNSTEADY_FARFIELD= NO
%
% Name of the file with farfield data
FARFIELD_FILENAME= farfield.dat
%
% Integer number of periodic time instances for Time Spectral
TIME_INSTANCES= 1

% ----------------------- DYNAMIC MESH DEFINITION -----------------------------%
%
% Dynamic mesh simulation (NO, YES)
GRID_MOVEMENT= NO
%
% Type of dynamic mesh (NONE, RIGID_MOTION, DEFORMING, ROTATING_FRAME,
%                       MOVING_WALL, FLUID_STRUCTURE, AEROELASTIC, EXTERNAL)
GRID_MOVEMENT_KIND= DEFORMING
%
% Motion mach number (non-dimensional). Used for intitializing a viscous flow
% with the Reynolds number and for computing force coeffs. with dynamic meshes.
MACH_MOTION= 0.8
%
% Moving wall boundary marker(s) (NONE = no marker, ignored for RIGID_MOTION)
MARKER_MOVING= ( airfoil )
%
% Coordinates of the motion origin
MOTION_ORIGIN_X= 0.25
MOTION_ORIGIN_Y= 0.0
MOTION_ORIGIN_Z= 0.0
%
% Angular velocity vector (rad/s) about the motion origin
ROTATION_RATE_X = 0.0
ROTATION_RATE_Y = 0.0
ROTATION_RATE_Z = 0.0
%
% Pitching angular freq. (rad/s) about the motion origin
PITCHING_OMEGA_X= 0.0 
PITCHING_OMEGA_Y= 0.0
PITCHING_OMEGA_Z= 106.69842
%
% Pitching amplitude (degrees) about the motion origin
PITCHING_AMPL_X= 0.0
PITCHING_AMPL_Y= 0.0
PITCHING_AMPL_Z= 1.01
%
% Pitching phase offset (degrees) about the motion origin
PITCHING_PHASE_X= 0.0
PITCHING_PHASE_Y= 0.0
PITCHING_PHASE_Z= 0.0
%
% Translational velocity (m/s) in the x, y, & z directions
TRANSLATION_RATE_X = 0.0
TRANSLATION_RATE_Y = 0.0
TRANSLATION_RATE_Z = 0.0
%
% Plunging angular freq. (rad/s) in x, y, & z directions
PLUNGING_OMEGA_X= 0.0
PLUNGING_OMEGA_Y= 0.0
PLUNGING_OMEGA_Z= 0.0
%
% Plunging amplitude (m) in x, y, & z directions
PLUNGING_AMPL_X= 0.0
PLUNGING_AMPL_Y= 0.0
PLUNGING_AMPL_Z= 0.0

<<<<<<< HEAD
=======
% --------------------------- GUST SIMULATION ---------------------------------%
% The gust simulation requires the GRID_MOVEMENT flag to be set to YES.
%
% Apply a wind gust (YES, NO)
WIND_GUST = NO
%
% Type of gust (NONE,TOP_HAT,SINE)
GUST_TYPE = NONE
%
% Direction of the gust (X_DIR or Y_DIR)
GUST_DIR = Y_DIR
%
% Gust wavelenght (meters)
GUST_WAVELENGTH= 10.0
%
% Number of gust periods
GUST_PERIODS= 1.0
%
% Gust amplitude (m/s)
GUST_AMPL= 10.0
%
% Time at which to begin the gust (sec)
GUST_BEGIN_TIME= 0.0
%
% Location at which the gust begins (meters) */
GUST_BEGIN_LOC= 0.0
%

% --------------------------- ROTATING FRAME ----------------------------------%
%
% Rotating frame problem (NO, YES)
ROTATING_FRAME= NO
%
% Origin of the axis of rotation
ROTATIONAL_ORIGIN= ( 0.0, 0.0, 0.0 )
%
% Angular velocity vector (rad/s)
ROTATION_RATE= ( 0.0, 0.0, 0.0 )

>>>>>>> 59b4d526
% ------------------------ SUPERSONIC SIMULATION ------------------------------%
%
% Evaluate equivalent area on the Near-Field (NO, YES)
EQUIV_AREA= NO
%
% Integration limits of the equivalent area ( xmin, xmax, Dist_NearField )
EA_INT_LIMIT= ( 1.6, 2.9, 1.0 )
%
% Value of the viscous drag for inviscid simulation and design
CTE_VISCOUS_DRAG= 0.0
%
% Subsonic region around engine inlet.
SUBSONIC_NACELLE_INFLOW = NO
%
% Damping factor for the engine inlet.
DAMP_NACELLE_INFLOW= 0.1
%
% Drag weight in sonic boom Objective Function (from 0.0 to 1.0)
DRAG_IN_SONICBOOM= 0.5

% ------------------ MULTIPLE SPECIES PLASMA SIMULATION -----------------------%
%
% Specify chemical model for multi-species simulations (ARGON, O2, AIR-5, AIR-7)
GAS_MODEL= ARGON
%
% Free-stream species temperature (mean flow free-stream temperature 
%                                   for all species by default)
FREESTREAM_SPECIES_TEMPERATURE= ( 273.15, 273.15, 273.15 )
% 
MAGNETIC_DIPOLE= (0.0, 0.0, 0.0 )
%
% Time stepping of the various species in a steady plasma solution
PLASMA_MULTI_TIME_STEP= NO
%
% Catalytic wall boundary condition for flows with wall catalysis, default: no
CATALYTIC_WALL= NO
%
% Flag for running the electric potential solver as part of the plasma solver
ELECTRIC_SOLVER= NO
%
% Flag for using the Roe-Turkel preconditioner for electrons in the plasma solver
ROE_TURKEL_PREC= YES

% -------------------- BOUNDARY CONDITION DEFINITION --------------------------%
%
% Euler wall boundary marker(s) (NONE = no marker)
MARKER_EULER= ( airfoil )
%
% Navier-Stokes (no-slip), constant heat flux wall  marker(s) (NONE = no marker)
% Format: ( marker name, constant heat flux (J/m^2), ... )
MARKER_HEATFLUX= ( NONE )
%
% Navier-Stokes (no-slip), isothermal wall marker(s) (NONE = no marker)
% Format: ( marker name, constant wall temperature (K), ... )
MARKER_ISOTHERMAL= ( NONE )
%
% Far-field boundary marker(s) (NONE = no marker)
MARKER_FAR= ( farfield )
%
% Symmetry boundary marker(s) (NONE = no marker)
MARKER_SYM= ( NONE )
%
% Near-Field boundary marker(s) (NONE = no marker)
MARKER_NEARFIELD= ( NONE )
%
% Zone interface boundary marker(s) (NONE = no marker)
MARKER_INTERFACE= ( NONE )
%
% Inlet boundary type (TOTAL_CONDITIONS, MASS_FLOW)
INLET_TYPE= TOTAL_CONDITIONS
%
% Inlet boundary marker(s) with the following formats (NONE = no marker) 
% Total Conditions: (inlet marker, total temp, total pressure, flow_direction_x, 
%           flow_direction_y, flow_direction_z, ... ) where flow_direction is
%           a unit vector.
% Mass Flow: (inlet marker, density, velocity magnitude, flow_direction_x, 
%           flow_direction_y, flow_direction_z, ... ) where flow_direction is
%           a unit vector.
MARKER_INLET= ( NONE )
%
% Supersonic inlet boundary marker(s) (NONE = no marker) 
% Format: (inlet marker, temperature, static pressure, velocity_x, 
%           velocity_y, velocity_z, ... ), i.e. primitive variables specified.
MARKER_SUPERSONIC_INLET= ( NONE )
%
% Outlet boundary marker(s) (NONE = no marker)
% Format: ( outlet marker, back pressure (static), ... )
MARKER_OUTLET= ( NONE )
%
% Periodic boundary marker(s) (NONE = no marker)
% Format: ( periodic marker, donor marker, rotation_center_x, rotation_center_y, 
% rotation_center_z, rotation_angle_x-axis, rotation_angle_y-axis, 
% rotation_angle_z-axis, translation_x, translation_y, translation_z, ... )
MARKER_PERIODIC= ( NONE )
%
% Nacelle inflow boundary marker(s) (NONE = no marker)
% Format: ( nacelle inflow marker, fan face Mach, ... )
MARKER_NACELLE_INFLOW= ( NONE )
%
% Nacelle exhaust boundary marker(s) with the following formats (NONE = no marker) 
% Format: (nacelle exhaust marker, total nozzle temp, total nozzle pressure, ... ) 
MARKER_NACELLE_EXHAUST= ( NONE )

% ------------------------ SURFACES IDENTIFICATION ----------------------------%
%
% Marker(s) of the surface in the surface flow solution file
MARKER_PLOTTING = ( airfoil )
%
% Marker(s) of the surface where the non-dimensional coefficients are evaluated.
MARKER_MONITORING = ( airfoil )
%
% Marker(s) of the surface where obj. func. (design problem) will be evaluated
MARKER_DESIGNING = ( airfoil )

% ------------- COMMON PARAMETERS DEFINING THE NUMERICAL METHOD ---------------%
%
% Numerical method for spatial gradients (GREEN_GAUSS, WEIGHTED_LEAST_SQUARES)
NUM_METHOD_GRAD= GREEN_GAUSS
%
% Courant-Friedrichs-Lewy condition of the finest grid
CFL_NUMBER= 10.0
%
% CFL ramp (factor, number of iterations, CFL limit)
CFL_RAMP= ( 1.05, 50, 2.0 )
%
% Runge-Kutta alpha coefficients
RK_ALPHA_COEFF= ( 0.66667, 0.66667, 1.000000 )
%
% Number of total iterations
EXT_ITER= 999999

% ------------------------ LINEAR SOLVER DEFINITION ---------------------------%
%
% Linear solver for implicit formulations (BCGSTAB, FGMRES)
LINEAR_SOLVER= FGMRES
%
% Preconditioner of the Krylov linear solver (JACOBI, LINELET, LU_SGS)
LINEAR_SOLVER_PREC= LU_SGS
%
% Minimum error of the linear solver for implicit formulations
LINEAR_SOLVER_ERROR= 1E-4
%
% Max number of iterations of the linear solver for the implicit formulation
LINEAR_SOLVER_ITER= 10
%
% Relaxation coefficient
LINEAR_SOLVER_RELAX= 1.0

% -------------------------- MULTIGRID PARAMETERS -----------------------------%
%
% Multi-grid Levels (0 = no multi-grid)
MGLEVEL= 2 
%
% Multi-grid Cycle (0 = V cycle, 1 = W Cycle)
MGCYCLE= 0
%
% CFL reduction factor on the coarse levels
MG_CFL_REDUCTION= 0.8
%
% Maximum number of children in the agglomeration stage
MAX_CHILDREN= 50
%
% Maximum length of an agglomerated element (relative to the domain)
MAX_DIMENSION= 0.1
%
% Multi-grid pre-smoothing level
MG_PRE_SMOOTH= ( 1, 2, 3, 3 )
%
% Multi-grid post-smoothing level
MG_POST_SMOOTH= ( 0, 0, 0, 0 )
%
% Jacobi implicit smoothing of the correction
MG_CORRECTION_SMOOTH= ( 0, 0, 0, 0 )
%
% Damping factor for the residual restriction
MG_DAMP_RESTRICTION= 0.85
%
% Damping factor for the correction prolongation
MG_DAMP_PROLONGATION= 0.85
%
% Full multi-grid (NO, YES)
FULLMG= NO
%
% Start up iterations using the fine grid only
START_UP_ITER= 0

% -------------------- FLOW NUMERICAL METHOD DEFINITION -----------------------%
%
% Convective numerical method (JST, LAX-FRIEDRICH, ROE-1ST_ORDER, 
%                              ROE-2ND_ORDER, AUSM-1ST_ORDER, AUSM-2ND_ORDER,
%                              HLLC-1ST_ORDER, HLLC-2ND_ORDER, ROE_TURKEL_1ST, 
%                              ROE_TURKEL_2ND)
CONV_NUM_METHOD_FLOW= JST
%
% Slope limiter (NONE, VENKATAKRISHNAN)
SLOPE_LIMITER_FLOW= VENKATAKRISHNAN
%
% Coefficient for the limiter
LIMITER_COEFF= 0.3
%
% 1st, 2nd and 4th order artificial dissipation coefficients
AD_COEFF_FLOW= ( 0.15, 0.5, 0.02 )
%
% Viscous numerical method (AVG_GRAD, AVG_GRAD_CORRECTED, GALERKIN)
VISC_NUM_METHOD_FLOW= AVG_GRAD_CORRECTED
%
% Source term numerical method (PIECEWISE_CONSTANT)
SOUR_NUM_METHOD_FLOW= PIECEWISE_CONSTANT
%
% Time discretization (RUNGE-KUTTA_EXPLICIT, EULER_IMPLICIT, EULER_EXPLICIT)
TIME_DISCRE_FLOW= EULER_IMPLICIT

% ---------------- ADJOINT-FLOW NUMERICAL METHOD DEFINITION -------------------%
% Adjoint problem boundary condition (DRAG, LIFT, SIDEFORCE, MOMENT_X,
%                                     MOMENT_Y, MOMENT_Z, EFFICIENCY, 
%                                     EQUIVALENT_AREA, NEARFIELD_PRESSURE,
%                                     FORCE_X, FORCE_Y, FORCE_Z, THRUST, 
%                                     TORQUE, FREE_SURFACE)
ADJ_OBJFUNC= DRAG
%
% Print sensitivities to screen on exit
SHOW_ADJ_SENS= NO
%
% Convective numerical method (JST, LAX-FRIEDRICH, ROE-1ST_ORDER, 
%                              ROE-2ND_ORDER)
CONV_NUM_METHOD_ADJ= JST
%
% Slope limiter (NONE, VENKATAKRISHNAN, BARTH)
SLOPE_LIMITER_ADJFLOW= NONE
%
% 1st, 2nd, and 4th order artificial dissipation coefficients
AD_COEFF_ADJ= ( 0.15, 0.0, 0.02 )
%
% Reduction factor of the CFL coefficient in the adjoint problem
ADJ_CFL_REDUCTION= 0.8
%
% Limit value for the adjoint variable
ADJ_LIMIT= 1E6
%
% Viscous numerical method (AVG_GRAD, AVG_GRAD_CORRECTED, GALERKIN)
VISC_NUM_METHOD_ADJ= AVG_GRAD_CORRECTED
%
% Source term numerical method (PIECEWISE_CONSTANT)
SOUR_NUM_METHOD_ADJ= PIECEWISE_CONSTANT
%
% Time discretization (RUNGE-KUTTA_EXPLICIT, EULER_IMPLICIT)
TIME_DISCRE_ADJ= EULER_IMPLICIT
%
% Sensitivity smoothing (NONE, SOBOLEV, BIGRID)
SENS_SMOOTHING= NONE
%
% Adjoint frozen viscosity (NO, YES)
FROZEN_VISC= YES

% ---------------- LINEARIZED-FLOW NUMERICAL METHOD DEFINITION ----------------%
%
% Convective numerical method (JST, LAX-FRIEDRICH)
CONV_NUM_METHOD_LIN= JST
%
% 1st, and 4th order artificial dissipation coefficients.
AD_COEFF_LIN= ( 0.15, 0.02 )
%
% Time discretization (RUNGE-KUTTA_EXPLICIT)
TIME_DISCRE_LIN= RUNGE-KUTTA_EXPLICIT

% -------------------- TURBULENT NUMERICAL METHOD DEFINITION ------------------%
%
% Convective numerical method (SCALAR_UPWIND-1ST_ORDER, 
%                              SCALAR_UPWIND-2ND_ORDER)
CONV_NUM_METHOD_TURB= SCALAR_UPWIND-1ST_ORDER
%
% Slope limiter (NONE, VENKATAKRISHNAN, BARTH)
SLOPE_LIMITER_TURB= NONE
%
% Viscous numerical method (AVG_GRAD, AVG_GRAD_CORRECTED)
VISC_NUM_METHOD_TURB= AVG_GRAD_CORRECTED
%
% Source term numerical method (PIECEWISE_CONSTANT)
SOUR_NUM_METHOD_TURB= PIECEWISE_CONSTANT
%
% Time discretization (EULER_IMPLICIT)
TIME_DISCRE_TURB= EULER_IMPLICIT
%
% Reduction factor of the CFL coefficient in the turbulence problem
TURB_CFL_REDUCTION= 1.0

% --------------------- PLASMA NUMERICAL METHOD DEFINITION --------------------%
%
% Convective numerical method (JST, LAX-FRIEDRICH, ROE-1ST_ORDER, 
%                              ROE-2ND_ORDER)
CONV_NUM_METHOD_PLASMA= ROE-1ST_ORDER
%
% 1st, 2nd, and 4th order artificial dissipation coefficients
AD_COEFF_PLASMA= ( 0.15, 0.5, 0.04 )
%
% Viscous numerical method (AVG_GRAD)
VISC_NUM_METHOD_PLASMA= AVG_GRAD
%
% Source term numerical method (PIECEWISE_CONSTANT)
SOUR_NUM_METHOD_PLASMA= PIECEWISE_CONSTANT
%
% Method for calculating the Jacobians of the source terms (NO_JACOBIAN, 
%                                                           FINITE_DIFF, AUTO_DIFF)
SOUR_JAC_METHOD_PLASMA= FINITE_DIFF
%
% Time discretization (RUNGE-KUTTA_EXPLICIT, EULER_IMPLICIT, EULER_EXPLICIT)
TIME_DISCRE_PLASMA= RUNGE-KUTTA_EXPLICIT

% -------------- ELECTRIC POTENTIAL NUMERICAL METHOD DEFINITION ---------------%
%
% Viscous numerical method (GALERKIN)
VISC_NUM_METHOD_ELEC= GALERKIN
%
% Source term numerical method (PIECEWISE_CONSTANT)
SOUR_NUM_METHOD_ELEC= PIECEWISE_CONSTANT

% ------------------- FREE SURFACE NUMERICAL METHOD DEFINITION ----------------%
%
% Convective numerical method (SCALAR_UPWIND-1ST_ORDER, SCALAR_UPWIND-2ND_ORDER)
CONV_NUM_METHOD_LEVELSET= SCALAR_UPWIND-2ND_ORDER
%
% Slope limiter (NONE, VENKATAKRISHNAN)
SLOPE_LIMITER_LEVELSET= VENKATAKRISHNAN
%
% Source term numerical method (PIECEWISE_CONSTANT)
SOUR_NUM_METHOD_LEVELSET= PIECEWISE_CONSTANT
%
% Time discretization (EULER_EXPLICIT)
TIME_DISCRE_LEVELSET= EULER_IMPLICIT
%
% Reduction factor of the CFL coefficient in the level set problem
LEVELSET_CFL_REDUCTION= 0.01
%
% Ratio of density for two phase problems
RATIO_DENSITY= 0.00129
%
% Ratio of viscosity for two phase problems
RATIO_VISCOSITY= 0.001
%
% Location of the freesurface (y or z coordinate)
FREESURFACE_ZERO= 0.0
%
% Thickness of the interface in a free surface problem
FREESURFACE_THICKNESS= 0.1
%
% Free surface damping coefficient
FREESURFACE_DAMPING_COEFF= 0.00
%
% Free surface damping length (times the baseline wave)
FREESURFACE_DAMPING_LENGTH= 1.0
%
% Location of the free surface outlet surface (x or y coordinate)
FREESURFACE_OUTLET= 12.0
%
% Free surface depth surface (x or y coordinate)
FREESURFACE_DEPTH= 0.500
%
% Free surface reevaluation frequency (inner iterations)
FREESURFACE_REEVALUATION= 5
%
% Free surface reevaluation frequency (inner iterations)
FREESURFACE_VELSMOOTH= 2

% ---------------- ADJOINT-TURBULENT NUMERICAL METHOD DEFINITION --------------%
%
% Convective numerical method (SCALAR_UPWIND-1ST_ORDER, 
%                              SCALAR_UPWIND-2ND_ORDER)
CONV_NUM_METHOD_ADJTURB= SCALAR_UPWIND-1ST_ORDER
%
% Slope limiter (NONE, VENKATAKRISHNAN)
SLOPE_LIMITER_ADJTURB= NONE
%
% Viscous numerical method (AVG_GRAD, AVG_GRAD_CORRECTED)
VISC_NUM_METHOD_ADJTURB= AVG_GRAD_CORRECTED
%
% Source term numerical method (PIECEWISE_CONSTANT)
SOUR_NUM_METHOD_ADJTURB= PIECEWISE_CONSTANT
%
% Time discretization (EULER_IMPLICIT)
TIME_DISCRE_ADJTURB= EULER_IMPLICIT
%
% Reduction factor of the CFL coefficient in the adjoint turbulent problem
ADJTURB_CFL_REDUCTION= 0.01

% --------------- ADJOINT-FREE SURFACE NUMERICAL METHOD DEFINITION ------------%
%
% Convective numerical method (SCALAR_UPWIND-1ST_ORDER, SCALAR_UPWIND-2ND_ORDER)
CONV_NUM_METHOD_ADJLEVELSET= SCALAR_UPWIND-2ND_ORDER
%
% Slope limiter (NONE, VENKATAKRISHNAN)
SLOPE_LIMITER_ADJLEVELSET= VENKATAKRISHNAN
%
% Source term numerical method (PIECEWISE_CONSTANT)
SOUR_NUM_METHOD_ADJLEVELSET= PIECEWISE_CONSTANT
%
% Time discretization (RUNGE-KUTTA_EXPLICIT, EULER_IMPLICIT, EULER_EXPLICIT)
TIME_DISCRE_ADJLEVELSET= EULER_IMPLICIT

% ----------------- ADJOINT-PLASMA NUMERICAL METHOD DEFINITION ----------------%
%
% Convective numerical method (JST, LAX-FRIEDRICH, ROE-1ST_ORDER, 
%                              ROE-2ND_ORDER)
CONV_NUM_METHOD_ADJPLASMA= LAX-FRIEDRICH
%
% 1st, 2nd, and 4th order artificial dissipation coefficients
AD_COEFF_ADJPLASMA= ( 0.15, 0.5, 0.04 )
%
% Viscous numerical method (AVG_GRAD)
VISC_NUM_METHOD_ADJPLASMA= AVG_GRAD
%
% Source term numerical method (PIECEWISE_CONSTANT)
SOUR_NUM_METHOD_ADJPLASMA= PIECEWISE_CONSTANT
%
% Time discretization (RUNGE-KUTTA_EXPLICIT, EULER_IMPLICIT, EULER_EXPLICIT)
TIME_DISCRE_ADJPLASMA= EULER_IMPLICIT

% --------------------------- PARTITIONING STRATEGY ---------------------------%
% Write a tecplot file for each partition (NO, YES)
VISUALIZE_PART= NO

% ----------------------- GEOMETRY EVALUATION PARAMETERS ----------------------%
%
% Airfoil sections definition, Ycoord (root, tip)
GEO_SECTION_LIMIT= (1.5, 3.5)
%
% Geometrical evaluation mode (FUNCTION, GRADIENT)
GEO_MODE= FUNCTION

% ------------------------- GRID ADAPTATION STRATEGY --------------------------%
%
% Percentage of new elements (% of the original number of elements)
NEW_ELEMS= 5
%
% Kind of grid adaptation (NONE, FULL, FULL_FLOW, GRAD_FLOW, FULL_ADJOINT,
%                          GRAD_ADJOINT, GRAD_FLOW_ADJ, ROBUST,
%                          FULL_LINEAR, COMPUTABLE, COMPUTABLE_ROBUST,
%                          REMAINING, WAKE, SMOOTHING, SUPERSONIC_SHOCK, 
%                          TWOPHASE)
KIND_ADAPT= FULL_FLOW
%
% Scale factor for the dual volume
DUALVOL_POWER= 0.5
%
% Use analytical definition for surfaces (NONE, NACA0012_AIRFOIL, BIPARABOLIC,
%                                         NACA4412_AIRFOIL, CYLINDER)
ANALYTICAL_SURFDEF= NONE
%
% Before each computation, implicitly smooth the nodal coordinates (NO, YES)
SMOOTH_GEOMETRY= NO
%
% Adapt the boundary elements (NO, YES)
ADAPT_BOUNDARY= YES

% ----------------------- DESIGN VARIABLE PARAMETERS --------------------------%
%
% Kind of deformation (NO_DEFORMATION, HICKS_HENNE, COSINE_BUMP, PARABOLIC,  
%                      NACA_4DIGITS, DISPLACEMENT, ROTATION, FFD_CONTROL_POINT, 
%                      FFD_DIHEDRAL_ANGLE, FFD_TWIST_ANGLE, FFD_ROTATION,
%                      FFD_CAMBER, FFD_THICKNESS, FFD_VOLUME, SURFACE_FILE)
DV_KIND= NO_DEFORMATION 
%
% Marker of the surface in which we are going apply the shape deformation
DV_MARKER= ( airfoil )
%
% Parameters of the shape deformation 
% - HICKS_HENNE ( Lower Surface (0)/Upper Surface (1)/Only one Surface (2), x_Loc )
% - COSINE_BUMP ( Lower Surface (0)/Upper Surface (1)/Only one Surface (2), x_Loc, x_Size )
% - FOURIER ( Lower Surface (0)/Upper Surface (1)/Only one Surface (2), index, cos(0)/sin(1) )
% - SPHERICAL ( ControlPoint_Index, Theta_Disp, R_Disp )
% - NACA_4DIGITS ( 1st digit, 2nd digit, 3rd and 4th digit )
% - PARABOLIC ( Center, Thickness )
% - DISPLACEMENT ( x_Disp, y_Disp, z_Disp )
% - ROTATION ( x_Orig, y_Orig, z_Orig, x_End, y_End, z_End )
% - OBSTACLE ( Center, Bump size )
% - FFD_CONTROL_POINT ( Chunk ID, i_Ind, j_Ind, k_Ind, x_Disp, y_Disp, z_Disp )
% - FFD_DIHEDRAL_ANGLE ( Chunk ID, x_Orig, y_Orig, z_Orig, x_End, y_End, z_End )
% - FFD_TWIST_ANGLE ( Chunk ID, x_Orig, y_Orig, z_Orig, x_End, y_End, z_End )
% - FFD_ROTATION ( Chunk ID, x_Orig, y_Orig, z_Orig, x_End, y_End, z_End )
% - FFD_CAMBER ( Chunk ID, i_Ind, j_Ind )
% - FFD_THICKNESS ( Chunk ID, i_Ind, j_Ind )
% - FFD_VOLUME ( Chunk ID, i_Ind, j_Ind )
DV_PARAM= ( 1, 0.5 )
%
% Value of the shape deformation
DV_VALUE= 0.01
%
% Surface deformation input filename (SURFACE_FILE DV only)
MOTION_FILENAME= mesh_motion.dat

% ------------------------ GRID DEFORMATION PARAMETERS ------------------------%
%
% Grid deformation technique (SPRING, FEA)
GRID_DEFORM_METHOD= SPRING
%
% Hold the grid fixed in a region (NO, YES)
HOLD_GRID_FIXED= NO
%
% Coordinates of the box where the grid will be deformed (Xmin, Ymin, Zmin, 
%                                                         Xmax, Ymax, Zmax)
HOLD_GRID_FIXED_COORD= ( -0.5, -0.49, 0.0, 2.5, 0.49, 0.0 )
%
% Visualize the deformation (NO, YES)
VISUALIZE_DEFORMATION= NO

% --------------------------- CONVERGENCE PARAMETERS --------------------------%
%
% Convergence criteria (CAUCHY, RESIDUAL)
%
CONV_CRITERIA= RESIDUAL
%
% Residual reduction (order of magnitude with respect to the initial value)
RESIDUAL_REDUCTION= 5
%
% Min value of the residual (log10 of the residual)
RESIDUAL_MINVAL= -8
%
% Start convergence criteria at iteration number
STARTCONV_ITER= 10
%
% Number of elements to apply the criteria
CAUCHY_ELEMS= 100
%
% Epsilon to control the series convergence
CAUCHY_EPS= 1E-10
%
% Function to apply the criteria (LIFT, DRAG, NEARFIELD_PRESS, SENS_GEOMETRY, 
% 	      	    		 SENS_MACH, DELTA_LIFT, DELTA_DRAG)
CAUCHY_FUNC_FLOW= DRAG
CAUCHY_FUNC_ADJ= SENS_GEOMETRY
CAUCHY_FUNC_LIN= DELTA_DRAG
%
% Epsilon for full multigrid method evaluation
FULLMG_CAUCHY_EPS= 1E-4

% ------------------------- INPUT/OUTPUT INFORMATION --------------------------%
%
% Mesh input file
MESH_FILENAME= mesh_NACA0012_inv.su2
%
% Mesh input file format (SU2, CGNS, NETCDF_ASCII)
MESH_FORMAT= SU2
%
% Divide rectangles into triangles (NO, YES)
DIVIDE_ELEMENTS= NO
%
% Convert a CGNS mesh to SU2 format (YES, NO)
CGNS_TO_SU2= NO
%
% Mesh output file
MESH_OUT_FILENAME= mesh_out.su2
%
% Restart flow input file
SOLUTION_FLOW_FILENAME= solution_flow.dat
%
% Restart linear flow input file
SOLUTION_LIN_FILENAME= solution_lin.dat
%
% Restart adjoint input file
SOLUTION_ADJ_FILENAME= solution_adj.dat
%
% Output file format (TECPLOT, CGNS, PARAVIEW, TECPLOT_BINARY, STL)
OUTPUT_FORMAT= TECPLOT
%
% Output file convergence history (w/o extension) 
CONV_FILENAME= history
%
% Output file restart flow
RESTART_FLOW_FILENAME= restart_flow.dat
%
% Output file restart adjoint
RESTART_ADJ_FILENAME= restart_adj.dat
%
% Output file linear flow
RESTART_LIN_FILENAME= restart_lin.dat
%
% Output file flow (w/o extension) variables
VOLUME_FLOW_FILENAME= flow
%
% Output file adjoint (w/o extension) variables
VOLUME_ADJ_FILENAME= adjoint
%
% Output file linearized (w/o extension) variables
VOLUME_LIN_FILENAME= linearized
%
% Output Objective function
OBJFUNC_FILENAME= of_eval.dat
%
% Output objective function gradient (using continuous adjoint)
GRAD_OBJFUNC_FILENAME= of_grad.dat
%
% Output file surface flow coefficient (w/o extension)
SURFACE_FLOW_FILENAME= surface_flow
%
% Output file surface adjoint coefficient (w/o extension)
SURFACE_ADJ_FILENAME= surface_adjoint
%
% Output file surface linear coefficient (w/o extension)
SURFACE_LIN_FILENAME= surface_linear
%
% Writing solution file frequency
WRT_SOL_FREQ= 1000
%
% Writing solution file frequency for physical time steps (dual time)
WRT_SOL_FREQ_DUALTIME= 1
%
% Writing convergence history frequency
WRT_CON_FREQ= 1
%
% Writing convergence history frequency (dual time, only written to screen)
WRT_CON_FREQ_DUALTIME= 10
%
% Writing linear solver history frequency
WRT_LIN_CON_FREQ= 1
%
% Output rind layers in the solution files
WRT_HALO= NO

% --------------------- OPTIMAL SHAPE DESIGN DEFINITION -----------------------%
% Available flow based objective functions or constraint functions
%    DRAG, LIFT, SIDEFORCE, EFFICIENCY,
%    FORCE_X, FORCE_Y, FORCE_Z,
%    MOMENT_X, MOMENT_Y, MOMENT_Z,
%    THRUST, TORQUE, FIGURE_OF_MERIT,
%    EQUIVALENT_AREA, NEARFIELD_PRESSURE,
%    FREE_SURFACE
%
% Available geometrical based objective functions or constraint functions
%    MAX_THICKNESS, 1/4_THICKNESS, 1/2_THICKNESS, 3/4_THICKNESS, AREA, AOA, CHORD, 
%    MAX_THICKNESS_SEC1, MAX_THICKNESS_SEC2, MAX_THICKNESS_SEC3, MAX_THICKNESS_SEC4, MAX_THICKNESS_SEC5, 
%    1/4_THICKNESS_SEC1, 1/4_THICKNESS_SEC2, 1/4_THICKNESS_SEC3, 1/4_THICKNESS_SEC4, 1/4_THICKNESS_SEC5, 
%    1/2_THICKNESS_SEC1, 1/2_THICKNESS_SEC2, 1/2_THICKNESS_SEC3, 1/2_THICKNESS_SEC4, 1/2_THICKNESS_SEC5, 
%    3/4_THICKNESS_SEC1, 3/4_THICKNESS_SEC2, 3/4_THICKNESS_SEC3, 3/4_THICKNESS_SEC4, 3/4_THICKNESS_SEC5, 
%    AREA_SEC1, AREA_SEC2, AREA_SEC3, AREA_SEC4, AREA_SEC5, 
%    AOA_SEC1, AOA_SEC2, AOA_SEC3, AOA_SEC4, AOA_SEC5, 
%    CHORD_SEC1, CHORD_SEC2, CHORD_SEC3, CHORD_SEC4, CHORD_SEC5
%
% Available design variables
%    HICKS_HENNE 	(  1, Scale | Mark. List | Lower(0)/Upper(1) side, x_Loc )
%    COSINE_BUMP	(  2, Scale | Mark. List | Lower(0)/Upper(1) side, x_Loc, x_Size )
%    SPHERICAL		(  3, Scale | Mark. List | ControlPoint_Index, Theta_Disp, R_Disp )
%    NACA_4DIGITS	(  4, Scale | Mark. List |  1st digit, 2nd digit, 3rd and 4th digit )
%    DISPLACEMENT	(  5, Scale | Mark. List | x_Disp, y_Disp, z_Disp )
%    ROTATION		(  6, Scale | Mark. List | x_Axis, y_Axis, z_Axis, x_Turn, y_Turn, z_Turn )
%    FFD_CONTROL_POINT	(  7, Scale | Mark. List | Chunk, i_Ind, j_Ind, k_Ind, x_Mov, y_Mov, z_Mov )
%    FFD_DIHEDRAL_ANGLE	(  8, Scale | Mark. List | Chunk, x_Orig, y_Orig, z_Orig, x_End, y_End, z_End )
%    FFD_TWIST_ANGLE 	(  9, Scale | Mark. List | Chunk, x_Orig, y_Orig, z_Orig, x_End, y_End, z_End )
%    FFD_ROTATION 	( 10, Scale | Mark. List | Chunk, x_Orig, y_Orig, z_Orig, x_End, y_End, z_End )
%    FFD_CAMBER 	( 11, Scale | Mark. List | Chunk, i_Ind, j_Ind )
%    FFD_THICKNESS 	( 12, Scale | Mark. List | Chunk, i_Ind, j_Ind )
%    FFD_VOLUME 	( 13, Scale | Mark. List | Chunk, i_Ind, j_Ind )
%    FOURIER 		( 14, Scale | Mark. List | Lower(0)/Upper(1) side, index, cos(0)/sin(1) )
%
% Optimization objective function with scaling factor
% ex= Objective * Scale
OPT_OBJECTIVE= DRAG * 0.001
%
% Optimization constraint functions with scaling factors, separated by semicolons
% ex= (Objective = Value ) * Scale, use '>','<','='
OPT_CONSTRAINT= ( LIFT > 0.328188 ) * 0.001; ( MOMENT_Z > 0.034068 ) * 0.001; ( MAX_THICKNESS > 0.11 ) * 0.001
%
% Optimization design variables, separated by semicolons
DEFINITION_DV= ( 1, 1.0 | airfoil | 0, 0.05 ); ( 1, 1.0 | airfoil | 0, 0.10 ); ( 1, 1.0 | airfoil | 0, 0.15 ); ( 1, 1.0 | airfoil | 0, 0.20 ); ( 1, 1.0 | airfoil | 0, 0.25 ); ( 1, 1.0 | airfoil | 0, 0.30 ); ( 1, 1.0 | airfoil | 0, 0.35 ); ( 1, 1.0 | airfoil | 0, 0.40 ); ( 1, 1.0 | airfoil | 0, 0.45 ); ( 1, 1.0 | airfoil | 0, 0.50 ); ( 1, 1.0 | airfoil | 0, 0.55 ); ( 1, 1.0 | airfoil | 0, 0.60 ); ( 1, 1.0 | airfoil | 0, 0.65 ); ( 1, 1.0 | airfoil | 0, 0.70 ); ( 1, 1.0 | airfoil | 0, 0.75 ); ( 1, 1.0 | airfoil | 0, 0.80 ); ( 1, 1.0 | airfoil | 0, 0.85 ); ( 1, 1.0 | airfoil | 0, 0.90 ); ( 1, 1.0 | airfoil | 0, 0.95 ); ( 1, 1.0 | airfoil | 1, 0.05 ); ( 1, 1.0 | airfoil | 1, 0.10 ); ( 1, 1.0 | airfoil | 1, 0.15 ); ( 1, 1.0 | airfoil | 1, 0.20 ); ( 1, 1.0 | airfoil | 1, 0.25 ); ( 1, 1.0 | airfoil | 1, 0.30 ); ( 1, 1.0 | airfoil | 1, 0.35 ); ( 1, 1.0 | airfoil | 1, 0.40 ); ( 1, 1.0 | airfoil | 1, 0.45 ); ( 1, 1.0 | airfoil | 1, 0.50 ); ( 1, 1.0 | airfoil | 1, 0.55 ); ( 1, 1.0 | airfoil | 1, 0.60 ); ( 1, 1.0 | airfoil | 1, 0.65 ); ( 1, 1.0 | airfoil | 1, 0.70 ); ( 1, 1.0 | airfoil | 1, 0.75 ); ( 1, 1.0 | airfoil | 1, 0.80 ); ( 1, 1.0 | airfoil | 1, 0.85 ); ( 1, 1.0 | airfoil | 1, 0.90 ); ( 1, 1.0 | airfoil | 1, 0.95 )<|MERGE_RESOLUTION|>--- conflicted
+++ resolved
@@ -213,8 +213,6 @@
 PLUNGING_AMPL_Y= 0.0
 PLUNGING_AMPL_Z= 0.0
 
-<<<<<<< HEAD
-=======
 % --------------------------- GUST SIMULATION ---------------------------------%
 % The gust simulation requires the GRID_MOVEMENT flag to be set to YES.
 %
@@ -243,18 +241,6 @@
 GUST_BEGIN_LOC= 0.0
 %
 
-% --------------------------- ROTATING FRAME ----------------------------------%
-%
-% Rotating frame problem (NO, YES)
-ROTATING_FRAME= NO
-%
-% Origin of the axis of rotation
-ROTATIONAL_ORIGIN= ( 0.0, 0.0, 0.0 )
-%
-% Angular velocity vector (rad/s)
-ROTATION_RATE= ( 0.0, 0.0, 0.0 )
-
->>>>>>> 59b4d526
 % ------------------------ SUPERSONIC SIMULATION ------------------------------%
 %
 % Evaluate equivalent area on the Near-Field (NO, YES)
