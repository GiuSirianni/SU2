/*!
 * \file SU2_CFD.cpp
 * \brief Main file of the SU2 Computational Fluid Dynamics code
 * \author F. Palacios, T. Economon
 * \version 5.0.0 "Raven"
 *
 * SU2 Lead Developers: Dr. Francisco Palacios (Francisco.D.Palacios@boeing.com).
 *                      Dr. Thomas D. Economon (economon@stanford.edu).
 *
 * SU2 Developers: Prof. Juan J. Alonso's group at Stanford University.
 *                 Prof. Piero Colonna's group at Delft University of Technology.
 *                 Prof. Nicolas R. Gauger's group at Kaiserslautern University of Technology.
 *                 Prof. Alberto Guardone's group at Polytechnic University of Milan.
 *                 Prof. Rafael Palacios' group at Imperial College London.
 *                 Prof. Edwin van der Weide's group at the University of Twente.
 *                 Prof. Vincent Terrapon's group at the University of Liege.
 *
 * Copyright (C) 2012-2017 SU2, the open-source CFD code.
 *
 * SU2 is free software; you can redistribute it and/or
 * modify it under the terms of the GNU Lesser General Public
 * License as published by the Free Software Foundation; either
 * version 2.1 of the License, or (at your option) any later version.
 *
 * SU2 is distributed in the hope that it will be useful,
 * but WITHOUT ANY WARRANTY; without even the implied warranty of
 * MERCHANTABILITY or FITNESS FOR A PARTICULAR PURPOSE. See the GNU
 * Lesser General Public License for more details.
 *
 * You should have received a copy of the GNU Lesser General Public
 * License along with SU2. If not, see <http://www.gnu.org/licenses/>.
 */

#include "../include/SU2_CFD.hpp"

using namespace std;

int main(int argc, char *argv[]) {
  
  unsigned short nZone, nDim;
  char config_file_name[MAX_STRING_SIZE];
  bool fsi;
  
  /*--- MPI initialization, and buffer setting ---*/
  
#ifdef HAVE_MPI
  int  buffsize;
  char *buffptr;
  SU2_MPI::Init(&argc, &argv);
  MPI_Buffer_attach( malloc(BUFSIZE), BUFSIZE );
  SU2_Comm MPICommunicator(MPI_COMM_WORLD);
#else
  SU2_Comm MPICommunicator(0);
#endif
  
  /*--- Create a pointer to the main SU2 Driver ---*/
  
  CDriver *driver = NULL;

  /*--- Load in the number of zones and spatial dimensions in the mesh file (If no config
   file is specified, default.cfg is used) ---*/

  if (argc == 2) { strcpy(config_file_name, argv[1]); }
  else { strcpy(config_file_name, "default.cfg"); }

  /*--- Read the name and format of the input mesh file to get from the mesh
   file the number of zones and dimensions from the numerical grid (required
   for variables allocation)  ---*/

  CConfig *config = NULL;
  config = new CConfig(config_file_name, SU2_CFD);

  nZone = CConfig::GetnZone(config->GetMesh_FileName(), config->GetMesh_FileFormat(), config);
  nDim  = CConfig::GetnDim(config->GetMesh_FileName(), config->GetMesh_FileFormat());
  fsi = config->GetFSI_Simulation();

  /*--- First, given the basic information about the number of zones and the
   solver types from the config, instantiate the appropriate driver for the problem
   and perform all the preprocessing. ---*/

  if ( (config->GetKind_Solver() == FEM_ELASTICITY || config->GetKind_Solver() == POISSON_EQUATION || config->GetKind_Solver() == WAVE_EQUATION || config->GetKind_Solver() == HEAT_EQUATION) ) {

    /*--- Single zone problem: instantiate the single zone driver class. ---*/
    
    if(nZone > 1 ) {
      cout << "The required solver doesn't support multizone simulations" << endl; 
      exit(EXIT_FAILURE);
    }
    
    driver = new CGeneralDriver(config_file_name, nZone, nDim, MPICommunicator);

  } else if (config->GetUnsteady_Simulation() == HARMONIC_BALANCE) {

    /*--- Use the Harmonic Balance driver. ---*/

    driver = new CHBDriver(config_file_name, nZone, nDim, MPICommunicator);

  } else if ((nZone == 2) && fsi) {

    /*--- FSI problem: instantiate the FSI driver class. ---*/

    driver = new CFSIDriver(config_file_name, nZone, nDim, MPICommunicator);

  } else {

    /*--- Multi-zone problem: instantiate the multi-zone driver class by default
    or a specialized driver class for a particular multi-physics problem. ---*/

<<<<<<< HEAD
    driver = new CMultiZoneDriver(config_file_name, nZone, nDim);

    /*--- Future multi-zone drivers instatiated here. ---*/
    
=======
    driver = new CFluidDriver(config_file_name, nZone, nDim, MPICommunicator);

>>>>>>> 6d6727d3
  }

  delete config;
  config = NULL;

  /*--- Launch the main external loop of the solver ---*/
  
  driver->StartSolver();

  /*--- Postprocess all the containers, close history file, exit SU2 ---*/
  
  driver->Postprocessing();

  if (driver != NULL) delete driver;
  driver = NULL;

  /*--- Finalize MPI parallelization ---*/

#ifdef HAVE_MPI
  MPI_Buffer_detach(&buffptr, &buffsize);
  free(buffptr);
  MPI_Finalize();
#endif
  
  return EXIT_SUCCESS;
  
}<|MERGE_RESOLUTION|>--- conflicted
+++ resolved
@@ -106,15 +106,8 @@
     /*--- Multi-zone problem: instantiate the multi-zone driver class by default
     or a specialized driver class for a particular multi-physics problem. ---*/
 
-<<<<<<< HEAD
-    driver = new CMultiZoneDriver(config_file_name, nZone, nDim);
-
-    /*--- Future multi-zone drivers instatiated here. ---*/
-    
-=======
     driver = new CFluidDriver(config_file_name, nZone, nDim, MPICommunicator);
 
->>>>>>> 6d6727d3
   }
 
   delete config;
