--- conflicted
+++ resolved
@@ -169,12 +169,8 @@
     }
     
   }
-<<<<<<< HEAD
-
   bool checkpointing = config->GetCheckpointing();
-=======
-  
->>>>>>> 4ad13b34
+  
   delete config;
   config = NULL;
 
