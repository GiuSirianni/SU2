/*!
 * \file CTransLMVariable.cpp
 * \brief Definition of the solution fields.
 * \author A. Aranake
 * \version 6.2.0 "Falcon"
 *
 * The current SU2 release has been coordinated by the
 * SU2 International Developers Society <www.su2devsociety.org>
 * with selected contributions from the open-source community.
 *
 * The main research teams contributing to the current release are:
 *  - Prof. Juan J. Alonso's group at Stanford University.
 *  - Prof. Piero Colonna's group at Delft University of Technology.
 *  - Prof. Nicolas R. Gauger's group at Kaiserslautern University of Technology.
 *  - Prof. Alberto Guardone's group at Polytechnic University of Milan.
 *  - Prof. Rafael Palacios' group at Imperial College London.
 *  - Prof. Vincent Terrapon's group at the University of Liege.
 *  - Prof. Edwin van der Weide's group at the University of Twente.
 *  - Lab. of New Concepts in Aeronautics at Tech. Institute of Aeronautics.
 *
 * Copyright 2012-2019, Francisco D. Palacios, Thomas D. Economon,
 *                      Tim Albring, and the SU2 contributors.
 *
 * SU2 is free software; you can redistribute it and/or
 * modify it under the terms of the GNU Lesser General Public
 * License as published by the Free Software Foundation; either
 * version 2.1 of the License, or (at your option) any later version.
 *
 * SU2 is distributed in the hope that it will be useful,
 * but WITHOUT ANY WARRANTY; without even the implied warranty of
 * MERCHANTABILITY or FITNESS FOR A PARTICULAR PURPOSE. See the GNU
 * Lesser General Public License for more details.
 *
 * You should have received a copy of the GNU Lesser General Public
 * License along with SU2. If not, see <http://www.gnu.org/licenses/>.
 */

#include "../../include/variables/CTransLMVariable.hpp"


<<<<<<< HEAD
CTransLMVariable::CTransLMVariable(su2double intermittency, su2double REth, Idx_t npoint, Idx_t ndim,
                                   Idx_t nvar, CConfig *config) : CTurbVariable(npoint, ndim, nvar, config) {

  for(Idx_t iPoint=0; iPoint<nPoint; ++iPoint)
  {
    Solution_Old(iPoint,0) = Solution(iPoint,0) = intermittency;
    Solution_Old(iPoint,1) = Solution(iPoint,1) = REth;
  }
=======
CTransLMVariable::CTransLMVariable(su2double val_nu_tilde, su2double val_intermittency, su2double val_REth,
                                   unsigned short val_nDim, unsigned short val_nvar, CConfig *config) :
                                   CTurbVariable(val_nDim, val_nvar, config) {
  // Initialization of variables
  Solution[0] = val_intermittency; Solution_Old[0] = val_intermittency;
  Solution[1] = val_REth;          Solution_Old[1] = val_REth;
  
  if (config->GetMultizone_Problem())
    Set_BGSSolution_k();
}
>>>>>>> 08ee4a70

  gamma_sep.resize(nPoint);
}<|MERGE_RESOLUTION|>--- conflicted
+++ resolved
@@ -38,7 +38,6 @@
 #include "../../include/variables/CTransLMVariable.hpp"
 
 
-<<<<<<< HEAD
 CTransLMVariable::CTransLMVariable(su2double intermittency, su2double REth, Idx_t npoint, Idx_t ndim,
                                    Idx_t nvar, CConfig *config) : CTurbVariable(npoint, ndim, nvar, config) {
 
@@ -47,18 +46,9 @@
     Solution_Old(iPoint,0) = Solution(iPoint,0) = intermittency;
     Solution_Old(iPoint,1) = Solution(iPoint,1) = REth;
   }
-=======
-CTransLMVariable::CTransLMVariable(su2double val_nu_tilde, su2double val_intermittency, su2double val_REth,
-                                   unsigned short val_nDim, unsigned short val_nvar, CConfig *config) :
-                                   CTurbVariable(val_nDim, val_nvar, config) {
-  // Initialization of variables
-  Solution[0] = val_intermittency; Solution_Old[0] = val_intermittency;
-  Solution[1] = val_REth;          Solution_Old[1] = val_REth;
   
   if (config->GetMultizone_Problem())
     Set_BGSSolution_k();
-}
->>>>>>> 08ee4a70
 
   gamma_sep.resize(nPoint);
 }