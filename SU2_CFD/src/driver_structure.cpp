--- conflicted
+++ resolved
@@ -751,17 +751,7 @@
   poisson, wave, heat,
   fem, disc_adj_fem,
   spalart_allmaras, neg_spalart_allmaras, menter_sst, transition,
-<<<<<<< HEAD
   template_solver, disc_adj, disc_adj_turb;
-  int val_iter = 0;
-
-  int rank = MASTER_NODE;
-#ifdef HAVE_MPI
-  MPI_Comm_rank(MPI_COMM_WORLD, &rank);
-#endif
-=======
-  template_solver, disc_adj;
->>>>>>> ca443fdc
 
   /*--- Initialize some useful booleans ---*/
   
@@ -794,12 +784,8 @@
     case ADJ_RANS : ns = true; turbulent = true; adj_ns = true; adj_turb = (!config->GetFrozen_Visc_Cont()); break;
     case DISC_ADJ_EULER: euler = true; disc_adj = true; break;
     case DISC_ADJ_NAVIER_STOKES: ns = true; disc_adj = true; break;
-<<<<<<< HEAD
     case DISC_ADJ_RANS: ns = true; turbulent = true; disc_adj = true; disc_adj_turb = (!config->GetFrozen_Visc_Disc()); break;
-=======
-    case DISC_ADJ_RANS: ns = true; turbulent = true; disc_adj = true; adj_turb = (!config->GetFrozen_Visc_Disc()); break;
     case DISC_ADJ_FEM: fem = true; disc_adj_fem = true; break;
->>>>>>> ca443fdc
   }
   
   /*--- Assign turbulence model booleans ---*/
@@ -1067,11 +1053,7 @@
   adj_euler, adj_ns, adj_turb,
   poisson, wave, heat, fem,
   spalart_allmaras, neg_spalart_allmaras, menter_sst, transition,
-<<<<<<< HEAD
-  template_solver, disc_adj, disc_adj_turb;
-=======
-  template_solver, disc_adj, disc_adj_fem;
->>>>>>> ca443fdc
+  template_solver, disc_adj, disc_adj_turb, disc_adj_fem;
   
   /*--- Initialize some useful booleans ---*/
   
@@ -1101,12 +1083,8 @@
     case ADJ_RANS : ns = true; turbulent = true; adj_ns = true; adj_turb = (!config->GetFrozen_Visc_Cont()); break;
     case DISC_ADJ_EULER: euler = true; disc_adj = true; break;
     case DISC_ADJ_NAVIER_STOKES: ns = true; disc_adj = true; break;
-<<<<<<< HEAD
     case DISC_ADJ_RANS: ns = true; turbulent = true; disc_adj = true; disc_adj_turb = (!config->GetFrozen_Visc_Disc()); break;
-=======
-    case DISC_ADJ_RANS: ns = true; turbulent = true; disc_adj = true; break;
     case DISC_ADJ_FEM: fem = true; disc_adj_fem = true; break;
->>>>>>> ca443fdc
   }
   
   /*--- Assign turbulence model booleans ---*/
