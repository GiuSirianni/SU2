--- conflicted
+++ resolved
@@ -3216,11 +3216,7 @@
     for (iZone = 0; iZone < nZone; iZone++) {   
       for (jZone = 0; jZone < nZone; jZone++)
         if(jZone != iZone && interpolator_container[iZone][jZone] != NULL)
-<<<<<<< HEAD
           interpolator_container[iZone][jZone]->Set_TransferCoeff(config_container);
-=======
-        interpolator_container[iZone][jZone]->Set_TransferCoeff(config_container);
->>>>>>> 7a8d49ce
     }
   }
 
@@ -3236,18 +3232,10 @@
     /*--- At each pseudo time-step updates transfer data ---*/
     for (iZone = 0; iZone < nZone; iZone++)   
       for (jZone = 0; jZone < nZone; jZone++)
-<<<<<<< HEAD
         if(jZone != iZone && transfer_container[iZone][jZone] != NULL)
           Transfer_Data(iZone, jZone);
 
     /*--- For each zone runs one single iteration ---*/
-=======
-      if(jZone != iZone && transfer_container[iZone][jZone] != NULL)
-          Transfer_Data(iZone, jZone);
-
-    /*--- For each zone runs one single iteration ---*/
-
->>>>>>> 7a8d49ce
     for (iZone = 0; iZone < nZone; iZone++) {
       config_container[iZone]->SetIntIter(IntIter);
 
@@ -3258,19 +3246,11 @@
 
     checkConvergence = 0;
     for (iZone = 0; iZone < nZone; iZone++)
-<<<<<<< HEAD
       checkConvergence += (int) integration_container[iZone][FLOW_SOL]->GetConvergence();
 
     /*--- If convergence was reached in every zone --*/
 
     if (checkConvergence == nZone) break;
-=======
-    checkConvergence += (int) integration_container[iZone][FLOW_SOL]->GetConvergence();
-
-    /*--- If convergence was reached in every zone --*/
-
-  if (checkConvergence == nZone) break;
->>>>>>> 7a8d49ce
   }
 
 }
@@ -3289,35 +3269,19 @@
   switch (config_container[targetZone]->GetKind_TransferMethod()) {
 
   case BROADCAST_DATA:
-<<<<<<< HEAD
-    if (MatchingMesh){
+    if (MatchingMesh) {
       transfer_container[donorZone][targetZone]->Broadcast_InterfaceData_Matching(solver_container[donorZone][MESH_0][FLOW_SOL],solver_container[targetZone][MESH_0][FLOW_SOL],
           geometry_container[donorZone][MESH_0],geometry_container[targetZone][MESH_0],
           config_container[donorZone], config_container[targetZone]);
       /*--- Set the volume deformation for the fluid zone ---*/
-      //			grid_movement[targetZone]->SetVolume_Deformation(geometry_container[targetZone][MESH_0], config_container[targetZone], true);
+      //      grid_movement[targetZone]->SetVolume_Deformation(geometry_container[targetZone][MESH_0], config_container[targetZone], true);
     }
     else {
       transfer_container[donorZone][targetZone]->Broadcast_InterfaceData_Interpolate(solver_container[donorZone][MESH_0][FLOW_SOL],solver_container[targetZone][MESH_0][FLOW_SOL],
           geometry_container[donorZone][MESH_0],geometry_container[targetZone][MESH_0],
           config_container[donorZone], config_container[targetZone]);
       /*--- Set the volume deformation for the fluid zone ---*/
-      //			grid_movement[targetZone]->SetVolume_Deformation(geometry_container[targetZone][MESH_0], config_container[targetZone], true);
-=======
-      if (MatchingMesh) {
-        transfer_container[donorZone][targetZone]->Broadcast_InterfaceData_Matching(solver_container[donorZone][MESH_0][FLOW_SOL],solver_container[targetZone][MESH_0][FLOW_SOL],
-        geometry_container[donorZone][MESH_0],geometry_container[targetZone][MESH_0],
-        config_container[donorZone], config_container[targetZone]);
-      /*--- Set the volume deformation for the fluid zone ---*/
       //      grid_movement[targetZone]->SetVolume_Deformation(geometry_container[targetZone][MESH_0], config_container[targetZone], true);
-      }
-      else {
-        transfer_container[donorZone][targetZone]->Broadcast_InterfaceData_Interpolate(solver_container[donorZone][MESH_0][FLOW_SOL],solver_container[targetZone][MESH_0][FLOW_SOL],
-        geometry_container[donorZone][MESH_0],geometry_container[targetZone][MESH_0],
-        config_container[donorZone], config_container[targetZone]);
-      /*--- Set the volume deformation for the fluid zone ---*/
-      //      grid_movement[targetZone]->SetVolume_Deformation(geometry_container[targetZone][MESH_0], config_container[targetZone], true);
->>>>>>> 7a8d49ce
     }
     break;
 
@@ -3552,7 +3516,6 @@
   MPI_Comm_rank(MPI_COMM_WORLD, &rank);
 #endif
 
-<<<<<<< HEAD
   unsigned short iVar, iMGlevel;
   unsigned short nVar = solver_container[ZONE_0][MESH_0][FLOW_SOL]->GetnVar();
   unsigned short nTimeInstances = config_container[ZONE_0]->GetnTimeInstances();
@@ -3560,10 +3523,6 @@
   unsigned short nGeomZones = nZone/nTimeInstances;
   unsigned short iGeomZone = iTimeInstance/nTimeInstances;
   unsigned short jTimeInstance;
-=======
-  unsigned short iVar, jZone, iMGlevel;
-  unsigned short nVar = solver_container[ZONE_0][MESH_0][FLOW_SOL]->GetnVar();
->>>>>>> 7a8d49ce
   unsigned long iPoint;
   bool implicit = (config_container[ZONE_0]->GetKind_TimeIntScheme_Flow() == EULER_IMPLICIT);
   bool adjoint = (config_container[ZONE_0]->GetContinuous_Adjoint());
@@ -3584,48 +3543,29 @@
   /*--- Compute period of oscillation ---*/
   su2double period = config_container[ZONE_0]->GetHarmonicBalance_Period();
 
-<<<<<<< HEAD
   /*--- Non-dimensionalize the input period, if necessary.	*/
   period /= config_container[ZONE_0]->GetTime_Ref();
 
   if (ExtIter == 0)
     ComputeHB_Operator(nTimeInstances);
-=======
-  /*--- Non-dimensionalize the input period, if necessary.  */
-  period /= config_container[ZONE_0]->GetTime_Ref();
-
-  if (ExtIter == 0)
-    ComputeHB_Operator();
->>>>>>> 7a8d49ce
 
   /*--- Compute various source terms for explicit direct, implicit direct, and adjoint problems ---*/
   /*--- Loop over all grid levels ---*/
   for (iMGlevel = 0; iMGlevel <= config_container[ZONE_0]->GetnMGLevels(); iMGlevel++) {
 
     /*--- Loop over each node in the volume mesh ---*/
-<<<<<<< HEAD
     for (iPoint = 0; iPoint < geometry_container[iTimeInstance][iMGlevel]->GetnPoint(); iPoint++) {
-=======
-    for (iPoint = 0; iPoint < geometry_container[ZONE_0][iMGlevel]->GetnPoint(); iPoint++) {
->>>>>>> 7a8d49ce
-
       for (iVar = 0; iVar < nVar; iVar++) {
         Source[iVar] = 0.0;
       }
 
       /*--- Step across the columns ---*/
-<<<<<<< HEAD
       for (jTimeInstance = 0; jTimeInstance < nTimeInstances; jTimeInstance++) {
-=======
-      for (jZone = 0; jZone < nZone; jZone++) {
->>>>>>> 7a8d49ce
 
         /*--- Retrieve solution at this node in current zone ---*/
         for (iVar = 0; iVar < nVar; iVar++) {
 
           if (!adjoint) {
-<<<<<<< HEAD
-
             U[iVar] = solver_container[jTimeInstance][iMGlevel][FLOW_SOL]->node[iPoint]->GetSolution(iVar);
             Source[iVar] += U[iVar]*D[iTimeInstance%nTimeInstances][jTimeInstance%nTimeInstances];
 
@@ -3633,21 +3573,11 @@
               U_old[iVar] = solver_container[jTimeInstance][iMGlevel][FLOW_SOL]->node[iPoint]->GetSolution_Old(iVar);
               deltaU = U[iVar] - U_old[iVar];
               Source[iVar] += deltaU*D[iTimeInstance%nTimeInstances][jTimeInstance%nTimeInstances];
-=======
-            U[iVar] = solver_container[jZone][iMGlevel][FLOW_SOL]->node[iPoint]->GetSolution(iVar);
-            Source[iVar] += U[iVar]*D[iZone][jZone];
-
-            if (implicit) {
-              U_old[iVar] = solver_container[jZone][iMGlevel][FLOW_SOL]->node[iPoint]->GetSolution_Old(iVar);
-              deltaU = U[iVar] - U_old[iVar];
-              Source[iVar] += deltaU*D[iZone][jZone];
->>>>>>> 7a8d49ce
             }
 
           }
 
           else {
-<<<<<<< HEAD
             Psi[iVar] = solver_container[jTimeInstance][iMGlevel][ADJFLOW_SOL]->node[iPoint]->GetSolution(iVar);
             Source[iVar] += Psi[iVar]*D[jTimeInstance%nTimeInstances][iTimeInstance%nTimeInstances];
 
@@ -3655,15 +3585,6 @@
               Psi_old[iVar] = solver_container[jTimeInstance][iMGlevel][ADJFLOW_SOL]->node[iPoint]->GetSolution_Old(iVar);
               deltaPsi = Psi[iVar] - Psi_old[iVar];
               Source[iVar] += deltaPsi*D[jTimeInstance%nTimeInstances][iTimeInstance%nTimeInstances];
-=======
-            Psi[iVar] = solver_container[jZone][iMGlevel][ADJFLOW_SOL]->node[iPoint]->GetSolution(iVar);
-            Source[iVar] += Psi[iVar]*D[jZone][iZone];
-
-            if (implicit) {
-              Psi_old[iVar] = solver_container[jZone][iMGlevel][ADJFLOW_SOL]->node[iPoint]->GetSolution_Old(iVar);
-              deltaPsi = Psi[iVar] - Psi_old[iVar];
-              Source[iVar] += deltaPsi*D[jZone][iZone];
->>>>>>> 7a8d49ce
             }
           }
         }
@@ -3671,17 +3592,10 @@
         /*--- Store sources for current row ---*/
         for (iVar = 0; iVar < nVar; iVar++) {
           if (!adjoint) {
-<<<<<<< HEAD
             solver_container[iTimeInstance][iMGlevel][FLOW_SOL]->node[iPoint]->SetHarmonicBalance_Source(iVar, Source[iVar]);
           }
           else {
             solver_container[iTimeInstance][iMGlevel][ADJFLOW_SOL]->node[iPoint]->SetHarmonicBalance_Source(iVar, Source[iVar]);
-=======
-            solver_container[iZone][iMGlevel][FLOW_SOL]->node[iPoint]->SetHarmonicBalance_Source(iVar, Source[iVar]);
-          }
-          else {
-            solver_container[iZone][iMGlevel][ADJFLOW_SOL]->node[iPoint]->SetHarmonicBalance_Source(iVar, Source[iVar]);
->>>>>>> 7a8d49ce
           }
         }
 
@@ -3701,11 +3615,7 @@
      on the original grid only). ---*/
     for (iPoint = 0; iPoint < geometry_container[ZONE_0][MESH_0]->GetnPoint(); iPoint++) {
       for (iVar = 0; iVar < nVar_Turb; iVar++) Source_Turb[iVar] = 0.0;
-<<<<<<< HEAD
       for (jTimeInstance = 0; jTimeInstance < nTimeInstances; jTimeInstance++) {
-=======
-      for (jZone = 0; jZone < nZone; jZone++) {
->>>>>>> 7a8d49ce
 
         /*--- Retrieve solution at this node in current zone ---*/
         for (iVar = 0; iVar < nVar_Turb; iVar++) {
@@ -3730,9 +3640,7 @@
 
 }
 
-void CHBDriver::ComputeHB_Operator() {
-
-<<<<<<< HEAD
+
 void CHBDriver::ComputeHB_Operator(unsigned short nZone){
 
   const   complex<su2double> J(0.0,1.0);
@@ -4011,179 +3919,6 @@
     break;
   }
 
-=======
-  const   complex<su2double> J(0.0,1.0);
-  unsigned short i, j, k, iZone;
-
-  su2double *Omega_HB       = new su2double[nZone];
-  complex<su2double> **E    = new complex<su2double>*[nZone];
-  complex<su2double> **Einv = new complex<su2double>*[nZone];
-  complex<su2double> **DD   = new complex<su2double>*[nZone];
-  for (iZone = 0; iZone < nZone; iZone++) {
-    E[iZone]    = new complex<su2double>[nZone];
-    Einv[iZone] = new complex<su2double>[nZone];
-    DD[iZone]   = new complex<su2double>[nZone];
-  }
-
-  /*--- Get simualation period from config file ---*/
-  su2double Period = config_container[ZONE_0]->GetHarmonicBalance_Period();
-
-  /*--- Non-dimensionalize the input period, if necessary.      */
-  Period /= config_container[ZONE_0]->GetTime_Ref();
-
-  /*--- Build the array containing the selected frequencies to solve ---*/
-  for (iZone = 0; iZone < nZone; iZone++) {
-    Omega_HB[iZone]  = config_container[iZone]->GetOmega_HB()[iZone];
-    Omega_HB[iZone] /= config_container[iZone]->GetOmega_Ref();
-  }
-
-  /*--- Build the diagonal matrix of the frequencies DD ---*/
-  for (i = 0; i < nZone; i++) {
-    for (k = 0; k < nZone; k++) {
-      if (k == i ) {
-        DD[i][k] = J*Omega_HB[k];
-      }
-    }
-  }
-
-
-  /*--- Build the harmonic balance inverse matrix ---*/
-  for (i = 0; i < nZone; i++) {
-    for (k = 0; k < nZone; k++) {
-      Einv[i][k] = complex<su2double>(cos(Omega_HB[k]*(i*Period/nZone))) + J*complex<su2double>(sin(Omega_HB[k]*(i*Period/nZone)));
-    }
-  }
-
-  /*---  Invert inverse harmonic balance Einv with Gauss elimination ---*/
-
-  /*--  A temporary matrix to hold the inverse, dynamically allocated ---*/
-  complex<su2double> **temp = new complex<su2double>*[nZone];
-  for (i = 0; i < nZone; i++) {
-    temp[i] = new complex<su2double>[2 * nZone];
-  }
-
-  /*---  Copy the desired matrix into the temporary matrix ---*/
-  for (i = 0; i < nZone; i++) {
-    for (j = 0; j < nZone; j++) {
-      temp[i][j] = Einv[i][j];
-      temp[i][nZone + j] = 0;
-    }
-    temp[i][nZone + i] = 1;
-  }
-
-  su2double max_val;
-  unsigned short max_idx;
-
-  /*---  Pivot each column such that the largest number possible divides the other rows  ---*/
-  for (k = 0; k < nZone - 1; k++) {
-    max_idx = k;
-    max_val = abs(temp[k][k]);
-    /*---  Find the largest value (pivot) in the column  ---*/
-    for (j = k; j < nZone; j++) {
-      if (abs(temp[j][k]) > max_val) {
-        max_idx = j;
-        max_val = abs(temp[j][k]);
-      }
-    }
-    /*---  Move the row with the highest value up  ---*/
-    for (j = 0; j < (nZone * 2); j++) {
-      complex<su2double> d = temp[k][j];
-      temp[k][j] = temp[max_idx][j];
-      temp[max_idx][j] = d;
-    }
-    /*---  Subtract the moved row from all other rows ---*/
-    for (i = k + 1; i < nZone; i++) {
-      complex<su2double> c = temp[i][k] / temp[k][k];
-      for (j = 0; j < (nZone * 2); j++) {
-        temp[i][j] = temp[i][j] - temp[k][j] * c;
-      }
-    }
-  }
-  /*---  Back-substitution  ---*/
-  for (k = nZone - 1; k > 0; k--) {
-    if (temp[k][k] != complex<su2double>(0.0)) {
-      for (int i = k - 1; i > -1; i--) {
-        complex<su2double> c = temp[i][k] / temp[k][k];
-        for (j = 0; j < (nZone * 2); j++) {
-          temp[i][j] = temp[i][j] - temp[k][j] * c;
-        }
-      }
-    }
-  }
-  /*---  Normalize the inverse  ---*/
-  for (i = 0; i < nZone; i++) {
-    complex<su2double> c = temp[i][i];
-    for (j = 0; j < nZone; j++) {
-      temp[i][j + nZone] = temp[i][j + nZone] / c;
-    }
-  }
-  /*---  Copy the inverse back to the main program flow ---*/
-  for (i = 0; i < nZone; i++) {
-    for (j = 0; j < nZone; j++) {
-      E[i][j] = temp[i][j + nZone];
-    }
-  }
-  /*---  Delete dynamic template  ---*/
-  for (i = 0; i < nZone; i++) {
-    delete[] temp[i];
-  }
-  delete[] temp;
-
-
-  /*---  Temporary matrix for performing product  ---*/
-  complex<su2double> **Temp    = new complex<su2double>*[nZone];
-
-  /*---  Temporary complex HB operator  ---*/
-  complex<su2double> **Dcpx    = new complex<su2double>*[nZone];
-
-  for (iZone = 0; iZone < nZone; iZone++){
-    Temp[iZone]    = new complex<su2double>[nZone];
-    Dcpx[iZone]   = new complex<su2double>[nZone];
-  }
-
-
-  /*---  Calculation of the HB operator matrix ---*/
-  for (int row = 0; row < nZone; row++) {
-    for (int col = 0; col < nZone; col++) {
-      for (int inner = 0; inner < nZone; inner++) {
-        Temp[row][col] += Einv[row][inner] * DD[inner][col];
-      }
-    }
-  }
-
-  unsigned short row, col, inner;
-
-  for (row = 0; row < nZone; row++) {
-    for (col = 0; col < nZone; col++) {
-      for (inner = 0; inner < nZone; inner++) {
-        Dcpx[row][col] += Temp[row][inner] * E[inner][col];
-      }
-    }
-  }
-
-  /*---  Take just the real part of the HB operator matrix ---*/
-  for (i = 0; i < nZone; i++) {
-    for (k = 0; k < nZone; k++) {
-      D[i][k] = real(Dcpx[i][k]);
-    }
-  }
-
-  /*--- Deallocate dynamic memory ---*/
-  for (iZone = 0; iZone < nZone; iZone++){
-    delete [] E[iZone];
-    delete [] Einv[iZone];
-    delete [] DD[iZone];
-    delete [] Temp[iZone];
-    delete [] Dcpx[iZone];
-  }
-  delete [] E;
-  delete [] Einv;
-  delete [] DD;
-  delete [] Temp;
-  delete [] Dcpx;
-  delete [] Omega_HB;
-
->>>>>>> 7a8d49ce
 }
 
 
