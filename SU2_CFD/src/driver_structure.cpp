--- conflicted
+++ resolved
@@ -1150,11 +1150,8 @@
   heat_fvm         = false;
   transition       = false;  fem_transition  = false;
   template_solver  = false;
-<<<<<<< HEAD
+  fem_dg_flow      = false;  fem_dg_shock_persson = false;
   radiation        = false;  p1_rad           = false;
-=======
-  fem_dg_flow      = false;  fem_dg_shock_persson = false;
->>>>>>> cf91b7cf
   e_spalart_allmaras = false; comp_spalart_allmaras = false; e_comp_spalart_allmaras = false;
   
   bool compressible   = (config->GetKind_Regime() == COMPRESSIBLE);
@@ -1491,13 +1488,8 @@
 
   bool euler, ns, turbulent,
   adj_euler, adj_ns, adj_turb,
-<<<<<<< HEAD
-  heat_fvm,
-  fem,
+  heat_fvm, fem, fem_euler, fem_ns, fem_dg_flow,
   radiation, p1_rad,
-=======
-  heat_fvm, fem, fem_euler, fem_ns, fem_dg_flow,
->>>>>>> cf91b7cf
   template_solver, disc_adj, disc_adj_fem, disc_adj_turb;
   int val_iter = 0;
 
@@ -1767,13 +1759,9 @@
     CGeometry ***geometry, CConfig *config, unsigned short val_iInst) {
 
   bool euler, adj_euler, ns, adj_ns, turbulent, adj_turb, fem,
-<<<<<<< HEAD
+      fem_euler, fem_ns, fem_turbulent,
       heat_fvm, radiation, template_solver, transition, disc_adj, disc_adj_fem;
-=======
-      fem_euler, fem_ns, fem_turbulent,
-      heat_fvm, template_solver, transition, disc_adj, disc_adj_fem;
-
->>>>>>> cf91b7cf
+
   /*--- Initialize some useful booleans ---*/
   euler            = false; adj_euler        = false;
   ns               = false; adj_ns           = false;
@@ -1853,12 +1841,8 @@
 void CDriver::Integration_Postprocessing(CIntegration ***integration_container,
     CGeometry **geometry, CConfig *config, unsigned short val_iInst) {
   bool euler, adj_euler, ns, adj_ns, turbulent, adj_turb, fem,
-<<<<<<< HEAD
+      fem_euler, fem_ns, fem_turbulent,
       heat_fvm, radiation, template_solver, transition, disc_adj, disc_adj_fem;
-=======
-      fem_euler, fem_ns, fem_turbulent,
-      heat_fvm, template_solver, transition, disc_adj, disc_adj_fem;
->>>>>>> cf91b7cf
 
   /*--- Initialize some useful booleans ---*/
   euler            = false; adj_euler        = false;
