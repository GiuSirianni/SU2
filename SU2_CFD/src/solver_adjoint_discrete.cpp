--- conflicted
+++ resolved
@@ -270,7 +270,6 @@
 
 }
 
-<<<<<<< HEAD
 void CDiscAdjSolver::Set_MPI_Solution(CGeometry *geometry, CConfig *config) {
 
 
@@ -623,10 +622,7 @@
 
 }
 
-void CDiscAdjSolver::SetRecording(CGeometry* geometry, CConfig *config, unsigned short kind_recording){
-=======
 void CDiscAdjSolver::SetRecording(CGeometry* geometry, CConfig *config, unsigned short kind_recording) {
->>>>>>> f5aa5d5b
 
 
   bool time_n_needed  = ((config->GetUnsteady_Simulation() == DT_STEPPING_1ST) ||
@@ -668,8 +664,7 @@
 
 }
 
-<<<<<<< HEAD
-void CDiscAdjSolver::SetMesh_Recording(CGeometry** geometry, CVolumetricMovement *grid_movement, CConfig *config, unsigned short kind_recording){
+void CDiscAdjSolver::SetMesh_Recording(CGeometry** geometry, CVolumetricMovement *grid_movement, CConfig *config, unsigned short kind_recording) {
 
 
   bool time_n_needed  = ((config->GetUnsteady_Simulation() == DT_STEPPING_1ST) ||
@@ -723,10 +718,7 @@
 
 }
 
-void CDiscAdjSolver::RegisterSolution(CGeometry *geometry, CConfig *config){
-=======
 void CDiscAdjSolver::RegisterSolution(CGeometry *geometry, CConfig *config) {
->>>>>>> f5aa5d5b
   unsigned long iPoint, nPoint = geometry->GetnPoint();
 
   bool time_n_needed  = ((config->GetUnsteady_Simulation() == DT_STEPPING_1ST) ||
@@ -850,30 +842,6 @@
     case EQUIVALENT_AREA:
       ObjFunc_Value = direct_solver->GetTotal_CEquivArea();
       break;
-<<<<<<< HEAD
-  case AVG_TOTAL_PRESSURE:
-    ObjFunc_Value = direct_solver->GetOneD_TotalPress();
-    break;
-  case AVG_OUTLET_PRESSURE:
-    ObjFunc_Value = direct_solver->GetOneD_FluxAvgPress();
-    break;
-  case MASS_FLOW_RATE:
-    ObjFunc_Value = direct_solver->GetOneD_MassFlowRate();
-    break;
-  default:
-    ObjFunc_Value = 0.0; // If the objective function is computed in a different physical problem
-    break;
- /*--- Template for new objective functions where TemplateObjFunction()
-  *  is the routine that returns the obj. function value. The computation
-  * must be done while the tape is active, i.e. between AD::StartRecording() and
-  * AD::StopRecording() in DiscAdjMeanFlowIteration::Iterate(). The best place is somewhere
-  * inside MeanFlowIteration::Iterate().
-  *
-  * case TEMPLATE_OBJECTIVE:
-  *    ObjFunc_Value = TemplateObjFunction();
-  *    break;
-  * ---*/
-=======
     case AVG_TOTAL_PRESSURE:
       ObjFunc_Value = direct_solver->GetOneD_TotalPress();
       break;
@@ -895,7 +863,9 @@
     case CUSTOM_COEFFICIENT:
       ObjFunc_Value = direct_solver->GetTotal_Custom();
       break;
-
+    default:
+      ObjFunc_Value = 0.0; // If the objective function is computed in a different physical problem
+      break;
     }
 
     /*--- Template for new objective functions where TemplateObjFunction()
@@ -911,7 +881,6 @@
   }
   else{
     ObjFunc_Value = direct_solver->GetTotal_ComboObj();
->>>>>>> f5aa5d5b
   }
   if (rank == MASTER_NODE) {
     AD::RegisterOutput(ObjFunc_Value);
@@ -946,8 +915,7 @@
   }
 }
 
-<<<<<<< HEAD
-void CDiscAdjSolver::SetZeroAdj_ObjFunc(CGeometry *geometry, CConfig *config){
+void CDiscAdjSolver::SetZeroAdj_ObjFunc(CGeometry *geometry, CConfig *config) {
   int rank = MASTER_NODE;
 
   bool time_stepping = config->GetUnsteady_Simulation() != STEADY;
@@ -966,10 +934,7 @@
   }
 }
 
-void CDiscAdjSolver::ExtractAdjoint_Solution(CGeometry *geometry, CConfig *config){
-=======
 void CDiscAdjSolver::ExtractAdjoint_Solution(CGeometry *geometry, CConfig *config) {
->>>>>>> f5aa5d5b
 
   bool time_n_needed  = ((config->GetUnsteady_Simulation() == DT_STEPPING_1ST) ||
       (config->GetUnsteady_Simulation() == DT_STEPPING_2ND));
@@ -1073,9 +1038,8 @@
 
 }
 
-<<<<<<< HEAD
-
-void CDiscAdjSolver::ExtractAdjoint_Geometry(CGeometry *geometry, CConfig *config){
+
+void CDiscAdjSolver::ExtractAdjoint_Geometry(CGeometry *geometry, CConfig *config) {
 
   bool time_n_needed  = ((config->GetUnsteady_Simulation() == DT_STEPPING_1ST) ||
       (config->GetUnsteady_Simulation() == DT_STEPPING_2ND));
@@ -1151,7 +1115,7 @@
 //  SetResidual_RMS(geometry, config);
 }
 
-void CDiscAdjSolver::ExtractAdjoint_CrossTerm(CGeometry *geometry, CConfig *config){
+void CDiscAdjSolver::ExtractAdjoint_CrossTerm(CGeometry *geometry, CConfig *config) {
 
   unsigned short iVar;
   unsigned long iPoint;
@@ -1170,7 +1134,7 @@
 
 }
 
-void CDiscAdjSolver::ExtractAdjoint_CrossTerm_Geometry(CGeometry *geometry, CConfig *config){
+void CDiscAdjSolver::ExtractAdjoint_CrossTerm_Geometry(CGeometry *geometry, CConfig *config) {
 
   unsigned short iDim;
   unsigned long iPoint;
@@ -1194,16 +1158,13 @@
 
 }
 
-void CDiscAdjSolver::AddAdjoint_CrossTerm_Geometry(CGeometry *geometry, CConfig *config){
-
-
-}
-
-
-void CDiscAdjSolver::SetAdjoint_Output(CGeometry *geometry, CConfig *config){
-=======
+void CDiscAdjSolver::AddAdjoint_CrossTerm_Geometry(CGeometry *geometry, CConfig *config) {
+
+
+}
+
+
 void CDiscAdjSolver::SetAdjoint_Output(CGeometry *geometry, CConfig *config) {
->>>>>>> f5aa5d5b
 
   bool dual_time = (config->GetUnsteady_Simulation() == DT_STEPPING_1ST ||
       config->GetUnsteady_Simulation() == DT_STEPPING_2ND);
@@ -1216,18 +1177,13 @@
     for (iVar = 0; iVar < nVar; iVar++) {
       Solution[iVar] = node[iPoint]->GetSolution(iVar);
     }
-<<<<<<< HEAD
-    if (fsi){
-      for (iVar = 0; iVar < nVar; iVar++){
+    if (fsi) {
+      for (iVar = 0; iVar < nVar; iVar++) {
         Solution[iVar] += node[iPoint]->GetCross_Term_Derivative(iVar);
       }
     }
-    if (dual_time){
-      for (iVar = 0; iVar < nVar; iVar++){
-=======
     if (dual_time) {
       for (iVar = 0; iVar < nVar; iVar++) {
->>>>>>> f5aa5d5b
         Solution[iVar] += node[iPoint]->GetDual_Time_Derivative(iVar);
       }
     }
