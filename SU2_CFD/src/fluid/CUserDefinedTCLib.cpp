﻿/*!
 * \file CUserDefinedTCLib.cpp
 * \brief Source of user defined 2T nonequilibrium gas model.
 * \author C. Garbacz, W. Maier, S. R. Copeland
 * \version 7.0.7 "Blackbird"
 *
 * SU2 Project Website: https://su2code.github.io
 *
 * The SU2 Project is maintained by the SU2 Foundation
 * (http://su2foundation.org)
 *
 * Copyright 2012-2020, SU2 Contributors (cf. AUTHORS.md)
 *
 * SU2 is free software; you can redistribute it and/or
 * modify it under the terms of the GNU Lesser General Public
 * License as published by the Free Software Foundation; either
 * version 2.1 of the License, or (at your option) any later version.
 *
 * SU2 is distributed in the hope that it will be useful,
 * but WITHOUT ANY WARRANTY; without even the implied warranty of
 * MERCHANTABILITY or FITNESS FOR A PARTICULAR PURPOSE. See the GNU
 * Lesser General Public License for more details.
 *
 * You should have received a copy of the GNU Lesser General Public
 * License along with SU2. If not, see <http://www.gnu.org/licenses/>.
 */

#include "../../include/fluid/CUserDefinedTCLib.hpp"
#include "../../../Common/include/option_structure.hpp"

CUserDefinedTCLib::CUserDefinedTCLib(const CConfig* config, unsigned short val_nDim, bool viscous): CNEMOGas(config, val_nDim){

  unsigned short maxEl = 0;
  su2double mf = 0.0;

  const auto MassFrac_Freestream = config->GetGas_Composition();

  for (iSpecies = 0; iSpecies < nSpecies; iSpecies++)
    mf += MassFrac_Freestream[iSpecies];

  /*--- Allocate vectors for gas properties ---*/
  nElStates.resize(nSpecies,0);
  Wall_Catalycity.resize(nSpecies,0.0);
  CharVibTemp.resize(nSpecies,0.0);
  RotationModes.resize(nSpecies,0.0);
  Diss.resize(nSpecies,0.0);
  A.resize(5,0.0);
  Omega00.resize(nSpecies,nSpecies,4,0.0);
  Omega11.resize(nSpecies,nSpecies,4,0.0);
  RxnConstantTable.resize(6,5) = su2double(0.0);
  Blottner.resize(nSpecies,3)  = su2double(0.0);

  if(viscous){
    MolarFracWBE.resize(nSpecies,0.0);
    phis.resize(nSpecies,0.0);
    mus.resize(nSpecies,0.0);
  }

<<<<<<< HEAD
  if (Kind_GasModel =="ARGON"){
=======
  if (gas_model =="ARGON"){
>>>>>>> 84b598c5
    if (nSpecies != 1) {
      cout << "CONFIG ERROR: nSpecies mismatch between gas model & gas composition" << endl;
    }
    mf = 0.0;
    for (iSpecies = 0; iSpecies < nSpecies; iSpecies++)
      mf += MassFrac_Freestream[iSpecies];
    if (mf != 1.0) {
      cout << "CONFIG ERROR: Intial gas mass fractions do not sum to 1!" << " mf is equal to "<< mf <<endl;
    }

    /*--- Define parameters of the gas model ---*/
    gamma       = 1.667;
    nReactions  = 0;

    // Molar mass [kg/kmol]
    MolarMass[0] = 39.948;
    // Rotational modes of energy storage
    RotationModes[0] = 0.0;
    // Characteristic vibrational temperatures
    CharVibTemp[0] = 0.0;

    Enthalpy_Formation[0] = 0.0;    
    Ref_Temperature[0] = 0.0;
    nElStates[0] = 7;                 

    for (iSpecies = 0; iSpecies < nSpecies; iSpecies++)
      maxEl = max(maxEl, nElStates[iSpecies]);

    /*--- Allocate and initialize electron data arrays ---*/
    CharElTemp.resize(nSpecies,maxEl) = su2double(0.0);
    ElDegeneracy.resize(nSpecies,maxEl) = su2double(0.0);

    /*--- AR: Blottner coefficients. ---*/
    Blottner(0,0) = 3.83444322E-03;   Blottner(0,1) = 6.74718764E-01;   Blottner(0,2) = -1.24290388E+01; 
    
    /*--- AR: 7 states ---*/
    CharElTemp(0,0) = 0.000000000000000E+00;
    CharElTemp(0,1) = 1.611135736988230E+05;
    CharElTemp(0,2) = 1.625833076870950E+05;
    CharElTemp(0,3) = 1.636126382960720E+05;
    CharElTemp(0,4) = 1.642329518358000E+05;
    CharElTemp(0,5) = 1.649426852542080E+05;   
    CharElTemp(0,6) = 1.653517702884570E+05; 
    ElDegeneracy(0,0) = 1;
    ElDegeneracy(0,1) = 9;
    ElDegeneracy(0,2) = 21;
    ElDegeneracy(0,3) = 7;
    ElDegeneracy(0,4) = 3;
    ElDegeneracy(0,5) = 5;
    ElDegeneracy(0,6) = 15;

<<<<<<< HEAD
  } else if (Kind_GasModel == "N2"){
=======
  if (gas_model == "N2"){
>>>>>>> 84b598c5
    /*--- Check for errors in the initialization ---*/
    if (nSpecies != 2) {
      cout << "CONFIG ERROR: nSpecies mismatch between gas model & gas composition" << endl;
    }
    mf = 0.0;
    for (iSpecies = 0; iSpecies < nSpecies; iSpecies++)
      mf += MassFrac_Freestream[iSpecies];
    if (mf != 1.0) {
      cout << "CONFIG ERROR: Intial gas mass fractions do not sum to 1!" << endl;
    }

    /*--- Define parameters of the gas model ---*/
    gamma       = 1.4;
    nReactions  = 2;

    Reactions.resize(nReactions,2,6,0.0);
    ArrheniusCoefficient.resize(nReactions,0.0);
    ArrheniusEta.resize(nReactions,0.0);
    ArrheniusTheta.resize(nReactions,0.0);
    Tcf_a.resize(nReactions,0.0);
    Tcf_b.resize(nReactions,0.0);
    Tcb_a.resize(nReactions,0.0);
    Tcb_b.resize(nReactions,0.0);

    /*--- Assign gas properties ---*/
    // Wall mass fractions for catalytic boundaries
    Wall_Catalycity[0] = 0.999;
    Wall_Catalycity[1] = 0.001;
    // Rotational modes of energy storage
    RotationModes[0] = 2.0;
    RotationModes[1] = 0.0;
    // Molar mass [kg/kmol]
    MolarMass[0] = 2.0*14.0067;
    MolarMass[1] = 14.0067;
    // Characteristic vibrational temperatures
    CharVibTemp[0] = 3395.0;
    CharVibTemp[1] = 0.0;
    // Formation enthalpy: (JANAF values [KJ/Kmol])
    // J/kg - from Scalabrin
    Enthalpy_Formation[0] = 0.0;      //N2
    Enthalpy_Formation[1] = 3.36E7;   //N
    // Reference temperature (JANAF values, [K])
    Ref_Temperature[0] = 0.0;
    Ref_Temperature[1] = 0.0;
    // Blottner viscosity coefficients
    // A                       // B                       // C
    Blottner(0,0) = 2.68E-2;   Blottner(0,1) = 3.18E-1;   Blottner(0,2) = -1.13E1;  // N2
    Blottner(1,0) = 1.16E-2;   Blottner(1,1) = 6.03E-1;   Blottner(1,2) = -1.24E1;  // N
    // Number of electron states
    nElStates[0] = 15;                    // N2
    nElStates[1] = 3;                     // N
    for (iSpecies = 0; iSpecies < nSpecies; iSpecies++)
      maxEl = max(maxEl, nElStates[iSpecies]);

    /*--- Allocate and initialize electron data arrays ---*/
    CharElTemp.resize(nSpecies,maxEl) = su2double(0.0);
    ElDegeneracy.resize(nSpecies,maxEl) = su2double(0.0);

    /*--- Assign values to data structures ---*/
    // N2: 15 states
    CharElTemp(0,0)  = 0.000000000000000E+00;
    CharElTemp(0,1)  = 7.223156514095200E+04;
    CharElTemp(0,2)  = 8.577862640384000E+04;
    CharElTemp(0,3)  = 8.605026716160000E+04;
    CharElTemp(0,4)  = 9.535118627874400E+04;
    CharElTemp(0,5)  = 9.805635702203200E+04;
    CharElTemp(0,6)  = 9.968267656935200E+04;
    CharElTemp(0,7)  = 1.048976467715200E+05;
    CharElTemp(0,8)  = 1.116489555200000E+05;
    CharElTemp(0,9)  = 1.225836470400000E+05;
    CharElTemp(0,10) = 1.248856873600000E+05;
    CharElTemp(0,11) = 1.282476158188320E+05;
    CharElTemp(0,12) = 1.338060936000000E+05;
    CharElTemp(0,13) = 1.404296391107200E+05;
    CharElTemp(0,14) = 1.504958859200000E+05;
    ElDegeneracy(0,0)  = 1;
    ElDegeneracy(0,1)  = 3;
    ElDegeneracy(0,2)  = 6;
    ElDegeneracy(0,3)  = 6;
    ElDegeneracy(0,4)  = 3;
    ElDegeneracy(0,5)  = 1;
    ElDegeneracy(0,6)  = 2;
    ElDegeneracy(0,7)  = 2;
    ElDegeneracy(0,8)  = 5;
    ElDegeneracy(0,9)  = 1;
    ElDegeneracy(0,10) = 6;
    ElDegeneracy(0,11) = 6;
    ElDegeneracy(0,12) = 10;
    ElDegeneracy(0,13) = 6;
    ElDegeneracy(0,14) = 6;
    // N: 3 states
    CharElTemp(1,0) = 0.000000000000000E+00;
    CharElTemp(1,1) = 2.766469645581980E+04;
    CharElTemp(1,2) = 4.149309313560210E+04;
    ElDegeneracy(1,0) = 4;
    ElDegeneracy(1,1) = 10;
    ElDegeneracy(1,2) = 6;
    /*--- Set Arrhenius coefficients for chemical reactions ---*/
    // Note: Data lists coefficients in (cm^3/mol-s) units, need to convert
    //       to (m^3/kmol-s) to be consistent with the rest of the code
    // Pre-exponential factor
    ArrheniusCoefficient[0]  = 7.0E21;
    ArrheniusCoefficient[1]  = 3.0E22;
    // Rate-controlling temperature exponent
    ArrheniusEta[0]  = -1.60;
    ArrheniusEta[1]  = -1.60;
    // Characteristic temperature
    ArrheniusTheta[0] = 113200.0;
    ArrheniusTheta[1] = 113200.0;
    /*--- Set reaction maps ---*/
    // N2 + N2 -> 2N + N2
    Reactions(0,0,0)=0;   Reactions(0,0,1)=0;   Reactions(0,0,2)=nSpecies;
    Reactions(0,1,0)=1;   Reactions(0,1,1)=1;   Reactions(0,1,2) =0;
    // N2 + N -> 2N + N
    Reactions(1,0,0)=0;   Reactions(1,0,1)=1;   Reactions(1,0,2)=nSpecies;
    Reactions(1,1,0)=1;   Reactions(1,1,1)=1;   Reactions(1,1,2)=1;
    /*--- Set rate-controlling temperature exponents ---*/
    //  -----------  Tc = Ttr^a * Tve^b  -----------
    //
    // Forward Reactions
    //   Dissociation:      a = 0.5, b = 0.5  (OR a = 0.7, b =0.3)
    //   Exchange:          a = 1,   b = 0
    //   Impact ionization: a = 0,   b = 1
    //
    // Backward Reactions
    //   Recomb ionization:      a = 0, b = 1
    //   Impact ionization:      a = 0, b = 1
    //   N2 impact dissociation: a = 0, b = 1
    //   Others:                 a = 1, b = 0
    Tcf_a[0] = 0.5; Tcf_b[0] = 0.5; Tcb_a[0] = 1;  Tcb_b[0] = 0;
    Tcf_a[1] = 0.5; Tcf_b[1] = 0.5; Tcb_a[1] = 1;  Tcb_b[1] = 0;
    /*--- Dissociation potential [KJ/kg] ---*/
    Diss[0] = 3.36E4;
    Diss[1] = 0.0;
    /*--- Collision integral data ---*/
    Omega00(0,0,0) = -6.0614558E-03;  Omega00(0,0,1) = 1.2689102E-01;   Omega00(0,0,2) = -1.0616948E+00;  Omega00(0,0,3) = 8.0955466E+02;
    Omega00(0,1,0) = -1.0796249E-02;  Omega00(0,1,1) = 2.2656509E-01;   Omega00(0,1,2) = -1.7910602E+00;  Omega00(0,1,3) = 4.0455218E+03;
    Omega00(1,0,0) = -1.0796249E-02;  Omega00(1,0,1) = 2.2656509E-01;   Omega00(1,0,2) = -1.7910602E+00;  Omega00(1,0,3) = 4.0455218E+03;
    Omega00(1,1,0) = -9.6083779E-03;  Omega00(1,1,1) = 2.0938971E-01;   Omega00(1,1,2) = -1.7386904E+00;  Omega00(1,1,3) = 3.3587983E+03;
    Omega11(0,0,0) = -7.6303990E-03;  Omega11(0,0,1) = 1.6878089E-01;   Omega11(0,0,2) = -1.4004234E+00;  Omega11(0,0,3) = 2.1427708E+03;
    Omega11(0,1,0) = -8.3493693E-03;  Omega11(0,1,1) = 1.7808911E-01;   Omega11(0,1,2) = -1.4466155E+00;  Omega11(0,1,3) = 1.9324210E+03;
    Omega11(1,0,0) = -8.3493693E-03;  Omega11(1,0,1) = 1.7808911E-01;   Omega11(1,0,2) = -1.4466155E+00;  Omega11(1,0,3) = 1.9324210E+03;
    Omega11(1,1,0) = -7.7439615E-03;  Omega11(1,1,1) = 1.7129007E-01;   Omega11(1,1,2) = -1.4809088E+00;  Omega11(1,1,3) = 2.1284951E+03;
 
<<<<<<< HEAD
  } else if (Kind_GasModel == "AIR-5"){
=======
  } else if (gas_model == "AIR-5"){
>>>>>>> 84b598c5
    /*--- Check for errors in the initialization ---*/
    if (nSpecies != 5) {
      cout << "CONFIG ERROR: nSpecies mismatch between gas model & gas composition" << endl;
    }
    mf = 0.0;
    for (iSpecies = 0; iSpecies < nSpecies; iSpecies++)
      mf += MassFrac_Freestream[iSpecies];
    if (mf != 1.0) {
      cout << "CONFIG ERROR: Initial gas mass fractions do not sum to 1!" << endl;
    }

    /*--- Define parameters of the gas model ---*/
    gamma       = 1.4;
    nReactions  = 17;

    Reactions.resize(nReactions,2,6,0.0);
    ArrheniusCoefficient.resize(nReactions,0.0);
    ArrheniusEta.resize(nReactions,0.0);
    ArrheniusTheta.resize(nReactions,0.0);
    Tcf_a.resize(nReactions,0.0);
    Tcf_b.resize(nReactions,0.0);
    Tcb_a.resize(nReactions,0.0);
    Tcb_b.resize(nReactions,0.0);

    // Wall mass fractions for catalytic boundaries
    Wall_Catalycity[0] = 0.4;
    Wall_Catalycity[1] = 0.4;
    Wall_Catalycity[2] = 0.1;
    Wall_Catalycity[3] = 0.05;
    Wall_Catalycity[4] = 0.05;
    /*--- Assign gas properties ---*/
    // Rotational modes of energy storage
    RotationModes[0] = 2.0;
    RotationModes[1] = 2.0;
    RotationModes[2] = 2.0;
    RotationModes[3] = 0.0;
    RotationModes[4] = 0.0;
    // Molar mass [kg/kmol]
    MolarMass[0] = 2.0*14.0067;
    MolarMass[1] = 2.0*15.9994;
    MolarMass[2] = 14.0067+15.9994;
    MolarMass[3] = 14.0067;
    MolarMass[4] = 15.9994;
    //Characteristic vibrational temperatures
    CharVibTemp[0] = 3395.0;
    CharVibTemp[1] = 2239.0;
    CharVibTemp[2] = 2817.0;
    CharVibTemp[3] = 0.0;
    CharVibTemp[4] = 0.0;
    // Formation enthalpy: (Scalabrin values, J/kg)
    Enthalpy_Formation[0] = 0.0;      //N2
    Enthalpy_Formation[1] = 0.0;      //O2
    Enthalpy_Formation[2] = 3.0E6;    //NO
    Enthalpy_Formation[3] = 3.36E7;   //N
    Enthalpy_Formation[4] = 1.54E7;   //O
    // Reference temperature (JANAF values, [K])
    Ref_Temperature[0] = 0.0;
    Ref_Temperature[1] = 0.0;
    Ref_Temperature[2] = 0.0;
    Ref_Temperature[3] = 0.0;
    Ref_Temperature[4] = 0.0;
    //        Ref_Temperature[2] = 298.15;
    //        Ref_Temperature[3] = 298.15;
    //        Ref_Temperature[4] = 298.15
    // Blottner viscosity coefficients
    // A                        // B                        // C
    Blottner(0,0) = 2.68E-2;   Blottner(0,1) =  3.18E-1;  Blottner(0,2) = -1.13E1;  // N2
    Blottner(1,0) = 4.49E-2;   Blottner(1,1) = -8.26E-2;  Blottner(1,2) = -9.20E0;  // O2
    Blottner(2,0) = 4.36E-2;   Blottner(2,1) = -3.36E-2;  Blottner(2,2) = -9.58E0;  // NO
    Blottner(3,0) = 1.16E-2;   Blottner(3,1) =  6.03E-1;  Blottner(3,2) = -1.24E1;  // N
    Blottner(4,0) = 2.03E-2;   Blottner(4,1) =  4.29E-1;  Blottner(4,2) = -1.16E1;  // O
    // Number of electron states
    nElStates[0] = 15;                    // N2
    nElStates[1] = 7;                     // O2
    nElStates[2] = 16;                    // NO
    nElStates[3] = 3;                     // N
    nElStates[4] = 5;                     // O
    for (iSpecies = 0; iSpecies < nSpecies; iSpecies++)
      maxEl = max(maxEl, nElStates[iSpecies]);
    /*--- Allocate and initialize electron data arrays ---*/
    CharElTemp.resize(nSpecies,maxEl) = su2double(0.0);
    ElDegeneracy.resize(nSpecies,maxEl) = su2double(0.0);

    //N2: 15 states
    CharElTemp(0,0)  = 0.000000000000000E+00;
    CharElTemp(0,1)  = 7.223156514095200E+04;
    CharElTemp(0,2)  = 8.577862640384000E+04;
    CharElTemp(0,3)  = 8.605026716160000E+04;
    CharElTemp(0,4)  = 9.535118627874400E+04;
    CharElTemp(0,5)  = 9.805635702203200E+04;
    CharElTemp(0,6)  = 9.968267656935200E+04;
    CharElTemp(0,7)  = 1.048976467715200E+05;
    CharElTemp(0,8)  = 1.116489555200000E+05;
    CharElTemp(0,9)  = 1.225836470400000E+05;
    CharElTemp(0,10) = 1.248856873600000E+05;
    CharElTemp(0,11) = 1.282476158188320E+05;
    CharElTemp(0,12) = 1.338060936000000E+05;
    CharElTemp(0,13) = 1.404296391107200E+05;
    CharElTemp(0,14) = 1.504958859200000E+05;
    ElDegeneracy(0,0)  = 1;
    ElDegeneracy(0,1)  = 3;
    ElDegeneracy(0,2)  = 6;
    ElDegeneracy(0,3)  = 6;
    ElDegeneracy(0,4)  = 3;
    ElDegeneracy(0,5)  = 1;
    ElDegeneracy(0,6)  = 2;
    ElDegeneracy(0,7)  = 2;
    ElDegeneracy(0,8)  = 5;
    ElDegeneracy(0,9)  = 1;
    ElDegeneracy(0,10) = 6;
    ElDegeneracy(0,11) = 6;
    ElDegeneracy(0,12) = 10;
    ElDegeneracy(0,13) = 6;
    ElDegeneracy(0,14) = 6;
    // O2: 7 states
    CharElTemp(1,0) = 0.000000000000000E+00;
    CharElTemp(1,1) = 1.139156019700800E+04;
    CharElTemp(1,2) = 1.898473947826400E+04;
    CharElTemp(1,3) = 4.755973576639200E+04;
    CharElTemp(1,4) = 4.991242097343200E+04;
    CharElTemp(1,5) = 5.092268575561600E+04;
    CharElTemp(1,6) = 7.189863255967200E+04;
    ElDegeneracy(1,0) = 3;
    ElDegeneracy(1,1) = 2;
    ElDegeneracy(1,2) = 1;
    ElDegeneracy(1,3) = 1;
    ElDegeneracy(1,4) = 6;
    ElDegeneracy(1,5) = 3;
    ElDegeneracy(1,6) = 3;
    // NO: 16 states
    CharElTemp(2,0)  = 0.000000000000000E+00;
    CharElTemp(2,1)  = 5.467345760000000E+04;
    CharElTemp(2,2)  = 6.317139627802400E+04;
    CharElTemp(2,3)  = 6.599450342445600E+04;
    CharElTemp(2,4)  = 6.906120960000000E+04;
    CharElTemp(2,5)  = 7.049998480000000E+04;
    CharElTemp(2,6)  = 7.491055017560000E+04;
    CharElTemp(2,7)  = 7.628875293968000E+04;
    CharElTemp(2,8)  = 8.676188537552000E+04;
    CharElTemp(2,9)  = 8.714431182368000E+04;
    CharElTemp(2,10) = 8.886077063728000E+04;
    CharElTemp(2,11) = 8.981755614528000E+04;
    CharElTemp(2,12) = 8.988445919208000E+04;
    CharElTemp(2,13) = 9.042702132000000E+04;
    CharElTemp(2,14) = 9.064283760000000E+04;
    CharElTemp(2,15) = 9.111763341600000E+04;
    ElDegeneracy(2,0)  = 4;
    ElDegeneracy(2,1)  = 8;
    ElDegeneracy(2,2)  = 2;
    ElDegeneracy(2,3)  = 4;
    ElDegeneracy(2,4)  = 4;
    ElDegeneracy(2,5)  = 4;
    ElDegeneracy(2,6)  = 4;
    ElDegeneracy(2,7)  = 2;
    ElDegeneracy(2,8)  = 4;
    ElDegeneracy(2,9)  = 2;
    ElDegeneracy(2,10) = 4;
    ElDegeneracy(2,11) = 4;
    ElDegeneracy(2,12) = 2;
    ElDegeneracy(2,13) = 2;
    ElDegeneracy(2,14) = 2;
    ElDegeneracy(2,15) = 4;
    // N: 3 states
    CharElTemp(3,0) = 0.000000000000000E+00;
    CharElTemp(3,1) = 2.766469645581980E+04;
    CharElTemp(3,2) = 4.149309313560210E+04;
    ElDegeneracy(3,0)= 4;
    ElDegeneracy(3,1)= 10;
    ElDegeneracy(3,2)= 6;
    // O: 5 states
    CharElTemp(4,0) = 0.000000000000000E+00;
    CharElTemp(4,1) = 2.277077570280000E+02;
    CharElTemp(4,2) = 3.265688785704000E+02;
    CharElTemp(4,3) = 2.283028632262240E+04;
    CharElTemp(4,4) = 4.861993036434160E+04;
    ElDegeneracy(4,0) = 5;
    ElDegeneracy(4,1) = 3;
    ElDegeneracy(4,2) = 1;
    ElDegeneracy(4,3) = 5;
    ElDegeneracy(4,4) = 1;
    /*--- Set reaction maps ---*/
    // N2 dissociation
    Reactions(0,0,0)=0;    Reactions(0,0,1)=0;   Reactions(0,0,2)=nSpecies;    Reactions(0,1,0)=3;   Reactions(0,1,1)=3;   Reactions(0,1,2) =0;
    Reactions(1,0,0)=0;    Reactions(1,0,1)=1;   Reactions(1,0,2)=nSpecies;    Reactions(1,1,0)=3;   Reactions(1,1,1)=3;   Reactions(1,1,2) =1;
    Reactions(2,0,0)=0;    Reactions(2,0,1)=2;   Reactions(2,0,2)=nSpecies;    Reactions(2,1,0)=3;   Reactions(2,1,1)=3;   Reactions(2,1,2) =2;
    Reactions(3,0,0)=0;    Reactions(3,0,1)=3;   Reactions(3,0,2)=nSpecies;    Reactions(3,1,0)=3;   Reactions(3,1,1)=3;   Reactions(3,1,2) =3;
    Reactions(4,0,0)=0;    Reactions(4,0,1)=4;   Reactions(4,0,2)=nSpecies;    Reactions(4,1,0)=3;   Reactions(4,1,1)=3;   Reactions(4,1,2) =4;
    // O2 dissociation
    Reactions(5,0,0)=1;    Reactions(5,0,1)=0;   Reactions(5,0,2)=nSpecies;    Reactions(5,1,0)=4;   Reactions(5,1,1)=4;   Reactions(5,1,2) =0;
    Reactions(6,0,0)=1;    Reactions(6,0,1)=1;   Reactions(6,0,2)=nSpecies;    Reactions(6,1,0)=4;   Reactions(6,1,1)=4;   Reactions(6,1,2) =1;
    Reactions(7,0,0)=1;    Reactions(7,0,1)=2;   Reactions(7,0,2)=nSpecies;    Reactions(7,1,0)=4;   Reactions(7,1,1)=4;   Reactions(7,1,2) =2;
    Reactions(8,0,0)=1;    Reactions(8,0,1)=3;   Reactions(8,0,2)=nSpecies;    Reactions(8,1,0)=4;   Reactions(8,1,1)=4;   Reactions(8,1,2) =3;
    Reactions(9,0,0)=1;    Reactions(9,0,1)=4;   Reactions(9,0,2)=nSpecies;    Reactions(9,1,0)=4;   Reactions(9,1,1)=4;   Reactions(9,1,2) =4;
    // NO dissociation
    Reactions(10,0,0)=2;   Reactions(10,0,1)=0;  Reactions(10,0,2)=nSpecies;   Reactions(10,1,0)=3;  Reactions(10,1,1)=4;    Reactions(10,1,2) =0;
    Reactions(11,0,0)=2;   Reactions(11,0,1)=1;  Reactions(11,0,2)=nSpecies;   Reactions(11,1,0)=3;  Reactions(11,1,1)=4;    Reactions(11,1,2) =1;
    Reactions(12,0,0)=2;   Reactions(12,0,1)=2;  Reactions(12,0,2)=nSpecies;   Reactions(12,1,0)=3;  Reactions(12,1,1)=4;    Reactions(12,1,2) =2;
    Reactions(13,0,0)=2;   Reactions(13,0,1)=3;  Reactions(13,0,2)=nSpecies;   Reactions(13,1,0)=3;  Reactions(13,1,1)=4;    Reactions(13,1,2) =3;
    Reactions(14,0,0)=2;   Reactions(14,0,1)=4;  Reactions(14,0,2)=nSpecies;   Reactions(14,1,0)=3;  Reactions(14,1,1)=4;    Reactions(14,1,2) =4;
    // N2 + O -> NO + N
    Reactions(15,0,0)=0;   Reactions(15,0,1)=4;  Reactions(15,0,2)=nSpecies;   Reactions(15,1,0)=2;  Reactions(15,1,1)=3;    Reactions(15,1,2)= nSpecies;
    // NO + O -> O2 + N
    Reactions(16,0,0)=2;   Reactions(16,0,1)=4;  Reactions(16,0,2)=nSpecies;   Reactions(16,1,0)=1;  Reactions(16,1,1)=3;    Reactions(16,1,2)= nSpecies;
    /*--- Set Arrhenius coefficients for reactions ---*/
    // Pre-exponential factor
    ArrheniusCoefficient[0]  = 7.0E21;
    ArrheniusCoefficient[1]  = 7.0E21;
    ArrheniusCoefficient[2]  = 7.0E21;
    ArrheniusCoefficient[3]  = 3.0E22;
    ArrheniusCoefficient[4]  = 3.0E22;
    ArrheniusCoefficient[5]  = 2.0E21;
    ArrheniusCoefficient[6]  = 2.0E21;
    ArrheniusCoefficient[7]  = 2.0E21;
    ArrheniusCoefficient[8]  = 1.0E22;
    ArrheniusCoefficient[9]  = 1.0E22;
    ArrheniusCoefficient[10] = 5.0E15;
    ArrheniusCoefficient[11] = 5.0E15;
    ArrheniusCoefficient[12] = 5.0E15;
    ArrheniusCoefficient[13] = 1.1E17;
    ArrheniusCoefficient[14] = 1.1E17;
    ArrheniusCoefficient[15] = 6.4E17;
    ArrheniusCoefficient[16] = 8.4E12;
    // Rate-controlling temperature exponent
    ArrheniusEta[0]  = -1.60;
    ArrheniusEta[1]  = -1.60;
    ArrheniusEta[2]  = -1.60;
    ArrheniusEta[3]  = -1.60;
    ArrheniusEta[4]  = -1.60;
    ArrheniusEta[5]  = -1.50;
    ArrheniusEta[6]  = -1.50;
    ArrheniusEta[7]  = -1.50;
    ArrheniusEta[8]  = -1.50;
    ArrheniusEta[9]  = -1.50;
    ArrheniusEta[10] = 0.0;
    ArrheniusEta[11] = 0.0;
    ArrheniusEta[12] = 0.0;
    ArrheniusEta[13] = 0.0;
    ArrheniusEta[14] = 0.0;
    ArrheniusEta[15] = -1.0;
    ArrheniusEta[16] = 0.0;
    // Characteristic temperature
    ArrheniusTheta[0]  = 113200.0;
    ArrheniusTheta[1]  = 113200.0;
    ArrheniusTheta[2]  = 113200.0;
    ArrheniusTheta[3]  = 113200.0;
    ArrheniusTheta[4]  = 113200.0;
    ArrheniusTheta[5]  = 59500.0;
    ArrheniusTheta[6]  = 59500.0;
    ArrheniusTheta[7]  = 59500.0;
    ArrheniusTheta[8]  = 59500.0;
    ArrheniusTheta[9]  = 59500.0;
    ArrheniusTheta[10] = 75500.0;
    ArrheniusTheta[11] = 75500.0;
    ArrheniusTheta[12] = 75500.0;
    ArrheniusTheta[13] = 75500.0;
    ArrheniusTheta[14] = 75500.0;
    ArrheniusTheta[15] = 38400.0;
    ArrheniusTheta[16] = 19450.0;
    /*--- Set rate-controlling temperature exponents ---*/
    //  -----------  Tc = Ttr^a * Tve^b  -----------
    //
    // Forward Reactions
    //   Dissociation:      a = 0.5, b = 0.5  (OR a = 0.7, b =0.3)
    //   Exchange:          a = 1,   b = 0
    //   Impact ionization: a = 0,   b = 1
    //
    // Backward Reactions
    //   Recomb ionization:      a = 0, b = 1
    //   Impact ionization:      a = 0, b = 1
    //   N2 impact dissociation: a = 0, b = 1
    //   Others:                 a = 1, b = 0
    Tcf_a[0]  = 0.5; Tcf_b[0]  = 0.5; Tcb_a[0]  = 1;  Tcb_b[0] = 0;
    Tcf_a[1]  = 0.5; Tcf_b[1]  = 0.5; Tcb_a[1]  = 1;  Tcb_b[1] = 0;
    Tcf_a[2]  = 0.5; Tcf_b[2]  = 0.5; Tcb_a[2]  = 1;  Tcb_b[2] = 0;
    Tcf_a[3]  = 0.5; Tcf_b[3]  = 0.5; Tcb_a[3]  = 1;  Tcb_b[3] = 0;
    Tcf_a[4]  = 0.5; Tcf_b[4]  = 0.5; Tcb_a[4]  = 1;  Tcb_b[4] = 0;
    Tcf_a[5]  = 0.5; Tcf_b[5]  = 0.5; Tcb_a[5]  = 1;  Tcb_b[5] = 0;
    Tcf_a[6]  = 0.5; Tcf_b[6]  = 0.5; Tcb_a[6]  = 1;  Tcb_b[6] = 0;
    Tcf_a[7]  = 0.5; Tcf_b[7]  = 0.5; Tcb_a[7]  = 1;  Tcb_b[7] = 0;
    Tcf_a[8]  = 0.5; Tcf_b[8]  = 0.5; Tcb_a[8]  = 1;  Tcb_b[8] = 0;
    Tcf_a[9]  = 0.5; Tcf_b[9]  = 0.5; Tcb_a[9]  = 1;  Tcb_b[9] = 0;
    Tcf_a[10] = 0.5; Tcf_b[10] = 0.5; Tcb_a[10] = 1;  Tcb_b[10] = 0;
    Tcf_a[11] = 0.5; Tcf_b[11] = 0.5; Tcb_a[11] = 1;  Tcb_b[11] = 0;
    Tcf_a[12] = 0.5; Tcf_b[12] = 0.5; Tcb_a[12] = 1;  Tcb_b[12] = 0;
    Tcf_a[13] = 0.5; Tcf_b[13] = 0.5; Tcb_a[13] = 1;  Tcb_b[13] = 0;
    Tcf_a[14] = 0.5; Tcf_b[14] = 0.5; Tcb_a[14] = 1;  Tcb_b[14] = 0;
    Tcf_a[15] = 1.0; Tcf_b[15] = 0.0; Tcb_a[15] = 1;  Tcb_b[15] = 0;
    Tcf_a[16] = 1.0; Tcf_b[16] = 0.0; Tcb_a[16] = 1;  Tcb_b[16] = 0;
    /*--- Collision integral data ---*/
    // Omega(0,0) ----------------------
    //N2
    Omega00(0,0,0) = -6.0614558E-03;  Omega00(0,0,1) = 1.2689102E-01;   Omega00(0,0,2) = -1.0616948E+00;  Omega00(0,0,3) = 8.0955466E+02;
    Omega00(0,1,0) = -3.7959091E-03;  Omega00(0,1,1) = 9.5708295E-02;   Omega00(0,1,2) = -1.0070611E+00;  Omega00(0,1,3) = 8.9392313E+02;
    Omega00(0,2,0) = -1.9295666E-03;  Omega00(0,2,1) = 2.7995735E-02;   Omega00(0,2,2) = -3.1588514E-01;  Omega00(0,2,3) = 1.2880734E+02;
    Omega00(0,3,0) = -1.0796249E-02;  Omega00(0,3,1) = 2.2656509E-01;   Omega00(0,3,2) = -1.7910602E+00;  Omega00(0,3,3) = 4.0455218E+03;
    Omega00(0,4,0) = -2.7244269E-03;  Omega00(0,4,1) = 6.9587171E-02;   Omega00(0,4,2) = -7.9538667E-01;  Omega00(0,4,3) = 4.0673730E+02;
    //O2
    Omega00(1,0,0) = -3.7959091E-03;  Omega00(1,0,1) = 9.5708295E-02;   Omega00(1,0,2) = -1.0070611E+00;  Omega00(1,0,3) = 8.9392313E+02;
    Omega00(1,1,0) = -8.0682650E-04;  Omega00(1,1,1) = 1.6602480E-02;   Omega00(1,1,2) = -3.1472774E-01;  Omega00(1,1,3) = 1.4116458E+02;
    Omega00(1,2,0) = -6.4433840E-04;  Omega00(1,2,1) = 8.5378580E-03;   Omega00(1,2,2) = -2.3225102E-01;  Omega00(1,2,3) = 1.1371608E+02;
    Omega00(1,3,0) = -1.1453028E-03;  Omega00(1,3,1) = 1.2654140E-02;   Omega00(1,3,2) = -2.2435218E-01;  Omega00(1,3,3) = 7.7201588E+01;
    Omega00(1,4,0) = -4.8405803E-03;  Omega00(1,4,1) = 1.0297688E-01;   Omega00(1,4,2) = -9.6876576E-01;  Omega00(1,4,3) = 6.1629812E+02;
    //NO
    Omega00(2,0,0) = -1.9295666E-03;  Omega00(2,0,1) = 2.7995735E-02;   Omega00(2,0,2) = -3.1588514E-01;  Omega00(2,0,3) = 1.2880734E+02;
    Omega00(2,1,0) = -6.4433840E-04;  Omega00(2,1,1) = 8.5378580E-03;   Omega00(2,1,2) = -2.3225102E-01;  Omega00(2,1,3) = 1.1371608E+02;
    Omega00(2,2,0) = -0.0000000E+00;  Omega00(2,2,1) = -1.1056066E-02;  Omega00(2,2,2) = -5.9216250E-02;  Omega00(2,2,3) = 7.2542367E+01;
    Omega00(2,3,0) = -1.5770918E-03;  Omega00(2,3,1) = 1.9578381E-02;   Omega00(2,3,2) = -2.7873624E-01;  Omega00(2,3,3) = 9.9547944E+01;
    Omega00(2,4,0) = -1.0885815E-03;  Omega00(2,4,1) = 1.1883688E-02;   Omega00(2,4,2) = -2.1844909E-01;  Omega00(2,4,3) = 7.5512560E+01;
    //N
    Omega00(3,0,0) = -1.0796249E-02;  Omega00(3,0,1) = 2.2656509E-01;   Omega00(3,0,2) = -1.7910602E+00;  Omega00(3,0,3) = 4.0455218E+03;
    Omega00(3,1,0) = -1.1453028E-03;  Omega00(3,1,1) = 1.2654140E-02;   Omega00(3,1,2) = -2.2435218E-01;  Omega00(3,1,3) = 7.7201588E+01;
    Omega00(3,2,0) = -1.5770918E-03;  Omega00(3,2,1) = 1.9578381E-02;   Omega00(3,2,2) = -2.7873624E-01;  Omega00(3,2,3) = 9.9547944E+01;
    Omega00(3,3,0) = -9.6083779E-03;  Omega00(3,3,1) = 2.0938971E-01;   Omega00(3,3,2) = -1.7386904E+00;  Omega00(3,3,3) = 3.3587983E+03;
    Omega00(3,4,0) = -7.8147689E-03;  Omega00(3,4,1) = 1.6792705E-01;   Omega00(3,4,2) = -1.4308628E+00;  Omega00(3,4,3) = 1.6628859E+03;
    //O
    Omega00(4,0,0) = -2.7244269E-03;  Omega00(4,0,1) = 6.9587171E-02;   Omega00(4,0,2) = -7.9538667E-01;  Omega00(4,0,3) = 4.0673730E+02;
    Omega00(4,1,0) = -4.8405803E-03;  Omega00(4,1,1) = 1.0297688E-01;   Omega00(4,1,2) = -9.6876576E-01;  Omega00(4,1,3) = 6.1629812E+02;
    Omega00(4,2,0) = -1.0885815E-03;  Omega00(4,2,1) = 1.1883688E-02;   Omega00(4,2,2) = -2.1844909E-01;  Omega00(4,2,3) = 7.5512560E+01;
    Omega00(4,3,0) = -7.8147689E-03;  Omega00(4,3,1) = 1.6792705E-01;   Omega00(4,3,2) = -1.4308628E+00;  Omega00(4,3,3) = 1.6628859E+03;
    Omega00(4,4,0) = -6.4040535E-03;  Omega00(4,4,1) = 1.4629949E-01;   Omega00(4,4,2) = -1.3892121E+00;  Omega00(4,4,3) = 2.0903441E+03;

    // Omega(1,1) ----------------------
    //N2
    Omega11(0,0,0) = -7.6303990E-03;  Omega11(0,0,1) = 1.6878089E-01;   Omega11(0,0,2) = -1.4004234E+00;  Omega11(0,0,3) = 2.1427708E+03;
    Omega11(0,1,0) = -8.0457321E-03;  Omega11(0,1,1) = 1.9228905E-01;   Omega11(0,1,2) = -1.7102854E+00;  Omega11(0,1,3) = 5.2213857E+03;
    Omega11(0,2,0) = -6.8237776E-03;  Omega11(0,2,1) = 1.4360616E-01;   Omega11(0,2,2) = -1.1922240E+00;  Omega11(0,2,3) = 1.2433086E+03;
    Omega11(0,3,0) = -8.3493693E-03;  Omega11(0,3,1) = 1.7808911E-01;   Omega11(0,3,2) = -1.4466155E+00;  Omega11(0,3,3) = 1.9324210E+03;
    Omega11(0,4,0) = -8.3110691E-03;  Omega11(0,4,1) = 1.9617877E-01;   Omega11(0,4,2) = -1.7205427E+00;  Omega11(0,4,3) = 4.0812829E+03;
    //O2
    Omega11(1,0,0) = -8.0457321E-03;  Omega11(1,0,1) = 1.9228905E-01;   Omega11(1,0,2) = -1.7102854E+00;  Omega11(1,0,3) = 5.2213857E+03;
    Omega11(1,1,0) = -6.2931612E-03;  Omega11(1,1,1) = 1.4624645E-01;   Omega11(1,1,2) = -1.3006927E+00;  Omega11(1,1,3) = 1.8066892E+03;
    Omega11(1,2,0) = -6.8508672E-03;  Omega11(1,2,1) = 1.5524564E-01;   Omega11(1,2,2) = -1.3479583E+00;  Omega11(1,2,3) = 2.0037890E+03;
    Omega11(1,3,0) = -1.0608832E-03;  Omega11(1,3,1) = 1.1782595E-02;   Omega11(1,3,2) = -2.1246301E-01;  Omega11(1,3,3) = 8.4561598E+01;
    Omega11(1,4,0) = -3.7969686E-03;  Omega11(1,4,1) = 7.6789981E-02;   Omega11(1,4,2) = -7.3056809E-01;  Omega11(1,4,3) = 3.3958171E+02;
    //NO
    Omega11(2,0,0) = -6.8237776E-03;  Omega11(2,0,1) = 1.4360616E-01;   Omega11(2,0,2) = -1.1922240E+00;  Omega11(2,0,3) = 1.2433086E+03;
    Omega11(2,1,0) = -6.8508672E-03;  Omega11(2,1,1) = 1.5524564E-01;   Omega11(2,1,2) = -1.3479583E+00;  Omega11(2,1,3) = 2.0037890E+03;
    Omega11(2,2,0) = -7.4942466E-03;  Omega11(2,2,1) = 1.6626193E-01;   Omega11(2,2,2) = -1.4107027E+00;  Omega11(2,2,3) = 2.3097604E+03;
    Omega11(2,3,0) = -1.4719259E-03;  Omega11(2,3,1) = 1.8446968E-02;   Omega11(2,3,2) = -2.6460411E-01;  Omega11(2,3,3) = 1.0911124E+02;
    Omega11(2,4,0) = -1.0066279E-03;  Omega11(2,4,1) = 1.1029264E-02;   Omega11(2,4,2) = -2.0671266E-01;  Omega11(2,4,3) = 8.2644384E+01;
    //N
    Omega11(3,0,0) = -8.3493693E-03;  Omega11(3,0,1) = 1.7808911E-01;   Omega11(3,0,2) = -1.4466155E+00;  Omega11(3,0,3) = 1.9324210E+03;
    Omega11(3,1,0) = -1.0608832E-03;  Omega11(3,1,1) = 1.1782595E-02;   Omega11(3,1,2) = -2.1246301E-01;  Omega11(3,1,3) = 8.4561598E+01;
    Omega11(3,2,0) = -1.4719259E-03;  Omega11(3,2,1) = 1.8446968E-02;   Omega11(3,2,2) = -2.6460411E-01;  Omega11(3,2,3) = 1.0911124E+02;
    Omega11(3,3,0) = -7.7439615E-03;  Omega11(3,3,1) = 1.7129007E-01;   Omega11(3,3,2) = -1.4809088E+00;  Omega11(3,3,3) = 2.1284951E+03;
    Omega11(3,4,0) = -5.0478143E-03;  Omega11(3,4,1) = 1.0236186E-01;   Omega11(3,4,2) = -9.0058935E-01;  Omega11(3,4,3) = 4.4472565E+02;
    //O
    Omega11(4,0,0) = -8.3110691E-03;  Omega11(4,0,1) = 1.9617877E-01;   Omega11(4,0,2) = -1.7205427E+00;  Omega11(4,0,3) = 4.0812829E+03;
    Omega11(4,1,0) = -3.7969686E-03;  Omega11(4,1,1) = 7.6789981E-02;   Omega11(4,1,2) = -7.3056809E-01;  Omega11(4,1,3) = 3.3958171E+02;
    Omega11(4,2,0) = -1.0066279E-03;  Omega11(4,2,1) = 1.1029264E-02;   Omega11(4,2,2) = -2.0671266E-01;  Omega11(4,2,3) = 8.2644384E+01;
    Omega11(4,3,0) = -5.0478143E-03;  Omega11(4,3,1) = 1.0236186E-01;   Omega11(4,3,2) = -9.0058935E-01;  Omega11(4,3,3) = 4.4472565E+02;
    Omega11(4,4,0) = -4.2451096E-03;  Omega11(4,4,1) = 9.6820337E-02;   Omega11(4,4,2) = -9.9770795E-01;  Omega11(4,4,3) = 8.3320644E+02;
  }

  if (ionization) { nHeavy = nSpecies-1; nEl = 1; }
  else            { nHeavy = nSpecies;   nEl = 0; }
}

CUserDefinedTCLib::~CUserDefinedTCLib(){}

void CUserDefinedTCLib::SetTDStateRhosTTv(vector<su2double>& val_rhos, su2double val_temperature, su2double val_temperature_ve){

  rhos = val_rhos;
  T    = val_temperature;
  Tve  = val_temperature_ve;

  Density = 0.0;
  for (iSpecies = 0; iSpecies < nSpecies; iSpecies++)
    Density += rhos[iSpecies];

  Pressure = GetPressure();

}

vector<su2double>& CUserDefinedTCLib::GetSpeciesCvTraRot(){

  for (iSpecies = 0; iSpecies < nHeavy; iSpecies++)
    Cvtrs[iSpecies] = (3.0/2.0 + RotationModes[iSpecies]/2.0) * Ru/MolarMass[iSpecies];

  return Cvtrs;
}

vector<su2double>& CUserDefinedTCLib::GetSpeciesCvVibEle(){

  su2double thoTve, exptv, num, num2, num3, denom, Cvvs, Cves;
  unsigned short iElectron = nSpecies-1;

  for(iSpecies = 0; iSpecies < nSpecies; iSpecies++){

    /*--- If requesting electron specific heat ---*/
    if (ionization && iSpecies == iElectron) {
      Cvvs = 0.0;
      Cves = 3.0/2.0 * Ru/MolarMass[nSpecies-1];
    }

    /*--- Heavy particle specific heat ---*/
    else {

      /*--- Vibrational energy ---*/
      if (CharVibTemp[iSpecies] != 0.0) {
        thoTve = CharVibTemp[iSpecies]/Tve;
        exptv = exp(CharVibTemp[iSpecies]/Tve);
        Cvvs  = Ru/MolarMass[iSpecies] * thoTve*thoTve * exptv / ((exptv-1.0)*(exptv-1.0));
      } else {
        Cvvs = 0.0;
      }

      /*--- Electronic energy ---*/
      if (nElStates[iSpecies] != 0) {
        num = 0.0; num2 = 0.0;
        denom = ElDegeneracy[iSpecies][0] * exp(-CharElTemp[iSpecies][0]/Tve);
        num3  = ElDegeneracy[iSpecies][0] * (CharElTemp[iSpecies][0]/(Tve*Tve))*exp(-CharElTemp[iSpecies][0]/Tve);
        for (iEl = 1; iEl < nElStates[iSpecies]; iEl++) {
          thoTve = CharElTemp[iSpecies][iEl]/Tve;
          exptv = exp(-CharElTemp[iSpecies][iEl]/Tve);

          num   += ElDegeneracy[iSpecies][iEl] * CharElTemp[iSpecies][iEl] * exptv;
          denom += ElDegeneracy[iSpecies][iEl] * exptv;
          num2  += ElDegeneracy[iSpecies][iEl] * (thoTve*thoTve) * exptv;
          num3  += ElDegeneracy[iSpecies][iEl] * thoTve/Tve * exptv;
        }
        Cves = Ru/MolarMass[iSpecies] * (num2/denom - num*num3/(denom*denom));
      } else {
        Cves = 0.0;
      }
    }

    Cvves[iSpecies] = Cvvs + Cves;
  }

  return Cvves;

}

vector<su2double>& CUserDefinedTCLib::GetMixtureEnergies(){

  su2double rhoEmix, rhoEve, Ef, Ev, Ee, num, denom;

  rhoEmix = 0.0;
  rhoEve  = 0.0;
  denom   = 0.0;

  for (iSpecies = 0; iSpecies < nHeavy; iSpecies++){

    // Species formation energy
    Ef = Enthalpy_Formation[iSpecies] - Ru/MolarMass[iSpecies]*Ref_Temperature[iSpecies];

    // Species vibrational energy
    if (CharVibTemp[iSpecies] != 0.0)
      Ev = Ru/MolarMass[iSpecies] * CharVibTemp[iSpecies] / (exp(CharVibTemp[iSpecies]/Tve)-1.0);
    else
      Ev = 0.0;

    // Species electronic energy
    num = 0.0;
    denom = ElDegeneracy(iSpecies,0) * exp(CharElTemp(iSpecies,0)/Tve);
    for (iEl = 1; iEl < nElStates[iSpecies]; iEl++) {
      num   += ElDegeneracy(iSpecies,iEl) * CharElTemp(iSpecies,iEl) * exp(-CharElTemp(iSpecies,iEl)/Tve);
      denom += ElDegeneracy(iSpecies,iEl) * exp(-CharElTemp(iSpecies,iEl)/Tve);
    }
    Ee = Ru/MolarMass[iSpecies] * (num/denom);

    // Mixture total energy
    rhoEmix += rhos[iSpecies] * ((3.0/2.0+RotationModes[iSpecies]/2.0) * Ru/MolarMass[iSpecies] * (T-Ref_Temperature[iSpecies]) + Ev + Ee + Ef);

    // Mixture vibrational-electronic energy
    rhoEve += rhos[iSpecies] * (Ev + Ee);

  }

  for (iSpecies = 0; iSpecies < nEl; iSpecies++) {

    // Species formation energy
    Ef = Enthalpy_Formation[nSpecies-1] - Ru/MolarMass[nSpecies-1] * Ref_Temperature[nSpecies-1];

    // Electron t-r mode contributes to mixture vib-el energy
    rhoEve += (3.0/2.0) * Ru/MolarMass[nSpecies-1] * (Tve - Ref_Temperature[nSpecies-1]); //bug? not multiplying by rhos[iSpecies]
  }

  energies[0] = rhoEmix/Density;
  energies[1] = rhoEve/Density;

  return energies;

}

vector<su2double>& CUserDefinedTCLib::GetSpeciesEve(su2double val_T){

  su2double Ev, Eel, Ef, num, denom;
  unsigned short iElectron = nSpecies-1;

  for (iSpecies = 0; iSpecies < nSpecies; iSpecies++){

    /*--- Electron species energy ---*/
    if ( ionization && (iSpecies == iElectron)) {
      /*--- Calculate formation energy ---*/
      Ef = Enthalpy_Formation[iSpecies] - Ru/MolarMass[iSpecies] * Ref_Temperature[iSpecies];

      /*--- Electron t-r mode contributes to mixture vib-el energy ---*/
      Eel = (3.0/2.0) * Ru/MolarMass[iSpecies] * (val_T - Ref_Temperature[iSpecies]) + Ef;
      Ev  = 0.0;
    }
    /*--- Heavy particle energy ---*/
    else {
      /*--- Calculate vibrational energy (harmonic-oscillator model) ---*/
      if (CharVibTemp[iSpecies] != 0.0)
        Ev = Ru/MolarMass[iSpecies] * CharVibTemp[iSpecies] / (exp(CharVibTemp[iSpecies]/val_T)-1.0);
      else
        Ev = 0.0;
      /*--- Calculate electronic energy ---*/
      num = 0.0;
      denom = ElDegeneracy[iSpecies][0] * exp(-CharElTemp[iSpecies][0]/val_T);
      for (iEl = 1; iEl < nElStates[iSpecies]; iEl++) {
        num   += ElDegeneracy[iSpecies][iEl] * CharElTemp[iSpecies][iEl] * exp(-CharElTemp[iSpecies][iEl]/val_T);
        denom += ElDegeneracy[iSpecies][iEl] * exp(-CharElTemp[iSpecies][iEl]/val_T);
      }
      Eel = Ru/MolarMass[iSpecies] * (num/denom);
    }

    eves[iSpecies] = Ev + Eel;
  }

  return eves;

}

vector<su2double>& CUserDefinedTCLib::GetNetProductionRates(){

  /*--- Nonequilibrium chemistry ---*/
  unsigned short ii, iReaction;
  su2double T_min, epsilon, Thf, Thb, Trxnf, Trxnb, Keq, kf, kb, kfb, fwdRxn, bkwRxn, af, bf, ab, bb;

  /*--- Define artificial chemistry parameters ---*/
  // Note: These parameters artificially increase the rate-controlling reaction
  //       temperature.  This relaxes some of the stiffness in the chemistry
  //       source term.
  T_min   = 800.0;
  epsilon = 80;
  /*--- Define preferential dissociation coefficient ---*/
  //alpha = 0.3;

  for( iSpecies = 0; iSpecies < nSpecies; iSpecies++)
    ws[iSpecies] = 0.0;

  for (iReaction = 0; iReaction < nReactions; iReaction++) {

    /*--- Determine the rate-controlling temperature ---*/
    af = Tcf_a[iReaction];
    bf = Tcf_b[iReaction];
    ab = Tcb_a[iReaction];
    bb = Tcb_b[iReaction];
    Trxnf = pow(T, af)*pow(Tve, bf);
    Trxnb = pow(T, ab)*pow(Tve, bb);

    /*--- Calculate the modified temperature ---*/
    Thf = 0.5 * (Trxnf+T_min + sqrt((Trxnf-T_min)*(Trxnf-T_min)+epsilon*epsilon));
    Thb = 0.5 * (Trxnb+T_min + sqrt((Trxnb-T_min)*(Trxnb-T_min)+epsilon*epsilon));

    /*--- Get the Keq & Arrhenius coefficients ---*/
    GetKeqConstants(iReaction);

    /*--- Calculate Keq ---*/
    Keq = exp(  A[0]*(Thb/1E4) + A[1] + A[2]*log(1E4/Thb)
        + A[3]*(1E4/Thb) + A[4]*(1E4/Thb)*(1E4/Thb) );

    /*--- Calculate rate coefficients ---*/
    kf  = ArrheniusCoefficient[iReaction] * exp(ArrheniusEta[iReaction]*log(Thf)) * exp(-ArrheniusTheta[iReaction]/Thf);
    kfb = ArrheniusCoefficient[iReaction] * exp(ArrheniusEta[iReaction]*log(Thb)) * exp(-ArrheniusTheta[iReaction]/Thb);
    kb  = kfb / Keq;

    /*--- Determine production & destruction of each species ---*/
    fwdRxn = 1.0;
    bkwRxn = 1.0;
    for (ii = 0; ii < 3; ii++) {

      /*--- Reactants ---*/
      iSpecies = Reactions(iReaction,0,ii);
      if ( iSpecies != nSpecies)
        fwdRxn *= 0.001*rhos[iSpecies]/MolarMass[iSpecies];

      /*--- Products ---*/
      jSpecies = Reactions(iReaction,1,ii);
      if (jSpecies != nSpecies) {
        bkwRxn *= 0.001*rhos[jSpecies]/MolarMass[jSpecies];
      }
    }

    fwdRxn = 1000.0 * kf * fwdRxn;
    bkwRxn = 1000.0 * kb * bkwRxn;

    for (ii = 0; ii < 3; ii++) {

      /*--- Products ---*/
      iSpecies = Reactions(iReaction,1,ii);
      if (iSpecies != nSpecies)
        ws[iSpecies] += MolarMass[iSpecies] * (fwdRxn-bkwRxn);

      /*--- Reactants ---*/
      iSpecies = Reactions(iReaction,0,ii);
      if (iSpecies != nSpecies)
        ws[iSpecies] -= MolarMass[iSpecies] * (fwdRxn-bkwRxn);
    }
  }
  return ws;
}

void CUserDefinedTCLib::GetKeqConstants(unsigned short val_Reaction) {

  unsigned short ii, iIndex, tbl_offset, pwr;
  su2double N, tmp1, tmp2;

  /*--- Acquire database constants from CConfig ---*/
  GetChemistryEquilConstants(val_Reaction);

  /*--- Calculate mixture number density ---*/
  N = 0.0;
  for (iSpecies =0 ; iSpecies < nSpecies; iSpecies++) {
    N += rhos[iSpecies]/MolarMass[iSpecies]*AVOGAD_CONSTANT;
  }

  /*--- Convert number density from 1/m^3 to 1/cm^3 for table look-up ---*/
  N = N*(1E-6);

  /*--- Determine table index based on mixture N ---*/
  tbl_offset = 14;
  pwr        = floor(log10(N));

  /*--- Bound the interpolation to table limit values ---*/
  iIndex = int(pwr) - tbl_offset;
  if (iIndex <= 0) {
    for (ii = 0; ii < 5; ii++)
      A[ii] = RxnConstantTable(0,ii);
    return;
  } else if (iIndex >= 5) {
    for (ii = 0; ii < 5; ii++)
      A[ii] = RxnConstantTable(5,ii);
    return;
  }

  /*--- Calculate interpolation denominator terms avoiding pow() ---*/
  tmp1 = 1.0;
  tmp2 = 1.0;
  for (ii = 0; ii < pwr; ii++) {
    tmp1 *= 10.0;
    tmp2 *= 10.0;
  }
  tmp2 *= 10.0;

  /*--- Interpolate ---*/
  for (ii = 0; ii < 5; ii++) {
    A[ii] =  (RxnConstantTable(iIndex+1,ii) - RxnConstantTable(iIndex,ii))
        / (tmp2 - tmp1) * (N - tmp1)
        + RxnConstantTable(iIndex,ii);
  }
}

su2double CUserDefinedTCLib::GetEveSourceTerm(){

  /*--- Trans.-rot. & vibrational energy exchange via inelastic collisions ---*/
  // Note: Electronic energy not implemented
  // Note: Landau-Teller formulation
  // Note: Millikan & White relaxation time (requires P in Atm.)
  // Note: Park limiting cross section
  su2double conc, N, mu, A_sr, B_sr, num, denom, Cs, sig_s, tau_sr, tauP, tauMW, taus, omegaVT, omegaCV;
  vector<su2double> MolarFrac, eve_eq, eve;

  MolarFrac.resize(nSpecies,0.0);
  eve_eq.resize(nSpecies,0.0);
  eve.resize(nSpecies,0.0);

  omegaVT = 0.0;
  omegaCV = 0.0;


  /*--- Calculate mole fractions ---*/
  N    = 0.0;
  conc = 0.0;
  for (iSpecies = 0; iSpecies < nSpecies; iSpecies++) {
    conc += rhos[iSpecies] / MolarMass[iSpecies];
    N    += rhos[iSpecies] / MolarMass[iSpecies] * AVOGAD_CONSTANT;
  }
  for (iSpecies = 0; iSpecies < nSpecies; iSpecies++)
    MolarFrac[iSpecies] = (rhos[iSpecies] / MolarMass[iSpecies]) / conc;

  eve_eq = GetSpeciesEve(T);
  eve    = GetSpeciesEve(Tve);

  /*--- Loop over species to calculate source term --*/
  for (iSpecies = 0; iSpecies < nSpecies; iSpecies++) {

    /*--- Millikan & White relaxation time ---*/
    num   = 0.0;
    denom = 0.0;
    for (jSpecies = 0; jSpecies < nSpecies; jSpecies++) {
      mu     = MolarMass[iSpecies]*MolarMass[jSpecies] / (MolarMass[iSpecies] + MolarMass[jSpecies]);
      A_sr   = 1.16 * 1E-3 * sqrt(mu) * pow(CharVibTemp[iSpecies], 4.0/3.0);
      B_sr   = 0.015 * pow(mu, 0.25);
      tau_sr = 101325.0/Pressure * exp(A_sr*(pow(T,-1.0/3.0) - B_sr) - 18.42);
      num   += MolarFrac[jSpecies];
      denom += MolarFrac[jSpecies] / tau_sr;
    }

    tauMW = num / denom;

    /*--- Park limiting cross section ---*/
    Cs    = sqrt((8.0*Ru*T)/(PI_NUMBER*MolarMass[iSpecies]));
    sig_s = 1E-20*(5E4*5E4)/(T*T);

    tauP = 1/(sig_s*Cs*N);

    /*--- Species relaxation time ---*/
    taus = tauMW + tauP;

    /*--- Add species contribution to residual ---*/
    omegaVT += rhos[iSpecies] * (eve_eq[iSpecies] -
                                 eve[iSpecies]) / taus;
  }

  /*--- Vibrational energy change due to chemical reactions ---*/
  if(!frozen){
    for (iSpecies = 0; iSpecies < nSpecies; iSpecies++)
      omegaCV += ws[iSpecies]*eve[iSpecies];
  }

  omega = omegaVT + omegaCV;

  return omega;

}

vector<su2double>& CUserDefinedTCLib::GetSpeciesEnthalpy(su2double val_T, su2double val_Tve, su2double *val_eves){

  vector<su2double> cvtrs;

  cvtrs = GetSpeciesCvTraRot();

  for (iSpecies = 0; iSpecies < nSpecies; iSpecies++){
    eves[iSpecies] = val_eves[iSpecies];
    hs[iSpecies] = Ru/MolarMass[iSpecies]*val_T + cvtrs[iSpecies]*val_T + Enthalpy_Formation[iSpecies] + eves[iSpecies];
  }

  return hs;

}

vector<su2double>& CUserDefinedTCLib::GetDiffusionCoeff(){

  if(Kind_TransCoeffModel == WILKE)
   DiffusionCoeffWBE();
  if(Kind_TransCoeffModel == GUPTAYOS)
   DiffusionCoeffGY();

  return DiffusionCoeff;

}

su2double CUserDefinedTCLib::GetViscosity(){

  if(Kind_TransCoeffModel == WILKE)
    ViscosityWBE();
  if(Kind_TransCoeffModel == GUPTAYOS)
    ViscosityGY();

  return Mu;

}

vector<su2double>& CUserDefinedTCLib::GetThermalConductivities(){

  if(Kind_TransCoeffModel == WILKE)
    ThermalConductivitiesWBE();
  if(Kind_TransCoeffModel == GUPTAYOS)
    ThermalConductivitiesGY();

  return ThermalConductivities;

}

void CUserDefinedTCLib::DiffusionCoeffWBE(){

  su2double conc, Mi, Mj, M, Omega_ij, denom;
  su2activematrix Dij;

  Dij.resize(nSpecies, nSpecies) = su2double(0.0);

  /*--- Calculate species mole fraction ---*/
  conc = 0.0;
  for (iSpecies = 0; iSpecies < nSpecies; iSpecies++) {
    MolarFracWBE[iSpecies] = rhos[iSpecies]/MolarMass[iSpecies];
    conc               += MolarFracWBE[iSpecies];
  }
  for (iSpecies = 0; iSpecies < nSpecies; iSpecies++)
    MolarFracWBE[iSpecies] = MolarFracWBE[iSpecies]/conc;
  /*--- Calculate mixture molar mass (kg/mol) ---*/
  // Note: Species molar masses stored as kg/kmol, need 1E-3 conversion
  M = 0.0;
  for (iSpecies = 0; iSpecies < nSpecies; iSpecies++)
    M += MolarMass[iSpecies]*MolarFracWBE[iSpecies];
  M = M*1E-3;
  /*---+++                  +++---*/
  /*--- Diffusion coefficients ---*/
  /*---+++                  +++---*/
  /*--- Solve for binary diffusion coefficients ---*/
  // Note: Dij = Dji, so only loop through req'd indices
  // Note: Correlation requires kg/mol, hence 1E-3 conversion from kg/kmol
  for (iSpecies = 0; iSpecies < nSpecies; iSpecies++) {
    Mi = MolarMass[iSpecies]*1E-3;
    for (jSpecies = iSpecies; jSpecies < nSpecies; jSpecies++) {
      Mj = MolarMass[jSpecies]*1E-3;
      /*--- Calculate the Omega^(0,0)_ij collision cross section ---*/
      Omega_ij = 1E-20/PI_NUMBER * Omega00(iSpecies,jSpecies,3)
          * pow(T, Omega00(iSpecies,jSpecies,0)*log(T)*log(T)
          +  Omega00(iSpecies,jSpecies,1)*log(T)
          +  Omega00(iSpecies,jSpecies,2));
      Dij(iSpecies,jSpecies) = 7.1613E-25*M*sqrt(T*(1/Mi+1/Mj))/(Density*Omega_ij);
      Dij(jSpecies,iSpecies) = 7.1613E-25*M*sqrt(T*(1/Mi+1/Mj))/(Density*Omega_ij);
    }
  }
  /*--- Calculate species-mixture diffusion coefficient --*/
  for (iSpecies = 0; iSpecies < nSpecies; iSpecies++) {
    DiffusionCoeff[iSpecies] = 0.0;
    denom = 0.0;
    for (jSpecies = 0; jSpecies < nSpecies; jSpecies++) {
      if (jSpecies != iSpecies) {
        denom += MolarFracWBE[jSpecies]/Dij(iSpecies,jSpecies);
      }
    }
    if (nSpecies==1) DiffusionCoeff[0] = 0;
    else DiffusionCoeff[iSpecies] = (1-MolarFracWBE[iSpecies])/denom;
  }    
}

void CUserDefinedTCLib::ViscosityWBE(){

  su2double tmp1, tmp2, conc;

  /*--- Calculate species mole fraction ---*/
  conc = 0.0;
  for (iSpecies = 0; iSpecies < nSpecies; iSpecies++) {
    MolarFracWBE[iSpecies] = rhos[iSpecies]/MolarMass[iSpecies];
    conc               += MolarFracWBE[iSpecies];
  }
  for (iSpecies = 0; iSpecies < nSpecies; iSpecies++)
    MolarFracWBE[iSpecies] = MolarFracWBE[iSpecies]/conc;

  /*--- Calculate species mole fraction ---*/
  su2double conc = 0.0;
  for (iSpecies = 0; iSpecies < nSpecies; iSpecies++) {
    MolarFracWBE[iSpecies] = rhos[iSpecies]/MolarMass[iSpecies];
    conc                  += MolarFracWBE[iSpecies];
  }
  for (iSpecies = 0; iSpecies < nSpecies; iSpecies++)
    MolarFracWBE[iSpecies] = MolarFracWBE[iSpecies]/conc;

  for (iSpecies = 0; iSpecies < nSpecies; iSpecies++)
    mus[iSpecies] = 0.1*exp((Blottner[iSpecies][0]*log(T)  +
                             Blottner[iSpecies][1])*log(T) +
                             Blottner[iSpecies][2]);

  /*--- Determine species 'phi' value for Blottner model ---*/
  for (iSpecies = 0; iSpecies < nSpecies; iSpecies++) {
    phis[iSpecies] = 0.0;
    for (jSpecies = 0; jSpecies < nSpecies; jSpecies++) {
      tmp1 = 1.0 + sqrt(mus[iSpecies]/mus[jSpecies])*pow(MolarMass[jSpecies]/MolarMass[iSpecies], 0.25);
      tmp2 = sqrt(8.0*(1.0+MolarMass[iSpecies]/MolarMass[jSpecies]));
      phis[iSpecies] += MolarFracWBE[jSpecies]*tmp1*tmp1/tmp2;
    }
  }

  /*--- Calculate mixture laminar viscosity ---*/
  Mu = 0.0;
  for (iSpecies = 0; iSpecies < nSpecies; iSpecies++){
    Mu += MolarFracWBE[iSpecies]*mus[iSpecies]/phis[iSpecies];
  }
}

void CUserDefinedTCLib::ThermalConductivitiesWBE(){

  vector<su2double> ks, kves;

  ks.resize(nSpecies,0.0);
  kves.resize(nSpecies,0.0);


  Cvves = GetSpeciesCvVibEle();

  for (iSpecies = 0; iSpecies < nSpecies; iSpecies++) {
    ks[iSpecies] = mus[iSpecies]*(15.0/4.0 + RotationModes[iSpecies]/2.0)*Ru/MolarMass[iSpecies];
    kves[iSpecies] = mus[iSpecies]*Cvves[iSpecies];
  }
  /*--- Calculate mixture tr & ve conductivities ---*/
  ThermalCond_tr = 0.0;
  ThermalCond_ve = 0.0;
  for (iSpecies = 0; iSpecies < nSpecies; iSpecies++) {
    ThermalCond_tr += MolarFracWBE[iSpecies]*ks[iSpecies]/phis[iSpecies];
    ThermalCond_ve += MolarFracWBE[iSpecies]*kves[iSpecies]/phis[iSpecies];
  }

  ThermalConductivities[0] = ThermalCond_tr;
  ThermalConductivities[1] = ThermalCond_ve;
}

void CUserDefinedTCLib::DiffusionCoeffGY(){

  su2double Mi, Mj, pi, kb, gam_i, gam_j, gam_t, denom, d1_ij, D_ij, Omega_ij;

  pi   = PI_NUMBER;
  kb   = BOLTZMANN_CONSTANT;

  /*--- Calculate mixture gas constant ---*/
  gam_t = 0.0;
  for (iSpecies = 0; iSpecies < nSpecies; iSpecies++) {
    gam_t += rhos[iSpecies] / (Density*MolarMass[iSpecies]);
  }
  /*--- Mixture thermal conductivity via Gupta-Yos approximation ---*/
  for (iSpecies = 0; iSpecies < nHeavy; iSpecies++) {
    /*--- Initialize the species diffusion coefficient ---*/
    DiffusionCoeff[iSpecies] = 0.0;
    /*--- Calculate molar concentration ---*/
    Mi      = MolarMass[iSpecies];
    gam_i   = rhos[iSpecies] / (Density*Mi);
    denom = 0.0;
    for (jSpecies = 0; jSpecies < nHeavy; jSpecies++) {
      if (jSpecies != iSpecies) {
        Mj    = MolarMass[jSpecies];
        gam_j = rhos[iSpecies] / (Density*Mj);
        /*--- Calculate the Omega^(0,0)_ij collision cross section ---*/
        Omega_ij = 1E-20 * Omega00(iSpecies,jSpecies,3)
            * pow(T, Omega00(iSpecies,jSpecies,0)*log(T)*log(T)
            + Omega00(iSpecies,jSpecies,1)*log(T)
            + Omega00(iSpecies,jSpecies,2));
        /*--- Calculate "delta1_ij" ---*/
        d1_ij = 8.0/3.0 * sqrt((2.0*Mi*Mj) / (pi*Ru*T*(Mi+Mj))) * Omega_ij;
        /*--- Calculate heavy-particle binary diffusion coefficient ---*/
        D_ij = kb*T/(Pressure*d1_ij);
        denom += gam_j/D_ij;
      }
    }
    if (ionization) {
      jSpecies = nSpecies-1;
      Mj       = MolarMass[jSpecies];
      gam_j    = rhos[iSpecies] / (Density*Mj);
      
      /*--- Calculate the Omega^(0,0)_ij collision cross section ---*/
      Omega_ij = 1E-20 * Omega00(iSpecies,jSpecies,3)
          * pow(Tve, Omega00(iSpecies,jSpecies,0)*log(Tve)*log(Tve)
          + Omega00(iSpecies,jSpecies,1)*log(Tve)
          + Omega00(iSpecies,jSpecies,2));
      
      /*--- Calculate "delta1_ij" ---*/
      d1_ij = 8.0/3.0 * sqrt((2.0*Mi*Mj) / (pi*Ru*Tve*(Mi+Mj))) * Omega_ij;
    }
    
    /*--- Assign species diffusion coefficient ---*/
    if (nSpecies == 1) DiffusionCoeff[0]=0.0;
    else DiffusionCoeff[iSpecies] = gam_t*gam_t*Mi*(1-Mi*gam_i) / denom;
  }
  if (ionization) {
    iSpecies = nSpecies-1;
    /*--- Initialize the species diffusion coefficient ---*/
    DiffusionCoeff[iSpecies] = 0.0;
    /*--- Calculate molar concentration ---*/
    Mi      = MolarMass[iSpecies];
    gam_i   = rhos[iSpecies] / (Density*Mi);
    denom = 0.0;
    for (jSpecies = 0; jSpecies < nHeavy; jSpecies++) {
      if (iSpecies != jSpecies) {
        Mj    = MolarMass[jSpecies];
        gam_j = rhos[iSpecies] / (Density*Mj);
        /*--- Calculate the Omega^(0,0)_ij collision cross section ---*/
        Omega_ij = 1E-20 * Omega00(iSpecies,jSpecies,3)
            * pow(Tve, Omega00(iSpecies,jSpecies,0)*log(Tve)*log(Tve)
            + Omega00(iSpecies,jSpecies,1)*log(Tve)
            + Omega00(iSpecies,jSpecies,2));
        /*--- Calculate "delta1_ij" ---*/
        d1_ij = 8.0/3.0 * sqrt((2.0*Mi*Mj) / (pi*Ru*Tve*(Mi+Mj))) * Omega_ij;
        /*--- Calculate heavy-particle binary diffusion coefficient ---*/
        D_ij = kb*Tve/(Pressure*d1_ij);
        denom += gam_j/D_ij;
      }
    }
    DiffusionCoeff[iSpecies] = gam_t*gam_t*MolarMass[iSpecies]*(1-MolarMass[iSpecies]*gam_i) / denom;
  }
}

void CUserDefinedTCLib::ViscosityGY(){

  su2double Mi, Mj, pi, Na, gam_i, gam_j, denom, Omega_ij, d2_ij;

  pi   = PI_NUMBER;
  Na   = AVOGAD_CONSTANT;
  Mu = 0.0;
  /*--- Mixture viscosity via Gupta-Yos approximation ---*/
  for (iSpecies = 0; iSpecies < nHeavy; iSpecies++) {
    denom = 0.0;
    /*--- Calculate molar concentration ---*/
    Mi    = MolarMass[iSpecies];
    gam_i = rhos[iSpecies] / (Density*Mi);
    for (jSpecies = 0; jSpecies < nHeavy; jSpecies++) {
      Mj    = MolarMass[jSpecies];
      gam_j = rhos[jSpecies] / (Density*Mj);
      /*--- Calculate "delta" quantities ---*/
      Omega_ij = 1E-20 * Omega11(iSpecies,jSpecies,3)
          * pow(T, Omega11(iSpecies,jSpecies,0)*log(T)*log(T)
          + Omega11(iSpecies,jSpecies,1)*log(T)
          + Omega11(iSpecies,jSpecies,2));
      d2_ij = 16.0/5.0 * sqrt((2.0*Mi*Mj) / (pi*Ru*T*(Mi+Mj))) * Omega_ij;
      /*--- Add to denominator of viscosity ---*/
      denom += gam_j*d2_ij;
    }
    if (ionization) {
      jSpecies = nSpecies-1;
      Mj    = MolarMass[jSpecies];
      gam_j = rhos[jSpecies] / (Density*Mj);
      /*--- Calculate "delta" quantities ---*/
      Omega_ij = 1E-20 * Omega11(iSpecies,jSpecies,3)
          * pow(Tve, Omega11(iSpecies,jSpecies,0)*log(Tve)*log(Tve)
          + Omega11(iSpecies,jSpecies,1)*log(Tve)
          + Omega11(iSpecies,jSpecies,2));
      d2_ij = 16.0/5.0 * sqrt((2.0*Mi*Mj) / (pi*Ru*Tve*(Mi+Mj))) * Omega_ij;
      denom += gam_j*d2_ij;
    }
    /*--- Calculate species laminar viscosity ---*/
    Mu += (Mi/Na * gam_i) / denom;
  }
  if (ionization) {
    iSpecies = nSpecies-1;
    denom = 0.0;
    /*--- Calculate molar concentration ---*/
    Mi    = MolarMass[iSpecies];
    gam_i = rhos[iSpecies] / (Density*Mi);
    for (jSpecies = 0; jSpecies < nSpecies; jSpecies++) {
      Mj    = MolarMass[jSpecies];
      gam_j = rhos[jSpecies] / (Density*Mj);
      /*--- Calculate "delta" quantities ---*/
      Omega_ij = 1E-20 * Omega11(iSpecies,jSpecies,3)
          * pow(Tve, Omega11(iSpecies,jSpecies,0)*log(Tve)*log(Tve)
          + Omega11(iSpecies,jSpecies,1)*log(Tve)
          + Omega11(iSpecies,jSpecies,2));
      d2_ij = 16.0/5.0 * sqrt((2.0*Mi*Mj) / (pi*Ru*Tve*(Mi+Mj))) * Omega_ij;
      /*--- Add to denominator of viscosity ---*/
      denom += gam_j*d2_ij;
    }
    Mu += (Mi/Na * gam_i) / denom;
  }
}

void CUserDefinedTCLib::ThermalConductivitiesGY(){

  su2double Cvve, Mi, Mj, mi, mj, pi, R, Na, kb, gam_i, gam_j, denom_t, denom_r, d1_ij, d2_ij, a_ij, Omega_ij, rhoCvve;

  pi   = PI_NUMBER;
  Na   = AVOGAD_CONSTANT;
  kb   = BOLTZMANN_CONSTANT;

  if (ionization) {
    cout << "SetThermalConductivity: NEEDS REVISION w/ IONIZATION" << endl;
    exit(1);
  }

  /*--- Mixture vibrational-electronic specific heat ---*/
  Cvves = GetSpeciesCvVibEle();
  rhoCvve = 0.0;
  for (iSpecies = 0; iSpecies < nSpecies; iSpecies++)
    rhoCvve += rhos[iSpecies]*Cvves[iSpecies];
  Cvve = rhoCvve/Density;

  /*--- Calculate mixture gas constant ---*/
  R = 0.0;
  for (iSpecies = 0; iSpecies < nSpecies; iSpecies++) {
    R += Ru * rhos[iSpecies]/Density;
  }
  /*--- Mixture thermal conductivity via Gupta-Yos approximation ---*/
  ThermalCond_tr    = 0.0;
  ThermalCond_ve = 0.0;
  for (iSpecies = 0; iSpecies < nSpecies; iSpecies++) {
    /*--- Calculate molar concentration ---*/
    Mi      = MolarMass[iSpecies];
    mi      = Mi/Na;
    gam_i   = rhos[iSpecies] / (Density*Mi);
    denom_t = 0.0;
    denom_r = 0.0;
    for (jSpecies = 0; jSpecies < nSpecies; jSpecies++) {
      Mj    = MolarMass[jSpecies];
      mj    = Mj/Na;
      gam_j = rhos[iSpecies] / (Density*Mj);
      a_ij = 1.0 + (1.0 - mi/mj)*(0.45 - 2.54*mi/mj) / ((1.0 + mi/mj)*(1.0 + mi/mj));
      /*--- Calculate the Omega^(0,0)_ij collision cross section ---*/
      Omega_ij = 1E-20 * Omega00(iSpecies,jSpecies,3)
          * pow(T, Omega00(iSpecies,jSpecies,0)*log(T)*log(T)
          + Omega00(iSpecies,jSpecies,1)*log(T)
          + Omega00(iSpecies,jSpecies,2));
      /*--- Calculate "delta1_ij" ---*/
      d1_ij = 8.0/3.0 * sqrt((2.0*Mi*Mj) / (pi*Ru*T*(Mi+Mj))) * Omega_ij;
      /*--- Calculate the Omega^(1,1)_ij collision cross section ---*/
      Omega_ij = 1E-20 * Omega11(iSpecies,jSpecies,3)
          * pow(T, Omega11(iSpecies,jSpecies,0)*log(T)*log(T)
          + Omega11(iSpecies,jSpecies,1)*log(T)
          + Omega11(iSpecies,jSpecies,2));
      /*--- Calculate "delta2_ij" ---*/
      d2_ij = 16.0/5.0 * sqrt((2.0*Mi*Mj) / (pi*Ru*T*(Mi+Mj))) * Omega_ij;
      denom_t += a_ij*gam_j*d2_ij;
      denom_r += gam_j*d1_ij;
    }
    /*--- Translational contribution to thermal conductivity ---*/
    ThermalCond_tr    += (15.0/4.0)*kb*gam_i/denom_t;
    /*--- Translational contribution to thermal conductivity ---*/
    if (RotationModes[iSpecies] != 0.0)
      ThermalCond_tr  += kb*gam_i/denom_r;
    /*--- Vibrational-electronic contribution to thermal conductivity ---*/
    ThermalCond_ve += kb*Cvve/R*gam_i / denom_r;
  }

  ThermalConductivities[0] = ThermalCond_tr;
  ThermalConductivities[1] = ThermalCond_ve;

}

vector<su2double>& CUserDefinedTCLib::GetTemperatures(vector<su2double>& val_rhos, su2double rhoE, su2double rhoEve, su2double rhoEvel){

  vector<su2double> val_eves;
  su2double rhoCvtr, rhoE_f, rhoE_ref, rhoEve_t, Tve2, Tve_o, Btol, Tmin, Tmax;
  bool Bconvg;
  unsigned short iIter, maxBIter;

  rhos = val_rhos;

  /*----------Translational temperature----------*/

  rhoE_f   = 0.0;
  rhoE_ref = 0.0;
  rhoCvtr  = 0.0;
  for (iSpecies = 0; iSpecies < nHeavy; iSpecies++) {
    rhoCvtr  += rhos[iSpecies] * Cvtrs[iSpecies];
    rhoE_ref += rhos[iSpecies] * Cvtrs[iSpecies] * Ref_Temperature[iSpecies];
    rhoE_f   += rhos[iSpecies] * (Enthalpy_Formation[iSpecies] - Ru/MolarMass[iSpecies]*Ref_Temperature[iSpecies]);
  }

  T = (rhoE - rhoEve - rhoE_f + rhoE_ref - rhoEvel) / rhoCvtr;

  /*--- Set temperature clipping values ---*/
  Tmin  = 50.0; Tmax = 8E4;
  Tve_o = 50.0; Tve2 = 8E4;

  /* Determine if the temperature lies within the acceptable range */
  if      (T < Tmin) T = Tmin;
  else if (T > Tmax) T = Tmax;

  /*--- Set vibrational temperature algorithm parameters ---*/
  Btol     = 1.0E-6;    // Tolerance for the Bisection method
  maxBIter = 50;        // Maximum Bisection method iterations

  //Initialize solution
  Tve   = T;

  // Execute the root-finding method
  Bconvg = false;

  for (iIter = 0; iIter < maxBIter; iIter++) {
    Tve      = (Tve_o+Tve2)/2.0;
    val_eves = GetSpeciesEve(Tve);
    rhoEve_t = 0.0;
    for (iSpecies = 0; iSpecies < nSpecies; iSpecies++) rhoEve_t += rhos[iSpecies] * val_eves[iSpecies];
    if (fabs(rhoEve_t - rhoEve) < Btol) {
      Bconvg = true;
      break;
    } else {
      if (rhoEve_t > rhoEve) Tve2 = Tve;
      else                  Tve_o = Tve;
    }
  }
  // If absolutely no convergence, then assign to the TR temperature
  if (!Bconvg) Tve = T;

  temperatures[0] = T;
  temperatures[1] = Tve;

  return temperatures;
<<<<<<< HEAD
  
=======

>>>>>>> 84b598c5
}

void CUserDefinedTCLib::GetChemistryEquilConstants(unsigned short iReaction){

<<<<<<< HEAD
  if (Kind_GasModel == "O2"){
=======
  if (gas_model == "O2"){
>>>>>>> 84b598c5

    //O2 + M -> 2O + M
    RxnConstantTable(0,0) = 1.8103;  RxnConstantTable(0,1) = 1.9607;  RxnConstantTable(0,2) = 3.5716;  RxnConstantTable(0,3) = -7.3623;   RxnConstantTable(0,4) = 0.083861;
    RxnConstantTable(1,0) = 0.91354; RxnConstantTable(1,1) = 2.3160;  RxnConstantTable(1,2) = 2.2885;  RxnConstantTable(1,3) = -6.7969;   RxnConstantTable(1,4) = 0.046338;
    RxnConstantTable(2,0) = 0.64183; RxnConstantTable(2,1) = 2.4253;  RxnConstantTable(2,2) = 1.9026;  RxnConstantTable(2,3) = -6.6277;   RxnConstantTable(2,4) = 0.035151;
    RxnConstantTable(3,0) = 0.55388; RxnConstantTable(3,1) = 2.4600;  RxnConstantTable(3,2) = 1.7763;  RxnConstantTable(3,3) = -6.5720;   RxnConstantTable(3,4) = 0.031445;
    RxnConstantTable(4,0) = 0.52455; RxnConstantTable(4,1) = 2.4715;  RxnConstantTable(4,2) = 1.7342;  RxnConstantTable(4,3) = -6.55534;  RxnConstantTable(4,4) = 0.030209;
    RxnConstantTable(5,0) = 0.50989; RxnConstantTable(5,1) = 2.4773;  RxnConstantTable(5,2) = 1.7132;  RxnConstantTable(5,3) = -6.5441;   RxnConstantTable(5,4) = 0.029591;

<<<<<<< HEAD
  } else if (Kind_GasModel == "N2"){
=======
  } else if (gas_model == "N2"){ 
>>>>>>> 84b598c5

    //N2 + M -> 2N + M
    RxnConstantTable(0,0) = 3.4907;  RxnConstantTable(0,1) = 0.83133; RxnConstantTable(0,2) = 4.0978;  RxnConstantTable(0,3) = -12.728; RxnConstantTable(0,4) = 0.07487;   //n = 1E14
    RxnConstantTable(1,0) = 2.0723;  RxnConstantTable(1,1) = 1.38970; RxnConstantTable(1,2) = 2.0617;  RxnConstantTable(1,3) = -11.828; RxnConstantTable(1,4) = 0.015105;  //n = 1E15
    RxnConstantTable(2,0) = 1.6060;  RxnConstantTable(2,1) = 1.57320; RxnConstantTable(2,2) = 1.3923;  RxnConstantTable(2,3) = -11.533; RxnConstantTable(2,4) = -0.004543; //n = 1E16
    RxnConstantTable(3,0) = 1.5351;  RxnConstantTable(3,1) = 1.60610; RxnConstantTable(3,2) = 1.2993;  RxnConstantTable(3,3) = -11.494; RxnConstantTable(3,4) = -0.00698;  //n = 1E17
    RxnConstantTable(4,0) = 1.4766;  RxnConstantTable(4,1) = 1.62910; RxnConstantTable(4,2) = 1.2153;  RxnConstantTable(4,3) = -11.457; RxnConstantTable(4,4) = -0.00944;  //n = 1E18
    RxnConstantTable(5,0) = 1.4766;  RxnConstantTable(5,1) = 1.62910; RxnConstantTable(5,2) = 1.2153;  RxnConstantTable(5,3) = -11.457; RxnConstantTable(5,4) = -0.00944;  //n = 1E19

<<<<<<< HEAD
  } else if (Kind_GasModel == "ARGON_SID"){
=======
  } else if (gas_model == "ARGON_SID"){
>>>>>>> 84b598c5

    //N2 + M -> 2N + M
    RxnConstantTable(0,0) = 3.4907;  RxnConstantTable(0,1) = 0.83133; RxnConstantTable(0,2) = 4.0978;  RxnConstantTable(0,3) = -12.728; RxnConstantTable(0,4) = 0.07487;   //n = 1E14
    RxnConstantTable(1,0) = 2.0723;  RxnConstantTable(1,1) = 1.38970; RxnConstantTable(1,2) = 2.0617;  RxnConstantTable(1,3) = -11.828; RxnConstantTable(1,4) = 0.015105;  //n = 1E15
    RxnConstantTable(2,0) = 1.6060;  RxnConstantTable(2,1) = 1.57320; RxnConstantTable(2,2) = 1.3923;  RxnConstantTable(2,3) = -11.533; RxnConstantTable(2,4) = -0.004543; //n = 1E16
    RxnConstantTable(3,0) = 1.5351;  RxnConstantTable(3,1) = 1.60610; RxnConstantTable(3,2) = 1.2993;  RxnConstantTable(3,3) = -11.494; RxnConstantTable(3,4) = -0.00698;  //n = 1E17
    RxnConstantTable(4,0) = 1.4766;  RxnConstantTable(4,1) = 1.62910; RxnConstantTable(4,2) = 1.2153;  RxnConstantTable(4,3) = -11.457; RxnConstantTable(4,4) = -0.00944;  //n = 1E18
    RxnConstantTable(5,0) = 1.4766;  RxnConstantTable(5,1) = 1.62910; RxnConstantTable(5,2) = 1.2153;  RxnConstantTable(5,3) = -11.457; RxnConstantTable(5,4) = -0.00944;  //n = 1E19

<<<<<<< HEAD
  } else if (Kind_GasModel == "AIR-5"){
=======
  } else if (gas_model == "AIR-5"){
>>>>>>> 84b598c5

    if (iReaction <= 4) {

      //N2 + M -> 2N + M
      RxnConstantTable(0,0) = 3.4907;  RxnConstantTable(0,1) = 0.83133; RxnConstantTable(0,2) = 4.0978;  RxnConstantTable(0,3) = -12.728; RxnConstantTable(0,4) = 0.07487;   //n = 1E14
      RxnConstantTable(1,0) = 2.0723;  RxnConstantTable(1,1) = 1.38970; RxnConstantTable(1,2) = 2.0617;  RxnConstantTable(1,3) = -11.828; RxnConstantTable(1,4) = 0.015105;  //n = 1E15
      RxnConstantTable(2,0) = 1.6060;  RxnConstantTable(2,1) = 1.57320; RxnConstantTable(2,2) = 1.3923;  RxnConstantTable(2,3) = -11.533; RxnConstantTable(2,4) = -0.004543; //n = 1E16
      RxnConstantTable(3,0) = 1.5351;  RxnConstantTable(3,1) = 1.60610; RxnConstantTable(3,2) = 1.2993;  RxnConstantTable(3,3) = -11.494; RxnConstantTable(3,4) = -0.00698;  //n = 1E17
      RxnConstantTable(4,0) = 1.4766;  RxnConstantTable(4,1) = 1.62910; RxnConstantTable(4,2) = 1.2153;  RxnConstantTable(4,3) = -11.457; RxnConstantTable(4,4) = -0.00944;  //n = 1E18
      RxnConstantTable(5,0) = 1.4766;  RxnConstantTable(5,1) = 1.62910; RxnConstantTable(5,2) = 1.2153;  RxnConstantTable(5,3) = -11.457; RxnConstantTable(5,4) = -0.00944;  //n = 1E19

    } else if (iReaction > 4 && iReaction <= 9) {

      //O2 + M -> 2O + M
      RxnConstantTable(0,0) = 1.8103;  RxnConstantTable(0,1) = 1.9607;  RxnConstantTable(0,2) = 3.5716;  RxnConstantTable(0,3) = -7.3623;   RxnConstantTable(0,4) = 0.083861;
      RxnConstantTable(1,0) = 0.91354; RxnConstantTable(1,1) = 2.3160;  RxnConstantTable(1,2) = 2.2885;  RxnConstantTable(1,3) = -6.7969;   RxnConstantTable(1,4) = 0.046338;
      RxnConstantTable(2,0) = 0.64183; RxnConstantTable(2,1) = 2.4253;  RxnConstantTable(2,2) = 1.9026;  RxnConstantTable(2,3) = -6.6277;   RxnConstantTable(2,4) = 0.035151;
      RxnConstantTable(3,0) = 0.55388; RxnConstantTable(3,1) = 2.4600;  RxnConstantTable(3,2) = 1.7763;  RxnConstantTable(3,3) = -6.5720;   RxnConstantTable(3,4) = 0.031445;
      RxnConstantTable(4,0) = 0.52455; RxnConstantTable(4,1) = 2.4715;  RxnConstantTable(4,2) = 1.7342;  RxnConstantTable(4,3) = -6.55534;  RxnConstantTable(4,4) = 0.030209;
      RxnConstantTable(5,0) = 0.50989; RxnConstantTable(5,1) = 2.4773;  RxnConstantTable(5,2) = 1.7132;  RxnConstantTable(5,3) = -6.5441;   RxnConstantTable(5,4) = 0.029591;

    } else if (iReaction > 9 && iReaction <= 14) {

      //NO + M -> N + O + M
      RxnConstantTable(0,0) = 2.1649;  RxnConstantTable(0,1) = 0.078577;  RxnConstantTable(0,2) = 2.8508;  RxnConstantTable(0,3) = -8.5422; RxnConstantTable(0,4) = 0.053043;
      RxnConstantTable(1,0) = 1.0072;  RxnConstantTable(1,1) = 0.53545;   RxnConstantTable(1,2) = 1.1911;  RxnConstantTable(1,3) = -7.8098; RxnConstantTable(1,4) = 0.004394;
      RxnConstantTable(2,0) = 0.63817; RxnConstantTable(2,1) = 0.68189;   RxnConstantTable(2,2) = 0.66336; RxnConstantTable(2,3) = -7.5773; RxnConstantTable(2,4) = -0.011025;
      RxnConstantTable(3,0) = 0.55889; RxnConstantTable(3,1) = 0.71558;   RxnConstantTable(3,2) = 0.55396; RxnConstantTable(3,3) = -7.5304; RxnConstantTable(3,4) = -0.014089;
      RxnConstantTable(4,0) = 0.5150;  RxnConstantTable(4,1) = 0.73286;   RxnConstantTable(4,2) = 0.49096; RxnConstantTable(4,3) = -7.5025; RxnConstantTable(4,4) = -0.015938;
      RxnConstantTable(5,0) = 0.50765; RxnConstantTable(5,1) = 0.73575;   RxnConstantTable(5,2) = 0.48042; RxnConstantTable(5,3) = -7.4979; RxnConstantTable(5,4) = -0.016247;

    } else if (iReaction == 15) {

      //N2 + O -> NO + N
      RxnConstantTable(0,0) = 1.3261;  RxnConstantTable(0,1) = 0.75268; RxnConstantTable(0,2) = 1.2474;  RxnConstantTable(0,3) = -4.1857; RxnConstantTable(0,4) = 0.02184;
      RxnConstantTable(1,0) = 1.0653;  RxnConstantTable(1,1) = 0.85417; RxnConstantTable(1,2) = 0.87093; RxnConstantTable(1,3) = -4.0188; RxnConstantTable(1,4) = 0.010721;
      RxnConstantTable(2,0) = 0.96794; RxnConstantTable(2,1) = 0.89131; RxnConstantTable(2,2) = 0.7291;  RxnConstantTable(2,3) = -3.9555; RxnConstantTable(2,4) = 0.006488;
      RxnConstantTable(3,0) = 0.97646; RxnConstantTable(3,1) = 0.89043; RxnConstantTable(3,2) = 0.74572; RxnConstantTable(3,3) = -3.9642; RxnConstantTable(3,4) = 0.007123;
      RxnConstantTable(4,0) = 0.96188; RxnConstantTable(4,1) = 0.89617; RxnConstantTable(4,2) = 0.72479; RxnConstantTable(4,3) = -3.955;  RxnConstantTable(4,4) = 0.006509;
      RxnConstantTable(5,0) = 0.96921; RxnConstantTable(5,1) = 0.89329; RxnConstantTable(5,2) = 0.73531; RxnConstantTable(5,3) = -3.9596; RxnConstantTable(5,4) = 0.006818;

    } else if (iReaction == 16) {

      //NO + O -> O2 + N
      RxnConstantTable(0,0) = 0.35438;   RxnConstantTable(0,1) = -1.8821; RxnConstantTable(0,2) = -0.72111;  RxnConstantTable(0,3) = -1.1797;   RxnConstantTable(0,4) = -0.030831;
      RxnConstantTable(1,0) = 0.093613;  RxnConstantTable(1,1) = -1.7806; RxnConstantTable(1,2) = -1.0975;   RxnConstantTable(1,3) = -1.0128;   RxnConstantTable(1,4) = -0.041949;
      RxnConstantTable(2,0) = -0.003732; RxnConstantTable(2,1) = -1.7434; RxnConstantTable(2,2) = -1.2394;   RxnConstantTable(2,3) = -0.94952;  RxnConstantTable(2,4) = -0.046182;
      RxnConstantTable(3,0) = 0.004815;  RxnConstantTable(3,1) = -1.7443; RxnConstantTable(3,2) = -1.2227;   RxnConstantTable(3,3) = -0.95824;  RxnConstantTable(3,4) = -0.045545;
      RxnConstantTable(4,0) = -0.009758; RxnConstantTable(4,1) = -1.7386; RxnConstantTable(4,2) = -1.2436;   RxnConstantTable(4,3) = -0.949;    RxnConstantTable(4,4) = -0.046159;
      RxnConstantTable(5,0) = -0.002428; RxnConstantTable(5,1) = -1.7415; RxnConstantTable(5,2) = -1.2331;   RxnConstantTable(5,3) = -0.95365;  RxnConstantTable(5,4) = -0.04585;
    }

<<<<<<< HEAD
  } else if (Kind_GasModel == "AIR-7"){
=======
  } else if (gas_model == "AIR-7"){  
>>>>>>> 84b598c5

    if (iReaction <= 6) {

      //N2 + M -> 2N + M
      RxnConstantTable(0,0) = 3.4907;  RxnConstantTable(0,1) = 0.83133; RxnConstantTable(0,2) = 4.0978;  RxnConstantTable(0,3) = -12.728; RxnConstantTable(0,4) = 0.07487;   //n = 1E14
      RxnConstantTable(1,0) = 2.0723;  RxnConstantTable(1,1) = 1.38970; RxnConstantTable(1,2) = 2.0617;  RxnConstantTable(1,3) = -11.828; RxnConstantTable(1,4) = 0.015105;  //n = 1E15
      RxnConstantTable(2,0) = 1.6060;  RxnConstantTable(2,1) = 1.57320; RxnConstantTable(2,2) = 1.3923;  RxnConstantTable(2,3) = -11.533; RxnConstantTable(2,4) = -0.004543; //n = 1E16
      RxnConstantTable(3,0) = 1.5351;  RxnConstantTable(3,1) = 1.60610; RxnConstantTable(3,2) = 1.2993;  RxnConstantTable(3,3) = -11.494; RxnConstantTable(3,4) = -0.00698;  //n = 1E17
      RxnConstantTable(4,0) = 1.4766;  RxnConstantTable(4,1) = 1.62910; RxnConstantTable(4,2) = 1.2153;  RxnConstantTable(4,3) = -11.457; RxnConstantTable(4,4) = -0.00944;  //n = 1E18
      RxnConstantTable(5,0) = 1.4766;  RxnConstantTable(5,1) = 1.62910; RxnConstantTable(5,2) = 1.2153;  RxnConstantTable(5,3) = -11.457; RxnConstantTable(5,4) = -0.00944;  //n = 1E19

    } else if (iReaction > 6 && iReaction <= 13) {

      //O2 + M -> 2O + M
      RxnConstantTable(0,0) = 1.8103;  RxnConstantTable(0,1) = 1.9607;  RxnConstantTable(0,2) = 3.5716;  RxnConstantTable(0,3) = -7.3623;   RxnConstantTable(0,4) = 0.083861;
      RxnConstantTable(1,0) = 0.91354; RxnConstantTable(1,1) = 2.3160;  RxnConstantTable(1,2) = 2.2885;  RxnConstantTable(1,3) = -6.7969;   RxnConstantTable(1,4) = 0.046338;
      RxnConstantTable(2,0) = 0.64183; RxnConstantTable(2,1) = 2.4253;  RxnConstantTable(2,2) = 1.9026;  RxnConstantTable(2,3) = -6.6277;   RxnConstantTable(2,4) = 0.035151;
      RxnConstantTable(3,0) = 0.55388; RxnConstantTable(3,1) = 2.4600;  RxnConstantTable(3,2) = 1.7763;  RxnConstantTable(3,3) = -6.5720;   RxnConstantTable(3,4) = 0.031445;
      RxnConstantTable(4,0) = 0.52455; RxnConstantTable(4,1) = 2.4715;  RxnConstantTable(4,2) = 1.7342;  RxnConstantTable(4,3) = -6.55534;  RxnConstantTable(4,4) = 0.030209;
      RxnConstantTable(5,0) = 0.50989; RxnConstantTable(5,1) = 2.4773;  RxnConstantTable(5,2) = 1.7132;  RxnConstantTable(5,3) = -6.5441;   RxnConstantTable(5,4) = 0.029591;

    } else if (iReaction > 13 && iReaction <= 20) {

      //NO + M -> N + O + M
      RxnConstantTable(0,0) = 2.1649;  RxnConstantTable(0,1) = 0.078577;  RxnConstantTable(0,2) = 2.8508;  RxnConstantTable(0,3) = -8.5422; RxnConstantTable(0,4) = 0.053043;
      RxnConstantTable(1,0) = 1.0072;  RxnConstantTable(1,1) = 0.53545;   RxnConstantTable(1,2) = 1.1911;  RxnConstantTable(1,3) = -7.8098; RxnConstantTable(1,4) = 0.004394;
      RxnConstantTable(2,0) = 0.63817; RxnConstantTable(2,1) = 0.68189;   RxnConstantTable(2,2) = 0.66336; RxnConstantTable(2,3) = -7.5773; RxnConstantTable(2,4) = -0.011025;
      RxnConstantTable(3,0) = 0.55889; RxnConstantTable(3,1) = 0.71558;   RxnConstantTable(3,2) = 0.55396; RxnConstantTable(3,3) = -7.5304; RxnConstantTable(3,4) = -0.014089;
      RxnConstantTable(4,0) = 0.5150;  RxnConstantTable(4,1) = 0.73286;   RxnConstantTable(4,2) = 0.49096; RxnConstantTable(4,3) = -7.5025; RxnConstantTable(4,4) = -0.015938;
      RxnConstantTable(5,0) = 0.50765; RxnConstantTable(5,1) = 0.73575;   RxnConstantTable(5,2) = 0.48042; RxnConstantTable(5,3) = -7.4979; RxnConstantTable(5,4) = -0.016247;

    } else if (iReaction == 21) {

      //N2 + O -> NO + N
      RxnConstantTable(0,0) = 1.3261;  RxnConstantTable(0,1) = 0.75268; RxnConstantTable(0,2) = 1.2474;  RxnConstantTable(0,3) = -4.1857; RxnConstantTable(0,4) = 0.02184;
      RxnConstantTable(1,0) = 1.0653;  RxnConstantTable(1,1) = 0.85417; RxnConstantTable(1,2) = 0.87093; RxnConstantTable(1,3) = -4.0188; RxnConstantTable(1,4) = 0.010721;
      RxnConstantTable(2,0) = 0.96794; RxnConstantTable(2,1) = 0.89131; RxnConstantTable(2,2) = 0.7291;  RxnConstantTable(2,3) = -3.9555; RxnConstantTable(2,4) = 0.006488;
      RxnConstantTable(3,0) = 0.97646; RxnConstantTable(3,1) = 0.89043; RxnConstantTable(3,2) = 0.74572; RxnConstantTable(3,3) = -3.9642; RxnConstantTable(3,4) = 0.007123;
      RxnConstantTable(4,0) = 0.96188; RxnConstantTable(4,1) = 0.89617; RxnConstantTable(4,2) = 0.72479; RxnConstantTable(4,3) = -3.955;  RxnConstantTable(4,4) = 0.006509;
      RxnConstantTable(5,0) = 0.96921; RxnConstantTable(5,1) = 0.89329; RxnConstantTable(5,2) = 0.73531; RxnConstantTable(5,3) = -3.9596; RxnConstantTable(5,4) = 0.006818;

    } else if (iReaction == 22) {

      //NO + O -> O2 + N
      RxnConstantTable(0,0) = 0.35438;   RxnConstantTable(0,1) = -1.8821; RxnConstantTable(0,2) = -0.72111;  RxnConstantTable(0,3) = -1.1797;   RxnConstantTable(0,4) = -0.030831;
      RxnConstantTable(1,0) = 0.093613;  RxnConstantTable(1,1) = -1.7806; RxnConstantTable(1,2) = -1.0975;   RxnConstantTable(1,3) = -1.0128;   RxnConstantTable(1,4) = -0.041949;
      RxnConstantTable(2,0) = -0.003732; RxnConstantTable(2,1) = -1.7434; RxnConstantTable(2,2) = -1.2394;   RxnConstantTable(2,3) = -0.94952;  RxnConstantTable(2,4) = -0.046182;
      RxnConstantTable(3,0) = 0.004815;  RxnConstantTable(3,1) = -1.7443; RxnConstantTable(3,2) = -1.2227;   RxnConstantTable(3,3) = -0.95824;  RxnConstantTable(3,4) = -0.045545;
      RxnConstantTable(4,0) = -0.009758; RxnConstantTable(4,1) = -1.7386; RxnConstantTable(4,2) = -1.2436;   RxnConstantTable(4,3) = -0.949;    RxnConstantTable(4,4) = -0.046159;
      RxnConstantTable(5,0) = -0.002428; RxnConstantTable(5,1) = -1.7415; RxnConstantTable(5,2) = -1.2331;   RxnConstantTable(5,3) = -0.95365;  RxnConstantTable(5,4) = -0.04585;

    } else if (iReaction == 23) {

      //N + O -> NO+ + e-
      RxnConstantTable(0,0) = -2.1852;   RxnConstantTable(0,1) = -6.6709; RxnConstantTable(0,2) = -4.2968; RxnConstantTable(0,3) = -2.2175; RxnConstantTable(0,4) = -0.050748;
      RxnConstantTable(1,0) = -1.0276;   RxnConstantTable(1,1) = -7.1278; RxnConstantTable(1,2) = -2.637;  RxnConstantTable(1,3) = -2.95;   RxnConstantTable(1,4) = -0.0021;
      RxnConstantTable(2,0) = -0.65871;  RxnConstantTable(2,1) = -7.2742; RxnConstantTable(2,2) = -2.1096; RxnConstantTable(2,3) = -3.1823; RxnConstantTable(2,4) = 0.01331;
      RxnConstantTable(3,0) = -0.57924;  RxnConstantTable(3,1) = -7.3079; RxnConstantTable(3,2) = -1.9999; RxnConstantTable(3,3) = -3.2294; RxnConstantTable(3,4) = 0.016382;
      RxnConstantTable(4,0) = -0.53538;  RxnConstantTable(4,1) = -7.3252; RxnConstantTable(4,2) = -1.937;  RxnConstantTable(4,3) = -3.2572; RxnConstantTable(4,4) = 0.01823;
      RxnConstantTable(5,0) = -0.52801;  RxnConstantTable(5,1) = -7.3281; RxnConstantTable(5,2) = -1.9264; RxnConstantTable(5,3) = -3.2618; RxnConstantTable(5,4) = 0.01854;
    }
  }
}


<|MERGE_RESOLUTION|>--- conflicted
+++ resolved
@@ -1,4 +1,4 @@
-﻿/*!
+/*!
  * \file CUserDefinedTCLib.cpp
  * \brief Source of user defined 2T nonequilibrium gas model.
  * \author C. Garbacz, W. Maier, S. R. Copeland
@@ -56,11 +56,7 @@
     mus.resize(nSpecies,0.0);
   }
 
-<<<<<<< HEAD
   if (Kind_GasModel =="ARGON"){
-=======
-  if (gas_model =="ARGON"){
->>>>>>> 84b598c5
     if (nSpecies != 1) {
       cout << "CONFIG ERROR: nSpecies mismatch between gas model & gas composition" << endl;
     }
@@ -70,7 +66,7 @@
     if (mf != 1.0) {
       cout << "CONFIG ERROR: Intial gas mass fractions do not sum to 1!" << " mf is equal to "<< mf <<endl;
     }
-
+    
     /*--- Define parameters of the gas model ---*/
     gamma       = 1.667;
     nReactions  = 0;
@@ -112,11 +108,7 @@
     ElDegeneracy(0,5) = 5;
     ElDegeneracy(0,6) = 15;
 
-<<<<<<< HEAD
   } else if (Kind_GasModel == "N2"){
-=======
-  if (gas_model == "N2"){
->>>>>>> 84b598c5
     /*--- Check for errors in the initialization ---*/
     if (nSpecies != 2) {
       cout << "CONFIG ERROR: nSpecies mismatch between gas model & gas composition" << endl;
@@ -261,11 +253,7 @@
     Omega11(1,0,0) = -8.3493693E-03;  Omega11(1,0,1) = 1.7808911E-01;   Omega11(1,0,2) = -1.4466155E+00;  Omega11(1,0,3) = 1.9324210E+03;
     Omega11(1,1,0) = -7.7439615E-03;  Omega11(1,1,1) = 1.7129007E-01;   Omega11(1,1,2) = -1.4809088E+00;  Omega11(1,1,3) = 2.1284951E+03;
  
-<<<<<<< HEAD
   } else if (Kind_GasModel == "AIR-5"){
-=======
-  } else if (gas_model == "AIR-5"){
->>>>>>> 84b598c5
     /*--- Check for errors in the initialization ---*/
     if (nSpecies != 5) {
       cout << "CONFIG ERROR: nSpecies mismatch between gas model & gas composition" << endl;
@@ -1111,15 +1099,6 @@
   for (iSpecies = 0; iSpecies < nSpecies; iSpecies++)
     MolarFracWBE[iSpecies] = MolarFracWBE[iSpecies]/conc;
 
-  /*--- Calculate species mole fraction ---*/
-  su2double conc = 0.0;
-  for (iSpecies = 0; iSpecies < nSpecies; iSpecies++) {
-    MolarFracWBE[iSpecies] = rhos[iSpecies]/MolarMass[iSpecies];
-    conc                  += MolarFracWBE[iSpecies];
-  }
-  for (iSpecies = 0; iSpecies < nSpecies; iSpecies++)
-    MolarFracWBE[iSpecies] = MolarFracWBE[iSpecies]/conc;
-
   for (iSpecies = 0; iSpecies < nSpecies; iSpecies++)
     mus[iSpecies] = 0.1*exp((Blottner[iSpecies][0]*log(T)  +
                              Blottner[iSpecies][1])*log(T) +
@@ -1220,13 +1199,14 @@
     }
     
     /*--- Assign species diffusion coefficient ---*/
-    if (nSpecies == 1) DiffusionCoeff[0]=0.0;
-    else DiffusionCoeff[iSpecies] = gam_t*gam_t*Mi*(1-Mi*gam_i) / denom;
+    DiffusionCoeff[iSpecies] = gam_t*gam_t*Mi*(1-Mi*gam_i) / denom;
   }
   if (ionization) {
     iSpecies = nSpecies-1;
+    
     /*--- Initialize the species diffusion coefficient ---*/
     DiffusionCoeff[iSpecies] = 0.0;
+    
     /*--- Calculate molar concentration ---*/
     Mi      = MolarMass[iSpecies];
     gam_i   = rhos[iSpecies] / (Density*Mi);
@@ -1235,13 +1215,16 @@
       if (iSpecies != jSpecies) {
         Mj    = MolarMass[jSpecies];
         gam_j = rhos[iSpecies] / (Density*Mj);
+        
         /*--- Calculate the Omega^(0,0)_ij collision cross section ---*/
         Omega_ij = 1E-20 * Omega00(iSpecies,jSpecies,3)
             * pow(Tve, Omega00(iSpecies,jSpecies,0)*log(Tve)*log(Tve)
             + Omega00(iSpecies,jSpecies,1)*log(Tve)
             + Omega00(iSpecies,jSpecies,2));
+        
         /*--- Calculate "delta1_ij" ---*/
         d1_ij = 8.0/3.0 * sqrt((2.0*Mi*Mj) / (pi*Ru*Tve*(Mi+Mj))) * Omega_ij;
+        
         /*--- Calculate heavy-particle binary diffusion coefficient ---*/
         D_ij = kb*Tve/(Pressure*d1_ij);
         denom += gam_j/D_ij;
@@ -1444,20 +1427,12 @@
   temperatures[1] = Tve;
 
   return temperatures;
-<<<<<<< HEAD
-  
-=======
-
->>>>>>> 84b598c5
+
 }
 
 void CUserDefinedTCLib::GetChemistryEquilConstants(unsigned short iReaction){
 
-<<<<<<< HEAD
   if (Kind_GasModel == "O2"){
-=======
-  if (gas_model == "O2"){
->>>>>>> 84b598c5
 
     //O2 + M -> 2O + M
     RxnConstantTable(0,0) = 1.8103;  RxnConstantTable(0,1) = 1.9607;  RxnConstantTable(0,2) = 3.5716;  RxnConstantTable(0,3) = -7.3623;   RxnConstantTable(0,4) = 0.083861;
@@ -1467,11 +1442,7 @@
     RxnConstantTable(4,0) = 0.52455; RxnConstantTable(4,1) = 2.4715;  RxnConstantTable(4,2) = 1.7342;  RxnConstantTable(4,3) = -6.55534;  RxnConstantTable(4,4) = 0.030209;
     RxnConstantTable(5,0) = 0.50989; RxnConstantTable(5,1) = 2.4773;  RxnConstantTable(5,2) = 1.7132;  RxnConstantTable(5,3) = -6.5441;   RxnConstantTable(5,4) = 0.029591;
 
-<<<<<<< HEAD
   } else if (Kind_GasModel == "N2"){
-=======
-  } else if (gas_model == "N2"){ 
->>>>>>> 84b598c5
 
     //N2 + M -> 2N + M
     RxnConstantTable(0,0) = 3.4907;  RxnConstantTable(0,1) = 0.83133; RxnConstantTable(0,2) = 4.0978;  RxnConstantTable(0,3) = -12.728; RxnConstantTable(0,4) = 0.07487;   //n = 1E14
@@ -1481,11 +1452,7 @@
     RxnConstantTable(4,0) = 1.4766;  RxnConstantTable(4,1) = 1.62910; RxnConstantTable(4,2) = 1.2153;  RxnConstantTable(4,3) = -11.457; RxnConstantTable(4,4) = -0.00944;  //n = 1E18
     RxnConstantTable(5,0) = 1.4766;  RxnConstantTable(5,1) = 1.62910; RxnConstantTable(5,2) = 1.2153;  RxnConstantTable(5,3) = -11.457; RxnConstantTable(5,4) = -0.00944;  //n = 1E19
 
-<<<<<<< HEAD
   } else if (Kind_GasModel == "ARGON_SID"){
-=======
-  } else if (gas_model == "ARGON_SID"){
->>>>>>> 84b598c5
 
     //N2 + M -> 2N + M
     RxnConstantTable(0,0) = 3.4907;  RxnConstantTable(0,1) = 0.83133; RxnConstantTable(0,2) = 4.0978;  RxnConstantTable(0,3) = -12.728; RxnConstantTable(0,4) = 0.07487;   //n = 1E14
@@ -1495,11 +1462,7 @@
     RxnConstantTable(4,0) = 1.4766;  RxnConstantTable(4,1) = 1.62910; RxnConstantTable(4,2) = 1.2153;  RxnConstantTable(4,3) = -11.457; RxnConstantTable(4,4) = -0.00944;  //n = 1E18
     RxnConstantTable(5,0) = 1.4766;  RxnConstantTable(5,1) = 1.62910; RxnConstantTable(5,2) = 1.2153;  RxnConstantTable(5,3) = -11.457; RxnConstantTable(5,4) = -0.00944;  //n = 1E19
 
-<<<<<<< HEAD
   } else if (Kind_GasModel == "AIR-5"){
-=======
-  } else if (gas_model == "AIR-5"){
->>>>>>> 84b598c5
 
     if (iReaction <= 4) {
 
@@ -1552,11 +1515,7 @@
       RxnConstantTable(5,0) = -0.002428; RxnConstantTable(5,1) = -1.7415; RxnConstantTable(5,2) = -1.2331;   RxnConstantTable(5,3) = -0.95365;  RxnConstantTable(5,4) = -0.04585;
     }
 
-<<<<<<< HEAD
   } else if (Kind_GasModel == "AIR-7"){
-=======
-  } else if (gas_model == "AIR-7"){  
->>>>>>> 84b598c5
 
     if (iReaction <= 6) {
 
