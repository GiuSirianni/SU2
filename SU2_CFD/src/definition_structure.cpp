/*!
 * \file definition_structure.cpp
 * \brief Main subroutines used by SU2_CFD
 * \author F. Palacios, T. Economon
 * \version 4.2.0 "Cardinal"
 *
 * SU2 Lead Developers: Dr. Francisco Palacios (Francisco.D.Palacios@boeing.com).
 *                      Dr. Thomas D. Economon (economon@stanford.edu).
 *
 * SU2 Developers: Prof. Juan J. Alonso's group at Stanford University.
 *                 Prof. Piero Colonna's group at Delft University of Technology.
 *                 Prof. Nicolas R. Gauger's group at Kaiserslautern University of Technology.
 *                 Prof. Alberto Guardone's group at Polytechnic University of Milan.
 *                 Prof. Rafael Palacios' group at Imperial College London.
 *
 * Copyright (C) 2012-2016 SU2, the open-source CFD code.
 *
 * SU2 is free software; you can redistribute it and/or
 * modify it under the terms of the GNU Lesser General Public
 * License as published by the Free Software Foundation; either
 * version 2.1 of the License, or (at your option) any later version.
 *
 * SU2 is distributed in the hope that it will be useful,
 * but WITHOUT ANY WARRANTY; without even the implied warranty of
 * MERCHANTABILITY or FITNESS FOR A PARTICULAR PURPOSE. See the GNU
 * Lesser General Public License for more details.
 *
 * You should have received a copy of the GNU Lesser General Public
 * License along with SU2. If not, see <http://www.gnu.org/licenses/>.
 */

#include "../include/definition_structure.hpp"

<<<<<<< HEAD

unsigned short GetnZone(string val_mesh_filename, unsigned short val_format, CConfig *config) {
  string text_line, Marker_Tag;
  ifstream mesh_file;
  short nZone = 1; // Default value
  unsigned short iLine, nLine = 10;
  char cstr[200];
  string::size_type position;
  
  /*--- Search the mesh file for the 'NZONE' keyword. ---*/
  
  switch (val_format) {
    case SU2:
      
      /*--- Open grid file ---*/
      
      strcpy (cstr, val_mesh_filename.c_str());
      mesh_file.open(cstr, ios::in);
      if (mesh_file.fail()) {
        cout << "cstr=" << cstr << endl;
        cout << "There is no geometry file (GetnZone))!" << endl;
        
#ifndef HAVE_MPI
        exit(EXIT_FAILURE);
#else
        MPI_Abort(MPI_COMM_WORLD,1);
        MPI_Finalize();
#endif
      }
      
      /*--- Read the SU2 mesh file ---*/
      
      for (iLine = 0; iLine < nLine ; iLine++) {
        
        getline (mesh_file, text_line);
        
        /*--- Search for the "NZONE" keyword to see if there are multiple Zones ---*/
        
        position = text_line.find ("NZONE=",0);
        if (position != string::npos) {
          text_line.erase (0,6); nZone = atoi(text_line.c_str());
        }
      }
      
      break;
      
  }
  
  /*--- For time spectral integration, nZones = nTimeInstances. ---*/
  if (config->GetUnsteady_Simulation() == SPECTRAL_METHOD) {
    nZone = config->GetnTimeInstances();
  }
  
  return (unsigned short) nZone;
}

unsigned short GetnDim(string val_mesh_filename, unsigned short val_format) {
  
  string text_line, Marker_Tag;
  ifstream mesh_file;
  short nDim = 3;
  unsigned short iLine, nLine = 10;
  char cstr[200];
  string::size_type position;
  
  /*--- Open grid file ---*/
  
  strcpy (cstr, val_mesh_filename.c_str());
  mesh_file.open(cstr, ios::in);
  
  switch (val_format) {
    case SU2:
      
      /*--- Read SU2 mesh file ---*/
      
      for (iLine = 0; iLine < nLine ; iLine++) {
        
        getline (mesh_file, text_line);
        
        /*--- Search for the "NDIM" keyword to see if there are multiple Zones ---*/
        
        position = text_line.find ("NDIME=",0);
        if (position != string::npos) {
          text_line.erase (0,6); nDim = atoi(text_line.c_str());
        }
      }
      break;
      
    case CGNS:
      
#ifdef HAVE_CGNS
      
      /*--- Local variables which are needed when calling the CGNS mid-level API. ---*/
      
      int fn, nbases = 0, nzones = 0, file_type;
      int cell_dim = 0, phys_dim = 0;
      char basename[CGNS_STRING_SIZE];
      
      /*--- Check whether the supplied file is truly a CGNS file. ---*/
      
      if ( cg_is_cgns(val_mesh_filename.c_str(), &file_type) != CG_OK ) {
        printf( "\n\n   !!! Error !!!\n" );
        printf( " %s is not a CGNS file.\n", val_mesh_filename.c_str());
        printf( " Now exiting...\n\n");
        exit(EXIT_FAILURE);
      }
      
      /*--- Open the CGNS file for reading. The value of fn returned
       is the specific index number for this file and will be
       repeatedly used in the function calls. ---*/
      
      if (cg_open(val_mesh_filename.c_str(), CG_MODE_READ, &fn)) cg_error_exit();
      
      /*--- Get the number of databases. This is the highest node
       in the CGNS heirarchy. ---*/
      
      if (cg_nbases(fn, &nbases)) cg_error_exit();
      
      /*--- Check if there is more than one database. Throw an
       error if there is because this reader can currently
       only handle one database. ---*/
      
      if ( nbases > 1 ) {
        printf("\n\n   !!! Error !!!\n" );
        printf("CGNS reader currently incapable of handling more than 1 database.");
        printf("Now exiting...\n\n");
        exit(EXIT_FAILURE);
      }
      
      /*--- Read the databases. Note that the indexing starts at 1. ---*/
      
      for ( int i = 1; i <= nbases; i++ ) {
        
        if (cg_base_read(fn, i, basename, &cell_dim, &phys_dim)) cg_error_exit();
        
        /*--- Get the number of zones for this base. ---*/
        
        if (cg_nzones(fn, i, &nzones)) cg_error_exit();
        
      }
      
      /*--- Set the problem dimension as read from the CGNS file ---*/
      
      nDim = cell_dim;
      
#endif
      
      break;
      
  }
  
  mesh_file.close();
  
  return (unsigned short) nDim;
}

=======
>>>>>>> 56536918
void Driver_Preprocessing(CDriver **driver,
                          CIteration **iteration_container,
                          CSolver ****solver_container,
                          CGeometry ***geometry_container,
                          CIntegration ***integration_container,
                          CNumerics *****numerics_container,
                          CInterpolator ***interpolator_container,
                          CTransfer ***transfer_container,
                          CConfig **config_container,
                          unsigned short val_nZone,
                          unsigned short val_nDim) {
  
  int rank = MASTER_NODE;
#ifdef HAVE_MPI
  MPI_Comm_rank(MPI_COMM_WORLD, &rank);
#endif
  
  /*--- fsi implementations will use, as of now, BGS implentation. More to come. ---*/
  bool fsi = config_container[ZONE_0]->GetFSI_Simulation();
  
  if (val_nZone == SINGLE_ZONE && !config_container[ZONE_0]->GetDiscrete_Adjoint()) {
    
    /*--- Single zone problem: instantiate the single zone driver class. ---*/
    if (rank == MASTER_NODE) cout << "Instantiating a single zone driver for the problem. " << endl;
    
    *driver = new CSingleZoneDriver(iteration_container, solver_container, geometry_container,
                                    integration_container, numerics_container, interpolator_container,
                                    transfer_container, config_container, val_nZone, val_nDim);
    
  } else if (config_container[ZONE_0]->GetUnsteady_Simulation() == SPECTRAL_METHOD) {
    
    /*--- Use the spectral method driver. ---*/
    
    if (rank == MASTER_NODE) cout << "Instantiating a spectral method driver for the problem. " << endl;
    *driver = new CSpectralDriver(iteration_container, solver_container, geometry_container,
            					  integration_container, numerics_container, interpolator_container,
            					  transfer_container, config_container, val_nZone, val_nDim);

  } else if ((val_nZone == 2) && fsi) {

	    /*--- FSI problem: instantiate the FSI driver class. ---*/

	 if (rank == MASTER_NODE) cout << "Instantiating a Fluid-Structure Interaction driver for the problem. " << endl;
	 *driver = new CFSIDriver(iteration_container, solver_container, geometry_container,
                      integration_container, numerics_container, interpolator_container,
                            transfer_container, config_container, val_nZone, val_nDim);

  } else if (config_container[ZONE_0]->GetDiscrete_Adjoint()){

    if (rank == MASTER_NODE) cout << "Instantiating a multi-zone discrete adjoint driver for the problem. " << endl;
    *driver = new CDiscAdjMultiZoneDriver(iteration_container, solver_container, geometry_container,
	            			  integration_container, numerics_container, interpolator_container,
	                          transfer_container, config_container, val_nZone, val_nDim);

  } else {
    
    /*--- Multi-zone problem: instantiate the multi-zone driver class by default
     or a specialized driver class for a particular multi-physics problem. ---*/
    
    if (rank == MASTER_NODE) cout << "Instantiating a multi-zone driver for the problem. " << endl;
    *driver = new CMultiZoneDriver(iteration_container, solver_container, geometry_container,
            					   integration_container, numerics_container, interpolator_container,
                                   transfer_container, config_container, val_nZone, val_nDim);
    

    
  }

      /*--- Future multi-zone drivers instatiated here. ---*/
}


void Geometrical_Preprocessing(CGeometry ***geometry, CConfig **config, unsigned short val_nZone) {
  
  unsigned short iMGlevel, iZone;
  unsigned long iPoint;
  int rank = MASTER_NODE;
  
#ifdef HAVE_MPI
  MPI_Comm_rank(MPI_COMM_WORLD, &rank);
#endif
  
  for (iZone = 0; iZone < val_nZone; iZone++) {
    
    /*--- Compute elements surrounding points, points surrounding points ---*/
    
    if (rank == MASTER_NODE) cout << "Setting point connectivity." << endl;
    geometry[iZone][MESH_0]->SetPoint_Connectivity();
    
    /*--- Renumbering points using Reverse Cuthill McKee ordering ---*/
    
    if (rank == MASTER_NODE) cout << "Renumbering points (Reverse Cuthill McKee Ordering)." << endl;
    geometry[iZone][MESH_0]->SetRCM_Ordering(config[iZone]);
    
    /*--- recompute elements surrounding points, points surrounding points ---*/
    
    if (rank == MASTER_NODE) cout << "Recomputing point connectivity." << endl;
    geometry[iZone][MESH_0]->SetPoint_Connectivity();
    
    /*--- Compute elements surrounding elements ---*/
    
    if (rank == MASTER_NODE) cout << "Setting element connectivity." << endl;
    geometry[iZone][MESH_0]->SetElement_Connectivity();
    
    /*--- Check the orientation before computing geometrical quantities ---*/
    
    if (rank == MASTER_NODE) cout << "Checking the numerical grid orientation." << endl;
    geometry[iZone][MESH_0]->SetBoundVolume();
    geometry[iZone][MESH_0]->Check_IntElem_Orientation(config[iZone]);
    geometry[iZone][MESH_0]->Check_BoundElem_Orientation(config[iZone]);

    /*--- Create the edge structure ---*/
    
    if (rank == MASTER_NODE) cout << "Identifying edges and vertices." << endl;
    geometry[iZone][MESH_0]->SetEdges();
    geometry[iZone][MESH_0]->SetVertex(config[iZone]);
    
    /*--- Compute cell center of gravity ---*/
    
    if (rank == MASTER_NODE) cout << "Computing centers of gravity." << endl;
    geometry[iZone][MESH_0]->SetCoord_CG();
    
    /*--- Create the control volume structures ---*/
    
    if (rank == MASTER_NODE) cout << "Setting the control volume structure." << endl;
    geometry[iZone][MESH_0]->SetControlVolume(config[iZone], ALLOCATE);
    geometry[iZone][MESH_0]->SetBoundControlVolume(config[iZone], ALLOCATE);
    
    /*--- Visualize a dual control volume if requested ---*/
    
    if ((config[iZone]->GetVisualize_CV() >= 0) &&
        (config[iZone]->GetVisualize_CV() < (long)geometry[iZone][MESH_0]->GetnPointDomain()))
      geometry[iZone][MESH_0]->VisualizeControlVolume(config[iZone], UPDATE);
    
    /*--- Identify closest normal neighbor ---*/
    
    if (rank == MASTER_NODE) cout << "Searching for the closest normal neighbors to the surfaces." << endl;
    geometry[iZone][MESH_0]->FindNormal_Neighbor(config[iZone]);
    
    /*--- Compute the surface curvature ---*/
    
    if (rank == MASTER_NODE) cout << "Compute the surface curvature." << endl;
    geometry[iZone][MESH_0]->ComputeSurf_Curvature(config[iZone]);
    
    if ((config[iZone]->GetnMGLevels() != 0) && (rank == MASTER_NODE))
      cout << "Setting the multigrid structure." << endl;
    
    /*--- Create turbovertex structure ---*/
    if (config[iZone]->GetBoolTurbomachinery()){
    	geometry[iZone][MESH_0]->SetTurboVertex(config[iZone], iZone, INFLOW, true);
			geometry[iZone][MESH_0]->SetTurboVertex(config[iZone], iZone, OUTFLOW, true);
    }
	}
  
  /*--- Loop over all the new grid ---*/
  
  for (iMGlevel = 1; iMGlevel <= config[ZONE_0]->GetnMGLevels(); iMGlevel++) {
    
    /*--- Loop over all zones at each grid level. ---*/
    
    for (iZone = 0; iZone < val_nZone; iZone++) {
      
      /*--- Create main agglomeration structure ---*/
      
      geometry[iZone][iMGlevel] = new CMultiGridGeometry(geometry, config, iMGlevel, iZone);
      
      /*--- Compute points surrounding points. ---*/
      
      geometry[iZone][iMGlevel]->SetPoint_Connectivity(geometry[iZone][iMGlevel-1]);
      
      /*--- Create the edge structure ---*/
      
      geometry[iZone][iMGlevel]->SetEdges();
      geometry[iZone][iMGlevel]->SetVertex(geometry[iZone][iMGlevel-1], config[iZone]);
      
      /*--- Create the control volume structures ---*/
      
      geometry[iZone][iMGlevel]->SetControlVolume(config[iZone], geometry[iZone][iMGlevel-1], ALLOCATE);
      geometry[iZone][iMGlevel]->SetBoundControlVolume(config[iZone], geometry[iZone][iMGlevel-1], ALLOCATE);
      geometry[iZone][iMGlevel]->SetCoord(geometry[iZone][iMGlevel-1]);
      
      /*--- Find closest neighbor to a surface point ---*/
      
      geometry[iZone][iMGlevel]->FindNormal_Neighbor(config[iZone]);
      

    }
    
  }
  
  /*--- For unsteady simulations, initialize the grid volumes
   and coordinates for previous solutions. Loop over all zones/grids ---*/
  
  for (iZone = 0; iZone < val_nZone; iZone++) {
    if (config[iZone]->GetUnsteady_Simulation() && config[iZone]->GetGrid_Movement()) {
      for (iMGlevel = 0; iMGlevel <= config[iZone]->GetnMGLevels(); iMGlevel++) {
        for (iPoint = 0; iPoint < geometry[iZone][iMGlevel]->GetnPoint(); iPoint++) {
          
          /*--- Update cell volume ---*/
          
          geometry[iZone][iMGlevel]->node[iPoint]->SetVolume_n();
          geometry[iZone][iMGlevel]->node[iPoint]->SetVolume_nM1();
          
          /*--- Update point coordinates ---*/
          geometry[iZone][iMGlevel]->node[iPoint]->SetCoord_n();
          geometry[iZone][iMGlevel]->node[iPoint]->SetCoord_n1();
          
        }
      }
    }
  }
  
}

void Partition_Analysis(CGeometry *geometry, CConfig *config) {
  
  /*--- This routine does a quick and dirty output of the total
   vertices, ghost vertices, total elements, ghost elements, etc.,
   so that we can analyze the partition quality. ---*/
  
  unsigned short nMarker = config->GetnMarker_All();
  unsigned short iMarker, iNodes, MarkerS, MarkerR;
  unsigned long iElem, iPoint, nVertexS, nVertexR;
  unsigned long nNeighbors = 0, nSendTotal = 0, nRecvTotal = 0;
  unsigned long nPointTotal=0, nPointGhost=0, nElemTotal=0;
  unsigned long nElemHalo=0, nEdge=0, nElemBound=0;
  int iRank;
  int rank = MASTER_NODE;
  int size = SINGLE_NODE;
  
#ifdef HAVE_MPI
  MPI_Comm_rank(MPI_COMM_WORLD, &rank);
  MPI_Comm_size(MPI_COMM_WORLD, &size);
#endif
  
  nPointTotal = geometry->GetnPoint();
  nPointGhost = geometry->GetnPoint() - geometry->GetnPointDomain();
  nElemTotal  = geometry->GetnElem();
  nEdge       = geometry->GetnEdge();
  
  for (iMarker = 0; iMarker < nMarker; iMarker++) {
    nElemBound  += geometry->GetnElem_Bound(iMarker);
    if ((config->GetMarker_All_KindBC(iMarker) == SEND_RECEIVE) &&
        (config->GetMarker_All_SendRecv(iMarker) > 0)) {
      MarkerS = iMarker;  MarkerR = iMarker+1;
      nVertexS = geometry->nVertex[MarkerS];
      nVertexR = geometry->nVertex[MarkerR];
      nNeighbors++;
      nSendTotal += nVertexS;
      nRecvTotal += nVertexR;
    }
  }
  
  bool *isHalo = new bool[geometry->GetnElem()];
  for (iElem = 0; iElem < geometry->GetnElem(); iElem++) {
    isHalo[iElem] = false;
    for (iNodes = 0; iNodes < geometry->elem[iElem]->GetnNodes(); iNodes++) {
      iPoint = geometry->elem[iElem]->GetNode(iNodes);
      if (!geometry->node[iPoint]->GetDomain()) isHalo[iElem] = true;
    }
  }
  
  for (iElem = 0; iElem < geometry->GetnElem(); iElem++) {
    if (isHalo[iElem]) nElemHalo++;
  }
  
  unsigned long *row_ptr = NULL, nnz;
  unsigned short *nNeigh = NULL;
  vector<unsigned long>::iterator it;
  vector<unsigned long> vneighs;
  
  /*--- Don't delete *row_ptr, *col_ind because they are
   asigned to the Jacobian structure. ---*/
  
  /*--- Compute the number of neighbors ---*/
  
  nNeigh = new unsigned short [geometry->GetnPoint()];
  for (iPoint = 0; iPoint < geometry->GetnPoint(); iPoint++) {
    // +1 -> to include diagonal element
    nNeigh[iPoint] = (geometry->node[iPoint]->GetnPoint()+1);
  }
  
  /*--- Create row_ptr structure, using the number of neighbors ---*/
  
  row_ptr = new unsigned long [geometry->GetnPoint()+1];
  row_ptr[0] = 0;
  for (iPoint = 0; iPoint < geometry->GetnPoint(); iPoint++)
    row_ptr[iPoint+1] = row_ptr[iPoint] + nNeigh[iPoint];
  nnz = row_ptr[geometry->GetnPoint()];
  
  delete [] row_ptr;
  delete [] nNeigh;
  
  /*--- Now put this info into a CSV file for processing ---*/
  
  char cstr[200];
  ofstream Profile_File;
  strcpy (cstr, "partitioning.csv");
  Profile_File.precision(15);
  
  if (rank == MASTER_NODE) {
    /*--- Prepare and open the file ---*/
    Profile_File.open(cstr, ios::out);
    /*--- Create the CSV header ---*/
    Profile_File << "\"Rank\", \"nNeighbors\", \"nPointTotal\", \"nEdge\", \"nPointGhost\", \"nSendTotal\", \"nRecvTotal\", \"nElemTotal\", \"nElemBoundary\", \"nElemHalo\", \"nnz\"" << endl;
    Profile_File.close();
  }
#ifdef HAVE_MPI
  MPI_Barrier(MPI_COMM_WORLD);
#endif
  
  /*--- Loop through the map and write the results to the file ---*/
  
  for (iRank = 0; iRank < size; iRank++) {
    if (rank == iRank) {
      Profile_File.open(cstr, ios::out | ios::app);
      Profile_File << rank << ", " << nNeighbors << ", " << nPointTotal << ", " << nEdge << "," << nPointGhost << ", " << nSendTotal << ", " << nRecvTotal << ", " << nElemTotal << "," << nElemBound << ", " << nElemHalo << ", " << nnz << endl;
      Profile_File.close();
    }
#ifdef HAVE_MPI
    MPI_Barrier(MPI_COMM_WORLD);
#endif
  }
  
  delete [] isHalo;
  
}<|MERGE_RESOLUTION|>--- conflicted
+++ resolved
@@ -31,7 +31,6 @@
 
 #include "../include/definition_structure.hpp"
 
-<<<<<<< HEAD
 
 unsigned short GetnZone(string val_mesh_filename, unsigned short val_format, CConfig *config) {
   string text_line, Marker_Tag;
@@ -188,8 +187,6 @@
   return (unsigned short) nDim;
 }
 
-=======
->>>>>>> 56536918
 void Driver_Preprocessing(CDriver **driver,
                           CIteration **iteration_container,
                           CSolver ****solver_container,
