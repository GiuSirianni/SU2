--- conflicted
+++ resolved
@@ -92,7 +92,7 @@
   l = NULL;
   m = NULL;
 
-  MeanReynoldsStress  = NULL; //Jayant
+  MeanReynoldsStress  = NULL; 
   MeanPerturbedRSM    = NULL;
  
   nDim = val_nDim;
@@ -115,13 +115,13 @@
     tau[iDim] = new su2double [nDim];
   }
 
-  delta = new su2double* [3];
-  for (iDim = 0; iDim < 3; iDim++) {
-    delta[iDim] = new su2double [3];
-  }
-
-  for (iDim = 0; iDim < 3; iDim++) {
-    for (jDim = 0; jDim < 3; jDim++) {
+  delta = new su2double* [nDim];
+  for (iDim = 0; iDim < nDim; iDim++) {
+    delta[iDim] = new su2double [nDim];
+  }
+
+  for (iDim = 0; iDim < nDim; iDim++) {
+    for (jDim = 0; jDim < nDim; jDim++) {
       if (iDim == jDim) delta[iDim][jDim] = 1.0;
       else delta[iDim][jDim]=0.0;
     }
@@ -182,7 +182,7 @@
   }
 
   if (delta != NULL) {
-    for (unsigned short iDim = 0; iDim < 3; iDim++) {
+    for (unsigned short iDim = 0; iDim < nDim; iDim++) {
       delete [] delta[iDim];
     }
     delete [] delta;
@@ -1948,8 +1948,6 @@
 
 }
 
-<<<<<<< HEAD
-//Jayant
 void CNumerics::GetViscousProjFlux(su2double *val_primvar, su2double **val_gradprimvar,
                         su2double val_turb_ke, su2double *val_normal,
                         su2double val_laminar_viscosity,
@@ -2012,10 +2010,8 @@
       Proj_Flux_Tensor[iVar] += Flux_Tensor[iVar][iDim] * val_normal[iDim];
   }
 }
-void CNumerics::GetViscousArtCompProjFlux(su2double *val_primvar,
-=======
+
 void CNumerics::GetViscousIncProjFlux(su2double *val_primvar,
->>>>>>> da96d8ee
                                           su2double **val_gradprimvar,
                                           su2double *val_normal,
                                           su2double val_laminar_viscosity,
@@ -2912,6 +2908,18 @@
 void CNumerics::EigenRecomposition(su2double **A_ij, su2double **Eig_Vec, su2double *Eig_Val){
     unsigned short i,j,k;
     su2double **tmp = new su2double* [3];
+    su2double **delta3 = new su2double* [3];
+
+    for (i = 0; i < 3; i++) {
+      delta3[i] = new su2double [3];
+    }
+
+    for (i = 0; i < 3; i++) {
+      for (j = 0; j < 3; j++) {
+        if (i == j) delta3[i][j] = 1.0;
+        else delta3[i][j]=0.0;
+      }
+    }
     for (i= 0; i< 3; i++){
         tmp[i] = new su2double [3];
     }
@@ -2920,7 +2928,7 @@
         for (j = 0; j < 3; j++){
             tmp[i][j] = 0.0;
             for (k = 0; k < 3; k++){
-                tmp[i][j] += Eig_Vec[i][k] * Eig_Val[k] * delta[k][j];
+                tmp[i][j] += Eig_Vec[i][k] * Eig_Val[k] * delta3[k][j];
             }
         }
     }
@@ -2936,8 +2944,10 @@
 
     for (i = 0; i < 3; i++){
         delete [] tmp[i];
+	      delete [] delta3[i];
     }
     delete [] tmp;
+    delete [] delta3;
 }
 
 void CNumerics::tred2(su2double **V, su2double *d, su2double *e) {
