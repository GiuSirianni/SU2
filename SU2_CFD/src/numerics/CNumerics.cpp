/*!
 * \file CNumerics.cpp
 * \brief Implementation of the base for all numerics classes.
 *        Contains methods for common tasks, e.g. compute flux
 *        Jacobians.
 * \author F. Palacios, T. Economon
 * \version 7.0.6 "Blackbird"
 *
 * SU2 Project Website: https://su2code.github.io
 *
 * The SU2 Project is maintained by the SU2 Foundation
 * (http://su2foundation.org)
 *
 * Copyright 2012-2020, SU2 Contributors (cf. AUTHORS.md)
 *
 * SU2 is free software; you can redistribute it and/or
 * modify it under the terms of the GNU Lesser General Public
 * License as published by the Free Software Foundation; either
 * version 2.1 of the License, or (at your option) any later version.
 *
 * SU2 is distributed in the hope that it will be useful,
 * but WITHOUT ANY WARRANTY; without even the implied warranty of
 * MERCHANTABILITY or FITNESS FOR A PARTICULAR PURPOSE. See the GNU
 * Lesser General Public License for more details.
 *
 * You should have received a copy of the GNU Lesser General Public
 * License along with SU2. If not, see <http://www.gnu.org/licenses/>.
 */


#include "../../include/numerics/CNumerics.hpp"
#include "../../include/fluid/CFluidModel.hpp"

CNumerics::CNumerics(void) {

  Normal      = nullptr;
  UnitNormal  = nullptr;
  UnitNormald = nullptr;

  Proj_Flux_Tensor  = nullptr;
  Flux_Tensor       = nullptr;

  tau    = nullptr;
  delta  = nullptr;
  delta3 = nullptr;

  Diffusion_Coeff_i = nullptr;
  Diffusion_Coeff_j = nullptr;

  Vector = nullptr;

  l = nullptr;
  m = nullptr;

  using_uq = false;

}

CNumerics::CNumerics(unsigned short val_nDim, unsigned short val_nVar,
                     const CConfig* config) {

  unsigned short iVar, iDim;

  Normal = nullptr;

  Diffusion_Coeff_i = nullptr;
  Diffusion_Coeff_j = nullptr;

  nDim = val_nDim;
  nVar = val_nVar;
  Gamma = config->GetGamma();
  Gamma_Minus_One = Gamma - 1.0;
  Prandtl_Lam = config->GetPrandtl_Lam();
  Prandtl_Turb = config->GetPrandtl_Turb();
  Gas_Constant = config->GetGas_ConstantND();

  UnitNormal = new su2double [nDim] ();
  UnitNormald = new su2double [nDim] ();

  Flux_Tensor = new su2double* [nVar];
  for (iVar = 0; iVar < (nVar); iVar++)
    Flux_Tensor[iVar] = new su2double [nDim] ();

  tau = new su2double* [nDim];
  for (iDim = 0; iDim < nDim; iDim++)
    tau[iDim] = new su2double [nDim] ();

  delta = new su2double* [nDim];
  for (iDim = 0; iDim < nDim; iDim++) {
    delta[iDim] = new su2double [nDim] ();
    delta[iDim][iDim] = 1.0;
  }

  delta3 = new su2double* [3];
  for (iDim = 0; iDim < 3; iDim++) {
    delta3[iDim] = new su2double [3] ();
    delta3[iDim][iDim] = 1.0;
  }

  Proj_Flux_Tensor = new su2double [nVar] ();

  turb_ke_i = 0.0;
  turb_ke_j = 0.0;

  Vector = new su2double[nDim] ();

  l = new su2double [nDim] ();
  m = new su2double [nDim] ();

  Dissipation_ij = 1.0;

  /* --- Initializing variables for the UQ methodology --- */
  using_uq = config->GetUsing_UQ();
  if (using_uq){
    MeanReynoldsStress  = new su2double* [3];
    MeanPerturbedRSM    = new su2double* [3];
    A_ij                = new su2double* [3];
    newA_ij             = new su2double* [3];
    Eig_Vec             = new su2double* [3];
    New_Eig_Vec         = new su2double* [3];
    Corners             = new su2double* [3];
    Eig_Val             = new su2double [3];
    Barycentric_Coord   = new su2double [2];
    New_Coord           = new su2double [2];
    for (iDim = 0; iDim < 3; iDim++){
      MeanReynoldsStress[iDim]  = new su2double [3];
      MeanPerturbedRSM[iDim]    = new su2double [3];
      A_ij[iDim]                = new su2double [3];
      newA_ij[iDim]             = new su2double [3];
      Eig_Vec[iDim]             = new su2double [3];
      New_Eig_Vec[iDim]         = new su2double [3];
      Corners[iDim]             = new su2double [2];
      Eig_Val[iDim]             = 0;
    }
    Eig_Val_Comp = config->GetEig_Val_Comp();
    uq_delta_b = config->GetUQ_Delta_B();
    uq_urlx = config->GetUQ_URLX();
    uq_permute = config->GetUQ_Permute();

    /* define barycentric triangle corner points */
    Corners[0][0] = 1.0;
    Corners[0][1] = 0.0;
    Corners[1][0] = 0.0;
    Corners[1][1] = 0.0;
    Corners[2][0] = 0.5;
    Corners[2][1] = 0.866025;
  }

}

CNumerics::~CNumerics(void) {

  delete [] UnitNormal;
  delete [] UnitNormald;

  // visc
  delete [] Proj_Flux_Tensor;

  if (Flux_Tensor) {
    for (unsigned short iVar = 0; iVar < nVar; iVar++)
      delete [] Flux_Tensor[iVar];
    delete [] Flux_Tensor;
  }

  if (tau) {
    for (unsigned short iDim = 0; iDim < nDim; iDim++)
      delete [] tau[iDim];
    delete [] tau;
  }

  if (delta) {
    for (unsigned short iDim = 0; iDim < nDim; iDim++)
      delete [] delta[iDim];
    delete [] delta;
  }

  if (delta3) {
    for (unsigned short iDim = 0; iDim < 3; iDim++)
      delete [] delta3[iDim];
    delete [] delta3;
  }

  delete [] Diffusion_Coeff_i;
  delete [] Diffusion_Coeff_j;
  delete [] Vector;

  delete [] l;
  delete [] m;

  if (using_uq) {
    for (unsigned short iDim = 0; iDim < 3; iDim++){
      delete [] MeanReynoldsStress[iDim];
      delete [] MeanPerturbedRSM[iDim];
      delete [] A_ij[iDim];
      delete [] newA_ij[iDim];
      delete [] Eig_Vec[iDim];
      delete [] New_Eig_Vec[iDim];
      delete [] Corners[iDim];
    }
    delete [] MeanReynoldsStress;
    delete [] MeanPerturbedRSM;
    delete [] A_ij;
    delete [] newA_ij;
    delete [] Eig_Vec;
    delete [] New_Eig_Vec;
    delete [] Corners;
    delete [] Eig_Val;
    delete [] Barycentric_Coord;
    delete [] New_Coord;
  }

}

void CNumerics::GetInviscidFlux(su2double val_density, const su2double *val_velocity,
    su2double val_pressure, su2double val_enthalpy) {
  if (nDim == 3) {
    Flux_Tensor[0][0] = val_density*val_velocity[0];
    Flux_Tensor[1][0] = Flux_Tensor[0][0]*val_velocity[0]+val_pressure;
    Flux_Tensor[2][0] = Flux_Tensor[0][0]*val_velocity[1];
    Flux_Tensor[3][0] = Flux_Tensor[0][0]*val_velocity[2];
    Flux_Tensor[4][0] = Flux_Tensor[0][0]*val_enthalpy;

    Flux_Tensor[0][1] = val_density*val_velocity[1];
    Flux_Tensor[1][1] = Flux_Tensor[0][1]*val_velocity[0];
    Flux_Tensor[2][1] = Flux_Tensor[0][1]*val_velocity[1]+val_pressure;
    Flux_Tensor[3][1] = Flux_Tensor[0][1]*val_velocity[2];
    Flux_Tensor[4][1] = Flux_Tensor[0][1]*val_enthalpy;

    Flux_Tensor[0][2] = val_density*val_velocity[2];
    Flux_Tensor[1][2] = Flux_Tensor[0][2]*val_velocity[0];
    Flux_Tensor[2][2] = Flux_Tensor[0][2]*val_velocity[1];
    Flux_Tensor[3][2] = Flux_Tensor[0][2]*val_velocity[2]+val_pressure;
    Flux_Tensor[4][2] = Flux_Tensor[0][2]*val_enthalpy;

  }
  else {
    Flux_Tensor[0][0] = val_density*val_velocity[0];
    Flux_Tensor[1][0] = Flux_Tensor[0][0]*val_velocity[0]+val_pressure;
    Flux_Tensor[2][0] = Flux_Tensor[0][0]*val_velocity[1];
    Flux_Tensor[3][0] = Flux_Tensor[0][0]*val_enthalpy;

    Flux_Tensor[0][1] = val_density*val_velocity[1];
    Flux_Tensor[1][1] = Flux_Tensor[0][1]*val_velocity[0];
    Flux_Tensor[2][1] = Flux_Tensor[0][1]*val_velocity[1]+val_pressure;
    Flux_Tensor[3][1] = Flux_Tensor[0][1]*val_enthalpy;
  }
}

void CNumerics::GetInviscidProjFlux(const su2double *val_density,
                                    const su2double *val_velocity,
                                    const su2double *val_pressure,
                                    const su2double *val_enthalpy,
                                    const su2double *val_normal,
                                    su2double *val_Proj_Flux) const {

  su2double rhou, rhov, rhow;

  if (nDim == 2) {

    rhou = (*val_density)*val_velocity[0];
    rhov = (*val_density)*val_velocity[1];

    val_Proj_Flux[0] = rhou*val_normal[0];
    val_Proj_Flux[1] = (rhou*val_velocity[0]+(*val_pressure))*val_normal[0];
    val_Proj_Flux[2] = rhou*val_velocity[1]*val_normal[0];
    val_Proj_Flux[3] = rhou*(*val_enthalpy)*val_normal[0];

    val_Proj_Flux[0] += rhov*val_normal[1];
    val_Proj_Flux[1] += rhov*val_velocity[0]*val_normal[1];
    val_Proj_Flux[2] += (rhov*val_velocity[1]+(*val_pressure))*val_normal[1];
    val_Proj_Flux[3] += rhov*(*val_enthalpy)*val_normal[1];

  }
  else {

    rhou = (*val_density)*val_velocity[0];
    rhov = (*val_density)*val_velocity[1];
    rhow = (*val_density)*val_velocity[2];

    val_Proj_Flux[0] = rhou*val_normal[0];
    val_Proj_Flux[1] = (rhou*val_velocity[0]+(*val_pressure))*val_normal[0];
    val_Proj_Flux[2] = rhou*val_velocity[1]*val_normal[0];
    val_Proj_Flux[3] = rhou*val_velocity[2]*val_normal[0];
    val_Proj_Flux[4] = rhou*(*val_enthalpy)*val_normal[0];

    val_Proj_Flux[0] += rhov*val_normal[1];
    val_Proj_Flux[1] += rhov*val_velocity[0]*val_normal[1];
    val_Proj_Flux[2] += (rhov*val_velocity[1]+(*val_pressure))*val_normal[1];
    val_Proj_Flux[3] += rhov*val_velocity[2]*val_normal[1];
    val_Proj_Flux[4] += rhov*(*val_enthalpy)*val_normal[1];

    val_Proj_Flux[0] += rhow*val_normal[2];
    val_Proj_Flux[1] += rhow*val_velocity[0]*val_normal[2];
    val_Proj_Flux[2] += rhow*val_velocity[1]*val_normal[2];
    val_Proj_Flux[3] += (rhow*val_velocity[2]+(*val_pressure))*val_normal[2];
    val_Proj_Flux[4] += rhow*(*val_enthalpy)*val_normal[2];

  }

}

void CNumerics::GetInviscidIncProjFlux(const su2double *val_density,
                                       const su2double *val_velocity,
                                       const su2double *val_pressure,
                                       const su2double *val_betainc2,
                                       const su2double *val_enthalpy,
                                       const su2double *val_normal,
                                       su2double *val_Proj_Flux) const {
  su2double rhou, rhov, rhow;

  if (nDim == 2) {
    rhou = (*val_density)*val_velocity[0];
    rhov = (*val_density)*val_velocity[1];

    val_Proj_Flux[0] = rhou*val_normal[0] + rhov*val_normal[1];
    val_Proj_Flux[1] = (rhou*val_velocity[0]+(*val_pressure))*val_normal[0] + rhou*val_velocity[1]*val_normal[1];
    val_Proj_Flux[2] = rhov*val_velocity[0]*val_normal[0] + (rhov*val_velocity[1]+(*val_pressure))*val_normal[1];
    val_Proj_Flux[3] = (rhou*val_normal[0] + rhov*val_normal[1])*(*val_enthalpy);
  }
  else {
    rhou = (*val_density)*val_velocity[0];
    rhov = (*val_density)*val_velocity[1];
    rhow = (*val_density)*val_velocity[2];

    val_Proj_Flux[0] = rhou*val_normal[0] + rhov*val_normal[1] + rhow*val_normal[2];
    val_Proj_Flux[1] = (rhou*val_velocity[0]+(*val_pressure))*val_normal[0] + rhou*val_velocity[1]*val_normal[1] + rhou*val_velocity[2]*val_normal[2];
    val_Proj_Flux[2] = rhov*val_velocity[0]*val_normal[0] + (rhov*val_velocity[1]+(*val_pressure))*val_normal[1] + rhov*val_velocity[2]*val_normal[2];
    val_Proj_Flux[3] = rhow*val_velocity[0]*val_normal[0] + rhow*val_velocity[1]*val_normal[1] + (rhow*val_velocity[2]+(*val_pressure))*val_normal[2];
    val_Proj_Flux[4] = (rhou*val_normal[0] + rhov*val_normal[1] + rhow*val_normal[2])*(*val_enthalpy);
  }

}


void CNumerics::GetInviscidPBProjFlux(const su2double *val_density,
                                      const su2double *val_velocity,
                                      const su2double *val_pressure,
                                      const su2double *val_normal,
                                      su2double *val_Proj_Flux) {
    su2double rhou, rhov, rhow;
    
     if (nDim == 2) {
      rhou = (*val_density)*val_velocity[0];
      rhov = (*val_density)*val_velocity[1];
      
      val_Proj_Flux[0] = (rhou*val_velocity[0])*val_normal[0] + rhou*val_velocity[1]*val_normal[1];
      val_Proj_Flux[1] = rhov*val_velocity[0]*val_normal[0] + (rhov*val_velocity[1])*val_normal[1];
  }
  else {
    rhou = (*val_density)*val_velocity[0];
    rhov = (*val_density)*val_velocity[1];
    rhow = (*val_density)*val_velocity[2];
    
    val_Proj_Flux[0] = (rhou*val_velocity[0])*val_normal[0] + rhou*val_velocity[1]*val_normal[1] + rhou*val_velocity[2]*val_normal[2];
    val_Proj_Flux[1] = rhov*val_velocity[0]*val_normal[0] + (rhov*val_velocity[1])*val_normal[1] + rhov*val_velocity[2]*val_normal[2];
    val_Proj_Flux[2] = rhow*val_velocity[0]*val_normal[0] + rhow*val_velocity[1]*val_normal[1] + (rhow*val_velocity[2])*val_normal[2];
  }
  
}


void CNumerics::GetInviscidProjJac(const su2double *val_velocity, const su2double *val_energy,
                                   const su2double *val_normal, su2double val_scale,
                                   su2double **val_Proj_Jac_Tensor) const {
  const bool wasActive = AD::BeginPassive();
  unsigned short iDim, jDim;
  su2double sqvel, proj_vel, phi, a1, a2;

  sqvel = 0.0; proj_vel = 0.0;
  for (iDim = 0; iDim < nDim; iDim++) {
    sqvel    += val_velocity[iDim]*val_velocity[iDim];
    proj_vel += val_velocity[iDim]*val_normal[iDim];
  }

  phi = 0.5*Gamma_Minus_One*sqvel;
  a1 = Gamma*(*val_energy)-phi;
  a2 = Gamma-1.0;

  val_Proj_Jac_Tensor[0][0] = 0.0;
  for (iDim = 0; iDim < nDim; iDim++)
    val_Proj_Jac_Tensor[0][iDim+1] = val_scale*val_normal[iDim];
  val_Proj_Jac_Tensor[0][nDim+1] = 0.0;

  for (iDim = 0; iDim < nDim; iDim++) {
    val_Proj_Jac_Tensor[iDim+1][0] = val_scale*(val_normal[iDim]*phi - val_velocity[iDim]*proj_vel);
    for (jDim = 0; jDim < nDim; jDim++)
      val_Proj_Jac_Tensor[iDim+1][jDim+1] = val_scale*(val_normal[jDim]*val_velocity[iDim]-a2*val_normal[iDim]*val_velocity[jDim]);
    val_Proj_Jac_Tensor[iDim+1][iDim+1] += val_scale*proj_vel;
    val_Proj_Jac_Tensor[iDim+1][nDim+1] = val_scale*a2*val_normal[iDim];
  }

  val_Proj_Jac_Tensor[nDim+1][0] = val_scale*proj_vel*(phi-a1);
  for (iDim = 0; iDim < nDim; iDim++)
    val_Proj_Jac_Tensor[nDim+1][iDim+1] = val_scale*(val_normal[iDim]*a1-a2*val_velocity[iDim]*proj_vel);
  val_Proj_Jac_Tensor[nDim+1][nDim+1] = val_scale*Gamma*proj_vel;
  AD::EndPassive(wasActive);
}

void CNumerics::GetInviscidProjJac(const su2double *val_velocity, const su2double *val_enthalpy,
                                   const su2double *val_chi, const su2double *val_kappa,
                                   const su2double *val_normal, su2double val_scale,
                                   su2double **val_Proj_Jac_Tensor) const {
  const bool wasActive = AD::BeginPassive();
  unsigned short iDim, jDim;
  su2double sqvel, proj_vel, phi, a1, a2;

  sqvel = 0.0; proj_vel = 0.0;
  for (iDim = 0; iDim < nDim; iDim++) {
    sqvel += val_velocity[iDim]*val_velocity[iDim];
    proj_vel += val_velocity[iDim]*val_normal[iDim];
  }

  phi = *val_chi + 0.5*sqvel*(*val_kappa);
  a1 = *val_enthalpy;
  a2 = *val_kappa;

  val_Proj_Jac_Tensor[0][0] = 0.0;
  for (iDim = 0; iDim < nDim; iDim++)
    val_Proj_Jac_Tensor[0][iDim+1] = val_scale*val_normal[iDim];
  val_Proj_Jac_Tensor[0][nDim+1] = 0.0;

  for (iDim = 0; iDim < nDim; iDim++) {
    val_Proj_Jac_Tensor[iDim+1][0] = val_scale*(val_normal[iDim]*phi - val_velocity[iDim]*proj_vel);
    for (jDim = 0; jDim < nDim; jDim++)
      val_Proj_Jac_Tensor[iDim+1][jDim+1] = val_scale*(val_normal[jDim]*val_velocity[iDim]-a2*val_normal[iDim]*val_velocity[jDim]);
    val_Proj_Jac_Tensor[iDim+1][iDim+1] += val_scale*proj_vel;
    val_Proj_Jac_Tensor[iDim+1][nDim+1] = val_scale*a2*val_normal[iDim];
  }

  val_Proj_Jac_Tensor[nDim+1][0] = val_scale*proj_vel*(phi-a1);
  for (iDim = 0; iDim < nDim; iDim++)
    val_Proj_Jac_Tensor[nDim+1][iDim+1] = val_scale*(val_normal[iDim]*a1-a2*val_velocity[iDim]*proj_vel);
  val_Proj_Jac_Tensor[nDim+1][nDim+1] = val_scale*(a2+1)*proj_vel;
  AD::EndPassive(wasActive);
}

void CNumerics::GetInviscidIncProjJac(const su2double *val_density, const su2double *val_velocity,
                                      const su2double *val_betainc2, const su2double *val_cp,
                                      const su2double *val_temperature, const su2double *val_dRhodT,
                                      const su2double *val_normal, su2double val_scale,
                                      su2double **val_Proj_Jac_Tensor) const {
  const bool wasActive = AD::BeginPassive();
  unsigned short iDim;
  su2double proj_vel;

  proj_vel = 0.0;
  for (iDim = 0; iDim < nDim; iDim++)
    proj_vel += val_velocity[iDim]*val_normal[iDim];

  if (nDim == 2) {

    val_Proj_Jac_Tensor[0][0] = val_scale*(proj_vel/(*val_betainc2));
    val_Proj_Jac_Tensor[0][1] = val_scale*(val_normal[0]*(*val_density));
    val_Proj_Jac_Tensor[0][2] = val_scale*(val_normal[1]*(*val_density));
    val_Proj_Jac_Tensor[0][3] = val_scale*((*val_dRhodT)*proj_vel);

    val_Proj_Jac_Tensor[1][0] = val_scale*(val_normal[0] + val_velocity[0]*proj_vel/(*val_betainc2));
    val_Proj_Jac_Tensor[1][1] = val_scale*((*val_density)*(val_normal[0]*val_velocity[0] + proj_vel));
    val_Proj_Jac_Tensor[1][2] = val_scale*(val_normal[1]*(*val_density)*val_velocity[0]);
    val_Proj_Jac_Tensor[1][3] = val_scale*((*val_dRhodT)*val_velocity[0]*proj_vel);

    val_Proj_Jac_Tensor[2][0] = val_scale*(val_normal[1] + val_velocity[1]*proj_vel/(*val_betainc2));
    val_Proj_Jac_Tensor[2][1] = val_scale*(val_normal[0]*(*val_density)*val_velocity[1]);
    val_Proj_Jac_Tensor[2][2] = val_scale*((*val_density)*(proj_vel + val_normal[1]*val_velocity[1]));
    val_Proj_Jac_Tensor[2][3] = val_scale*((*val_dRhodT)*val_velocity[1]*proj_vel);

    val_Proj_Jac_Tensor[3][0] = val_scale*((*val_cp)*(*val_temperature)*proj_vel/(*val_betainc2));
    val_Proj_Jac_Tensor[3][1] = val_scale*((*val_cp)*(*val_temperature)*val_normal[0]*(*val_density));
    val_Proj_Jac_Tensor[3][2] = val_scale*((*val_cp)*(*val_temperature)*val_normal[1]*(*val_density));
    val_Proj_Jac_Tensor[3][3] = val_scale*((*val_cp)*((*val_temperature)*(*val_dRhodT) + (*val_density))*proj_vel);

  } else {

    val_Proj_Jac_Tensor[0][0] = val_scale*(proj_vel/(*val_betainc2));
    val_Proj_Jac_Tensor[0][1] = val_scale*(val_normal[0]*(*val_density));
    val_Proj_Jac_Tensor[0][2] = val_scale*(val_normal[1]*(*val_density));
    val_Proj_Jac_Tensor[0][3] = val_scale*(val_normal[2]*(*val_density));
    val_Proj_Jac_Tensor[0][4] = val_scale*((*val_dRhodT)*proj_vel);

    val_Proj_Jac_Tensor[1][0] = val_scale*(val_normal[0] + val_velocity[0]*proj_vel/(*val_betainc2));
    val_Proj_Jac_Tensor[1][1] = val_scale*((*val_density)*(val_normal[0]*val_velocity[0] + proj_vel));
    val_Proj_Jac_Tensor[1][2] = val_scale*(val_normal[1]*(*val_density)*val_velocity[0]);
    val_Proj_Jac_Tensor[1][3] = val_scale*(val_normal[2]*(*val_density)*val_velocity[0]);
    val_Proj_Jac_Tensor[1][4] = val_scale*((*val_dRhodT)*val_velocity[0]*proj_vel);

    val_Proj_Jac_Tensor[2][0] = val_scale*(val_normal[1] + val_velocity[1]*proj_vel/(*val_betainc2));
    val_Proj_Jac_Tensor[2][1] = val_scale*(val_normal[0]*(*val_density)*val_velocity[1]);
    val_Proj_Jac_Tensor[2][2] = val_scale*((*val_density)*(proj_vel + val_normal[1]*val_velocity[1]));
    val_Proj_Jac_Tensor[2][3] = val_scale*(val_normal[2]*(*val_density)*val_velocity[1]);
    val_Proj_Jac_Tensor[2][4] = val_scale*((*val_dRhodT)*val_velocity[1]*proj_vel);

    val_Proj_Jac_Tensor[3][0] = val_scale*(val_normal[2] + val_velocity[2]*proj_vel/(*val_betainc2));
    val_Proj_Jac_Tensor[3][1] = val_scale*(val_normal[0]*(*val_density)*val_velocity[2]);
    val_Proj_Jac_Tensor[3][2] = val_scale*(val_normal[1]*(*val_density)*val_velocity[2]);
    val_Proj_Jac_Tensor[3][3] = val_scale*((*val_density)*(proj_vel + val_normal[2]*val_velocity[2]));
    val_Proj_Jac_Tensor[3][4] = val_scale*((*val_dRhodT)*val_velocity[2]*proj_vel);

    val_Proj_Jac_Tensor[4][0] = val_scale*((*val_cp)*(*val_temperature)*proj_vel/(*val_betainc2));
    val_Proj_Jac_Tensor[4][1] = val_scale*((*val_cp)*(*val_temperature)*val_normal[0]*(*val_density));
    val_Proj_Jac_Tensor[4][2] = val_scale*((*val_cp)*(*val_temperature)*val_normal[1]*(*val_density));
    val_Proj_Jac_Tensor[4][3] = val_scale*((*val_cp)*(*val_temperature)*val_normal[2]*(*val_density));
    val_Proj_Jac_Tensor[4][4] = val_scale*((*val_cp)*((*val_temperature)*(*val_dRhodT) + (*val_density))*proj_vel);

  }
  AD::EndPassive(wasActive);
}

void CNumerics::GetPreconditioner(const su2double *val_density, const su2double *val_velocity,
                                  const su2double *val_betainc2, const su2double *val_cp,
                                  const su2double *val_temperature, const su2double *val_drhodt,
                                  su2double **val_Precon) const {
  unsigned short iDim, jDim;

  val_Precon[0][0] = 1.0/(*val_betainc2);
  for (iDim = 0; iDim < nDim; iDim++)
    val_Precon[iDim+1][0] = val_velocity[iDim]/(*val_betainc2);
  val_Precon[nDim+1][0] = (*val_cp)*(*val_temperature)/(*val_betainc2);

  for (jDim = 0; jDim < nDim; jDim++) {
    val_Precon[0][jDim+1] = 0.0;
    for (iDim = 0; iDim < nDim; iDim++) {
      if (iDim == jDim) val_Precon[iDim+1][jDim+1] = (*val_density);
      else val_Precon[iDim+1][jDim+1] = 0.0;
    }
    val_Precon[nDim+1][jDim+1] = 0.0;
  }

  val_Precon[0][nDim+1] = (*val_drhodt);
  for (iDim = 0; iDim < nDim; iDim++)
    val_Precon[iDim+1][nDim+1] = val_velocity[iDim]*(*val_drhodt);
  val_Precon[nDim+1][nDim+1] = (*val_cp)*((*val_drhodt)*(*val_temperature) + (*val_density));

}

void CNumerics::GetPreconditionedProjJac(const su2double *val_density, const su2double *val_lambda,
                                         const su2double *val_betainc2, const su2double *val_normal,
                                         su2double **val_invPrecon_A) const {
  unsigned short iDim, jDim, kDim;

  val_invPrecon_A[0][0] = val_lambda[nDim]/2.0 + val_lambda[nDim+1]/2.0;
  for (iDim = 0; iDim < nDim; iDim++)
    val_invPrecon_A[iDim+1][0] = val_normal[iDim]*(-val_lambda[nDim] + val_lambda[nDim+1])/(2.0*sqrt((*val_betainc2))*(*val_density));
  val_invPrecon_A[nDim+1][0] = 0.0;

  for (jDim = 0; jDim < nDim; jDim++) {
    val_invPrecon_A[0][jDim+1] = sqrt((*val_betainc2))*val_normal[jDim]*(*val_density)*(-val_lambda[nDim] + val_lambda[nDim+1])/(2.0);
    for (iDim = 0; iDim < nDim; iDim++) {
      if (iDim == jDim) {
        val_invPrecon_A[iDim+1][jDim+1] = (val_lambda[nDim] + val_lambda[nDim+1])*val_normal[iDim]*val_normal[iDim]/2.0;
        for (kDim = 0; kDim < nDim; kDim++) {
          if (kDim != iDim) val_invPrecon_A[iDim+1][jDim+1] += 2.0*val_lambda[0]*val_normal[kDim]*val_normal[kDim];
        }
      }
      else {
        val_invPrecon_A[iDim+1][jDim+1] = val_normal[iDim]*val_normal[jDim]*(-2.0*val_lambda[0] + val_lambda[nDim] + val_lambda[nDim+1])/(2.0);
      }
    }
    val_invPrecon_A[nDim+1][jDim+1] = 0.0;
  }

  val_invPrecon_A[0][nDim+1] = 0.0;
  for (iDim = 0; iDim < nDim; iDim++)
    val_invPrecon_A[iDim+1][nDim+1] = 0.0;
  val_invPrecon_A[nDim+1][nDim+1] = val_lambda[nDim-1];
}

void CNumerics::GetInviscidPBProjJac(const su2double *val_density, const su2double *val_velocity, const su2double *val_normal,
    const su2double val_scale, su2double **val_Proj_Jac_Tensor) {

  unsigned short iDim;
  su2double proj_vel;

  proj_vel = 0.0;
  for (iDim = 0; iDim < nDim; iDim++)
    proj_vel += val_velocity[iDim]*val_normal[iDim];

  if (nDim == 2) {
    val_Proj_Jac_Tensor[0][0] = val_scale*(val_velocity[0]*val_normal[0] + proj_vel);
    val_Proj_Jac_Tensor[0][1] = val_scale*val_velocity[0]*val_normal[1];

    val_Proj_Jac_Tensor[1][0] = val_scale*val_velocity[1]*val_normal[0];
    val_Proj_Jac_Tensor[1][1] = val_scale*(val_velocity[1]*val_normal[1] + proj_vel);
  }
  else {
    val_Proj_Jac_Tensor[0][0] = val_scale*(proj_vel+val_velocity[0]*val_normal[0]);
    val_Proj_Jac_Tensor[0][1] = val_scale*(val_velocity[0]*val_normal[1]);
    val_Proj_Jac_Tensor[0][2] = val_scale*(val_velocity[0]*val_normal[2]);

    val_Proj_Jac_Tensor[1][0] = val_scale*(val_velocity[1]*val_normal[0]);
    val_Proj_Jac_Tensor[1][1] = val_scale*(proj_vel+val_velocity[1]*val_normal[1]);
    val_Proj_Jac_Tensor[1][2] = val_scale*(val_velocity[1]*val_normal[2]);

    val_Proj_Jac_Tensor[2][0] = val_scale*(val_velocity[2]*val_normal[0]);
    val_Proj_Jac_Tensor[2][1] = val_scale*(val_velocity[2]*val_normal[1]);
    val_Proj_Jac_Tensor[2][2] = val_scale*(proj_vel+val_velocity[2]*val_normal[2]);

  }
}

void CNumerics::GetPMatrix(const su2double *val_density, const su2double *val_velocity,
                           const su2double *val_soundspeed, const su2double *val_normal,
                           su2double **val_p_tensor) const {

  su2double sqvel, rhooc, rhoxc;
  //su2double c2;

  rhooc = *val_density / *val_soundspeed;
  rhoxc = *val_density * *val_soundspeed;
  //c2 = *val_soundspeed * *val_soundspeed;

  if (nDim == 2) {

    sqvel = val_velocity[0]*val_velocity[0]+val_velocity[1]*val_velocity[1];

    val_p_tensor[0][0] = 1.0;
    val_p_tensor[0][1]=0.0;
    val_p_tensor[0][2]=0.5*rhooc;
    val_p_tensor[0][3]=0.5*rhooc;

    val_p_tensor[1][0]=val_velocity[0];
    val_p_tensor[1][1]=*val_density*val_normal[1];
    val_p_tensor[1][2]=0.5*(val_velocity[0]*rhooc+val_normal[0]**val_density);
    val_p_tensor[1][3]=0.5*(val_velocity[0]*rhooc-val_normal[0]**val_density);

    val_p_tensor[2][0]=val_velocity[1];
    val_p_tensor[2][1]=-*val_density*val_normal[0];
    val_p_tensor[2][2]=0.5*(val_velocity[1]*rhooc+val_normal[1]**val_density);
    val_p_tensor[2][3]=0.5*(val_velocity[1]*rhooc-val_normal[1]**val_density);

    val_p_tensor[3][0]=0.5*sqvel;
    val_p_tensor[3][1]=*val_density*val_velocity[0]*val_normal[1]-*val_density*val_velocity[1]*val_normal[0];
    val_p_tensor[3][2]=0.5*(0.5*sqvel*rhooc+*val_density*val_velocity[0]*val_normal[0]+*val_density*val_velocity[1]*val_normal[1]+rhoxc/Gamma_Minus_One);
    val_p_tensor[3][3]=0.5*(0.5*sqvel*rhooc-*val_density*val_velocity[0]*val_normal[0]-*val_density*val_velocity[1]*val_normal[1]+rhoxc/Gamma_Minus_One);

  }
  else {

    sqvel = val_velocity[0]*val_velocity[0]+val_velocity[1]*val_velocity[1]+val_velocity[2]*val_velocity[2];

    val_p_tensor[0][0]=val_normal[0];
    val_p_tensor[0][1]=val_normal[1];
    val_p_tensor[0][2]=val_normal[2];
    val_p_tensor[0][3]=0.5*rhooc;
    val_p_tensor[0][4]=0.5*rhooc;

    val_p_tensor[1][0]=val_velocity[0]*val_normal[0];
    val_p_tensor[1][1]=val_velocity[0]*val_normal[1]-*val_density*val_normal[2];
    val_p_tensor[1][2]=val_velocity[0]*val_normal[2]+*val_density*val_normal[1];
    val_p_tensor[1][3]=0.5*(val_velocity[0]*rhooc+*val_density*val_normal[0]);
    val_p_tensor[1][4]=0.5*(val_velocity[0]*rhooc-*val_density*val_normal[0]);

    val_p_tensor[2][0]=val_velocity[1]*val_normal[0]+*val_density*val_normal[2];
    val_p_tensor[2][1]=val_velocity[1]*val_normal[1];
    val_p_tensor[2][2]=val_velocity[1]*val_normal[2]-*val_density*val_normal[0];
    val_p_tensor[2][3]=0.5*(val_velocity[1]*rhooc+*val_density*val_normal[1]);
    val_p_tensor[2][4]=0.5*(val_velocity[1]*rhooc-*val_density*val_normal[1]);

    val_p_tensor[3][0]=val_velocity[2]*val_normal[0]-*val_density*val_normal[1];
    val_p_tensor[3][1]=val_velocity[2]*val_normal[1]+*val_density*val_normal[0];
    val_p_tensor[3][2]=val_velocity[2]*val_normal[2];
    val_p_tensor[3][3]=0.5*(val_velocity[2]*rhooc+*val_density*val_normal[2]);
    val_p_tensor[3][4]=0.5*(val_velocity[2]*rhooc-*val_density*val_normal[2]);

    val_p_tensor[4][0]=0.5*sqvel*val_normal[0]+*val_density*val_velocity[1]*val_normal[2]-*val_density*val_velocity[2]*val_normal[1];
    val_p_tensor[4][1]=0.5*sqvel*val_normal[1]-*val_density*val_velocity[0]*val_normal[2]+*val_density*val_velocity[2]*val_normal[0];
    val_p_tensor[4][2]=0.5*sqvel*val_normal[2]+*val_density*val_velocity[0]*val_normal[1]-*val_density*val_velocity[1]*val_normal[0];
    val_p_tensor[4][3]=0.5*(0.5*sqvel*rhooc+*val_density*(val_velocity[0]*val_normal[0]+val_velocity[1]*val_normal[1]+val_velocity[2]*val_normal[2])+rhoxc/Gamma_Minus_One);
    val_p_tensor[4][4]=0.5*(0.5*sqvel*rhooc-*val_density*(val_velocity[0]*val_normal[0]+val_velocity[1]*val_normal[1]+val_velocity[2]*val_normal[2])+rhoxc/Gamma_Minus_One);

  }

}

void CNumerics::GetPMatrix(const su2double *val_density, const su2double *val_velocity,
                           const su2double *val_soundspeed, const su2double *val_enthalpy,
                           const su2double *val_chi, const su2double *val_kappa,
                           const su2double *val_normal, su2double **val_p_tensor) const {

  su2double sqvel, rhooc, zeta;
  //su2double rhoxc, c2;

  rhooc = *val_density / *val_soundspeed;
  //rhoxc = *val_density * *val_soundspeed;
  //c2 = *val_soundspeed * *val_soundspeed;

  if (nDim == 2) {
    sqvel = val_velocity[0]*val_velocity[0]+val_velocity[1]*val_velocity[1];
    zeta = sqvel - (*val_kappa*0.5*sqvel + *val_chi)/(*val_kappa);

    val_p_tensor[0][0] = 1.0;
    val_p_tensor[0][1]=0.0;
    val_p_tensor[0][2]=0.5*rhooc;
    val_p_tensor[0][3]=0.5*rhooc;

    val_p_tensor[1][0]=val_velocity[0];
    val_p_tensor[1][1]=*val_density*val_normal[1];
    val_p_tensor[1][2]=0.5*(val_velocity[0]*rhooc+val_normal[0]**val_density);
    val_p_tensor[1][3]=0.5*(val_velocity[0]*rhooc-val_normal[0]**val_density);

    val_p_tensor[2][0]=val_velocity[1];
    val_p_tensor[2][1]=-*val_density*val_normal[0];
    val_p_tensor[2][2]=0.5*(val_velocity[1]*rhooc+val_normal[1]**val_density);
    val_p_tensor[2][3]=0.5*(val_velocity[1]*rhooc-val_normal[1]**val_density);

    val_p_tensor[3][0]= zeta;
    val_p_tensor[3][1]=*val_density*val_velocity[0]*val_normal[1]-*val_density*val_velocity[1]*val_normal[0];
    val_p_tensor[3][2]=0.5*(*val_enthalpy*rhooc+*val_density*val_velocity[0]*val_normal[0]+*val_density*val_velocity[1]*val_normal[1]);
    val_p_tensor[3][3]=0.5*(*val_enthalpy*rhooc-*val_density*val_velocity[0]*val_normal[0]-*val_density*val_velocity[1]*val_normal[1]);
  }
  else {
    sqvel = val_velocity[0]*val_velocity[0]+val_velocity[1]*val_velocity[1]+val_velocity[2]*val_velocity[2];
    zeta = sqvel - (*val_kappa*0.5*sqvel + *val_chi)/(*val_kappa);

    val_p_tensor[0][0]=val_normal[0];
    val_p_tensor[0][1]=val_normal[1];
    val_p_tensor[0][2]=val_normal[2];
    val_p_tensor[0][3]=0.5*rhooc;
    val_p_tensor[0][4]=0.5*rhooc;

    val_p_tensor[1][0]=val_velocity[0]*val_normal[0];
    val_p_tensor[1][1]=val_velocity[0]*val_normal[1]-*val_density*val_normal[2];
    val_p_tensor[1][2]=val_velocity[0]*val_normal[2]+*val_density*val_normal[1];
    val_p_tensor[1][3]=0.5*(val_velocity[0]*rhooc+*val_density*val_normal[0]);
    val_p_tensor[1][4]=0.5*(val_velocity[0]*rhooc-*val_density*val_normal[0]);

    val_p_tensor[2][0]=val_velocity[1]*val_normal[0]+*val_density*val_normal[2];
    val_p_tensor[2][1]=val_velocity[1]*val_normal[1];
    val_p_tensor[2][2]=val_velocity[1]*val_normal[2]-*val_density*val_normal[0];
    val_p_tensor[2][3]=0.5*(val_velocity[1]*rhooc+*val_density*val_normal[1]);
    val_p_tensor[2][4]=0.5*(val_velocity[1]*rhooc-*val_density*val_normal[1]);

    val_p_tensor[3][0]=val_velocity[2]*val_normal[0]-*val_density*val_normal[1];
    val_p_tensor[3][1]=val_velocity[2]*val_normal[1]+*val_density*val_normal[0];
    val_p_tensor[3][2]=val_velocity[2]*val_normal[2];
    val_p_tensor[3][3]=0.5*(val_velocity[2]*rhooc+*val_density*val_normal[2]);
    val_p_tensor[3][4]=0.5*(val_velocity[2]*rhooc-*val_density*val_normal[2]);

    val_p_tensor[4][0]=zeta*val_normal[0]+*val_density*val_velocity[1]*val_normal[2]-*val_density*val_velocity[2]*val_normal[1];
    val_p_tensor[4][1]=zeta*val_normal[1]-*val_density*val_velocity[0]*val_normal[2]+*val_density*val_velocity[2]*val_normal[0];
    val_p_tensor[4][2]=zeta*val_normal[2]+*val_density*val_velocity[0]*val_normal[1]-*val_density*val_velocity[1]*val_normal[0];
    val_p_tensor[4][3]=0.5*(*val_enthalpy*rhooc+*val_density*(val_velocity[0]*val_normal[0]+val_velocity[1]*val_normal[1]+val_velocity[2]*val_normal[2]));
    val_p_tensor[4][4]=0.5*(*val_enthalpy*rhooc-*val_density*(val_velocity[0]*val_normal[0]+val_velocity[1]*val_normal[1]+val_velocity[2]*val_normal[2]));
  }

}

void CNumerics::GetPMatrix_inv(const su2double *val_density, const su2double *val_velocity,
                               const su2double *val_soundspeed, const su2double *val_normal,
                               su2double **val_invp_tensor) const {

  su2double rhoxc, c2, gm1, k0orho, k1orho, gm1_o_c2, gm1_o_rhoxc, sqvel;

  rhoxc = *val_density * *val_soundspeed;
  c2 = *val_soundspeed * *val_soundspeed;
  gm1 = Gamma_Minus_One;
  k0orho = val_normal[0] / *val_density;
  k1orho = val_normal[1] / *val_density;
  gm1_o_c2 = gm1/c2;
  gm1_o_rhoxc = gm1/rhoxc;

  if (nDim == 3) {

    sqvel = val_velocity[0]*val_velocity[0]+val_velocity[1]*val_velocity[1]+val_velocity[2]*val_velocity[2];

    val_invp_tensor[0][0]=val_normal[0]-val_normal[2]*val_velocity[1] / *val_density+val_normal[1]*val_velocity[2] / *val_density-val_normal[0]*0.5*gm1*sqvel/c2;
    val_invp_tensor[0][1]=val_normal[0]*gm1*val_velocity[0]/c2;
    val_invp_tensor[0][2]=val_normal[2] / *val_density+val_normal[0]*gm1*val_velocity[1]/c2;
    val_invp_tensor[0][3]=-val_normal[1] / *val_density+val_normal[0]*gm1*val_velocity[2]/c2;
    val_invp_tensor[0][4]=-val_normal[0]*gm1/c2;

    val_invp_tensor[1][0]=val_normal[1]+val_normal[2]*val_velocity[0] / *val_density-val_normal[0]*val_velocity[2] / *val_density-val_normal[1]*0.5*gm1*sqvel/c2;
    val_invp_tensor[1][1]=-val_normal[2] / *val_density+val_normal[1]*gm1*val_velocity[0]/c2;
    val_invp_tensor[1][2]=val_normal[1]*gm1*val_velocity[1]/c2;
    val_invp_tensor[1][3]=val_normal[0] / *val_density+val_normal[1]*gm1*val_velocity[2]/c2;
    val_invp_tensor[1][4]=-val_normal[1]*gm1/c2;

    val_invp_tensor[2][0]=val_normal[2]-val_normal[1]*val_velocity[0] / *val_density+val_normal[0]*val_velocity[1] / *val_density-val_normal[2]*0.5*gm1*sqvel/c2;
    val_invp_tensor[2][1]=val_normal[1] / *val_density+val_normal[2]*gm1*val_velocity[0]/c2;
    val_invp_tensor[2][2]=-val_normal[0] / *val_density+val_normal[2]*gm1*val_velocity[1]/c2;
    val_invp_tensor[2][3]=val_normal[2]*gm1*val_velocity[2]/c2;
    val_invp_tensor[2][4]=-val_normal[2]*gm1/c2;

    val_invp_tensor[3][0]=-(val_normal[0]*val_velocity[0]+val_normal[1]*val_velocity[1]+val_normal[2]*val_velocity[2]) / *val_density+0.5*gm1*sqvel/rhoxc;
    val_invp_tensor[3][1]=val_normal[0] / *val_density-gm1*val_velocity[0]/rhoxc;
    val_invp_tensor[3][2]=val_normal[1] / *val_density-gm1*val_velocity[1]/rhoxc;
    val_invp_tensor[3][3]=val_normal[2] / *val_density-gm1*val_velocity[2]/rhoxc;
    val_invp_tensor[3][4]=Gamma_Minus_One/rhoxc;

    val_invp_tensor[4][0]=(val_normal[0]*val_velocity[0]+val_normal[1]*val_velocity[1]+val_normal[2]*val_velocity[2]) / *val_density+0.5*gm1*sqvel/rhoxc;
    val_invp_tensor[4][1]=-val_normal[0] / *val_density-gm1*val_velocity[0]/rhoxc;
    val_invp_tensor[4][2]=-val_normal[1] / *val_density-gm1*val_velocity[1]/rhoxc;
    val_invp_tensor[4][3]=-val_normal[2] / *val_density-gm1*val_velocity[2]/rhoxc;
    val_invp_tensor[4][4]=Gamma_Minus_One/rhoxc;

  }
  else {

    sqvel = val_velocity[0]*val_velocity[0]+val_velocity[1]*val_velocity[1];

    val_invp_tensor[0][0] = 1.0-0.5*gm1_o_c2*sqvel;
    val_invp_tensor[0][1]=gm1_o_c2*val_velocity[0];
    val_invp_tensor[0][2]=gm1_o_c2*val_velocity[1];
    val_invp_tensor[0][3]=-gm1_o_c2;

    val_invp_tensor[1][0]=-k1orho*val_velocity[0]+k0orho*val_velocity[1];
    val_invp_tensor[1][1]=k1orho;
    val_invp_tensor[1][2]=-k0orho;
    val_invp_tensor[1][3]=0.0;

    val_invp_tensor[2][0]=-k0orho*val_velocity[0]-k1orho*val_velocity[1]+0.5*gm1_o_rhoxc*sqvel;
    val_invp_tensor[2][1]=k0orho-gm1_o_rhoxc*val_velocity[0];
    val_invp_tensor[2][2]=k1orho-gm1_o_rhoxc*val_velocity[1];
    val_invp_tensor[2][3]=gm1_o_rhoxc;

    val_invp_tensor[3][0]=k0orho*val_velocity[0]+k1orho*val_velocity[1]+0.5*gm1_o_rhoxc*sqvel;
    val_invp_tensor[3][1]=-k0orho-gm1_o_rhoxc*val_velocity[0];
    val_invp_tensor[3][2]=-k1orho-gm1_o_rhoxc*val_velocity[1];
    val_invp_tensor[3][3]=gm1_o_rhoxc;

  }
}

void CNumerics::GetPMatrix_inv(su2double **val_invp_tensor, const su2double *val_density,
                               const su2double *val_velocity, const su2double *val_soundspeed,
                               const su2double *val_chi, const su2double *val_kappa, const su2double *val_normal) const {

  su2double rhoxc, c2, k0orho, k1orho, sqvel, k_o_c2, k_o_rhoxc, dp_drho;

  rhoxc = *val_density * *val_soundspeed;
  c2 = *val_soundspeed * *val_soundspeed;
  k0orho = val_normal[0] / *val_density;
  k1orho = val_normal[1] / *val_density;
  k_o_c2 = (*val_kappa)/c2;
  k_o_rhoxc = (*val_kappa)/rhoxc;

  if (nDim == 3) {
    sqvel = val_velocity[0]*val_velocity[0]+val_velocity[1]*val_velocity[1]+val_velocity[2]*val_velocity[2];
    dp_drho = *val_chi + 0.5*sqvel*(*val_kappa);

    val_invp_tensor[0][0]=val_normal[0]-val_normal[2]*val_velocity[1] / *val_density + val_normal[1]*val_velocity[2] / *val_density - val_normal[0]*dp_drho/c2;
    val_invp_tensor[0][1]=val_normal[0]*val_velocity[0]*k_o_c2;
    val_invp_tensor[0][2]=val_normal[2] / *val_density + val_normal[0]*val_velocity[1]*k_o_c2;
    val_invp_tensor[0][3]=-val_normal[1] / *val_density + val_normal[0]*val_velocity[2]*k_o_c2;
    val_invp_tensor[0][4]=-val_normal[0]*k_o_c2;

    val_invp_tensor[1][0]=val_normal[1]+val_normal[2]*val_velocity[0] / *val_density - val_normal[0]*val_velocity[2] / *val_density - val_normal[1]*dp_drho/c2;
    val_invp_tensor[1][1]=-val_normal[2] / *val_density + val_normal[1]*val_velocity[0]*k_o_c2;
    val_invp_tensor[1][2]=val_normal[1]*val_velocity[1]*k_o_c2;
    val_invp_tensor[1][3]=val_normal[0] / *val_density + val_normal[1]*val_velocity[2]*k_o_c2;
    val_invp_tensor[1][4]=-val_normal[1]*k_o_c2;

    val_invp_tensor[2][0]=val_normal[2]-val_normal[1]*val_velocity[0] / *val_density + val_normal[0]*val_velocity[1] / *val_density - val_normal[2]*dp_drho/c2;
    val_invp_tensor[2][1]=val_normal[1] / *val_density + val_normal[2]*val_velocity[0]*k_o_c2;
    val_invp_tensor[2][2]=-val_normal[0] / *val_density + val_normal[2]*val_velocity[1]*k_o_c2;
    val_invp_tensor[2][3]=val_normal[2]*val_velocity[2]*k_o_c2;
    val_invp_tensor[2][4]=-val_normal[2]*k_o_c2;

    val_invp_tensor[3][0]=-(val_normal[0]*val_velocity[0]+val_normal[1]*val_velocity[1]+val_normal[2]*val_velocity[2]) / *val_density+ dp_drho/rhoxc;
    val_invp_tensor[3][1]=val_normal[0] / *val_density - val_velocity[0]*k_o_rhoxc;
    val_invp_tensor[3][2]=val_normal[1] / *val_density- val_velocity[1]*k_o_rhoxc;
    val_invp_tensor[3][3]=val_normal[2] / *val_density- val_velocity[2]*k_o_rhoxc;
    val_invp_tensor[3][4]= k_o_rhoxc;

    val_invp_tensor[4][0]=(val_normal[0]*val_velocity[0]+val_normal[1]*val_velocity[1]+val_normal[2]*val_velocity[2]) / *val_density+ dp_drho/rhoxc;
    val_invp_tensor[4][1]=-val_normal[0] / *val_density- val_velocity[0]*k_o_rhoxc;
    val_invp_tensor[4][2]=-val_normal[1] / *val_density- val_velocity[1]*k_o_rhoxc;
    val_invp_tensor[4][3]=-val_normal[2] / *val_density- val_velocity[2]*k_o_rhoxc;
    val_invp_tensor[4][4]= k_o_rhoxc;
  }
  else {
    sqvel = val_velocity[0]*val_velocity[0]+val_velocity[1]*val_velocity[1];
    dp_drho = *val_chi + 0.5*sqvel*(*val_kappa);

    val_invp_tensor[0][0] = 1.0 - dp_drho/c2;
    val_invp_tensor[0][1]= k_o_c2*val_velocity[0];
    val_invp_tensor[0][2]= k_o_c2*val_velocity[1];
    val_invp_tensor[0][3]=-k_o_c2;

    val_invp_tensor[1][0]=-k1orho*val_velocity[0]+k0orho*val_velocity[1];
    val_invp_tensor[1][1]=k1orho;
    val_invp_tensor[1][2]=-k0orho;
    val_invp_tensor[1][3]=0.0;

    val_invp_tensor[2][0]=-k0orho*val_velocity[0]-k1orho*val_velocity[1] + dp_drho/rhoxc;
    val_invp_tensor[2][1]=k0orho - k_o_rhoxc*val_velocity[0];
    val_invp_tensor[2][2]=k1orho - k_o_rhoxc*val_velocity[1];
    val_invp_tensor[2][3]=k_o_rhoxc;

    val_invp_tensor[3][0]=k0orho*val_velocity[0]+k1orho*val_velocity[1] + dp_drho/rhoxc;
    val_invp_tensor[3][1]=-k0orho - k_o_rhoxc*val_velocity[0];
    val_invp_tensor[3][2]=-k1orho - k_o_rhoxc*val_velocity[1];
    val_invp_tensor[3][3]= k_o_rhoxc;
  }
}

void CNumerics::GetinvRinvPe(su2double Beta2, su2double val_enthalpy,
                             su2double val_soundspeed, su2double val_density,
                             const su2double* val_velocity, su2double **invRinvPe) const {

  su2double sqvel;
  su2double factor = 1.0/(val_soundspeed*val_soundspeed*Beta2);

  if (nDim == 2) {

    sqvel = val_velocity[0]*val_velocity[0]+val_velocity[1]*val_velocity[1];

    invRinvPe[0][0] = factor;
    invRinvPe[0][1] = 0.0;
    invRinvPe[0][2] = 0.0;
    invRinvPe[0][3] = -val_density/Gamma;

    invRinvPe[1][0] = val_velocity[0]*factor;
    invRinvPe[1][1] = val_density;
    invRinvPe[1][2] = 0.0;
    invRinvPe[1][3] = -val_density*val_velocity[0]/Gamma;

    invRinvPe[2][0] = val_velocity[1]*factor;
    invRinvPe[2][1] = 0;
    invRinvPe[2][2] = val_density;
    invRinvPe[2][3] = -val_density*val_velocity[1]/Gamma;

    invRinvPe[3][0] = val_enthalpy*factor;
    invRinvPe[3][1] = val_density*val_velocity[0];
    invRinvPe[3][2] = val_density*val_velocity[1];
    invRinvPe[3][3] = -val_density*sqvel/(2.0*Gamma);
  }
  else {

    sqvel = val_velocity[0]*val_velocity[0]+val_velocity[1]*val_velocity[1]+val_velocity[2]*val_velocity[2];

    invRinvPe[0][0] =  factor;
    invRinvPe[0][1] = 0.0;
    invRinvPe[0][2] = 0.0;
    invRinvPe[0][3] = 0.0;
    invRinvPe[0][4] = -val_density/Gamma;

    invRinvPe[1][0] = val_velocity[0]*factor;
    invRinvPe[1][1] = val_density;
    invRinvPe[1][2] = 0.0;
    invRinvPe[1][3] = 0.0;
    invRinvPe[1][4] = -val_density*val_velocity[0]/Gamma;

    invRinvPe[2][0] = val_velocity[1]*factor;
    invRinvPe[2][1] = 0;
    invRinvPe[2][2] = val_density;
    invRinvPe[2][3] = 0.0;
    invRinvPe[2][4] = -val_density*val_velocity[1]/Gamma;


    invRinvPe[3][0] = val_velocity[2]*factor;
    invRinvPe[3][1] = 0;
    invRinvPe[3][2] = 0;
    invRinvPe[3][3] = val_density;
    invRinvPe[3][4] = -val_density*val_velocity[2]/Gamma;

    invRinvPe[4][0] = val_enthalpy*factor;
    invRinvPe[4][1] = val_density*val_velocity[0];
    invRinvPe[4][2] = val_density*val_velocity[1];
    invRinvPe[4][3] = val_density*val_velocity[2];
    invRinvPe[4][4] = -val_density*sqvel/(2.0*Gamma);

  }

}

void CNumerics::GetRMatrix(su2double val_pressure, su2double val_soundspeed, su2double val_density,
                           const su2double* val_velocity, su2double **R_Matrix) const {

  su2double sqvel;
  //su2double factor = 1.0/(val_soundspeed*val_soundspeed*1);
  su2double gm1 = Gamma - 1.0;

  if (nDim == 2) {

    sqvel = val_velocity[0]*val_velocity[0]+val_velocity[1]*val_velocity[1];

    R_Matrix[0][0] =  0.5*gm1*sqvel;
    R_Matrix[0][1] = -val_velocity[0]*gm1;
    R_Matrix[0][2] = -val_velocity[1]*gm1;
    R_Matrix[0][3] = gm1;

    R_Matrix[1][0] = -val_velocity[0]/val_density;
    R_Matrix[1][1] = 1.0/val_density;
    R_Matrix[1][2] = 0.0;
    R_Matrix[1][3] = 0.0;

    R_Matrix[2][0] = -val_velocity[1]/val_density;
    R_Matrix[2][1] = 0.0;
    R_Matrix[2][2] = 1.0/val_density;
    R_Matrix[2][3] = 0.0;

    R_Matrix[3][0] = 0.5*gm1*sqvel/val_pressure - Gamma/val_density;
    R_Matrix[3][1] = -gm1*val_velocity[0]/val_pressure;
    R_Matrix[3][2] = -gm1*val_velocity[1]/val_pressure;
    R_Matrix[3][3] = gm1/val_pressure;
  }
  else {

    sqvel = val_velocity[0]*val_velocity[0]+val_velocity[1]*val_velocity[1]+val_velocity[2]*val_velocity[2];

    R_Matrix[0][0] =  0.5*gm1*sqvel;
    R_Matrix[0][1] = -val_velocity[0]*gm1;
    R_Matrix[0][2] = -val_velocity[1]*gm1;
    R_Matrix[0][3] = -val_velocity[2]*gm1;
    R_Matrix[0][4] = gm1;

    R_Matrix[1][0] = -val_velocity[0]/val_density;
    R_Matrix[1][1] = 1.0/val_density;
    R_Matrix[1][2] = 0.0;
    R_Matrix[1][3] = 0.0;
    R_Matrix[1][4] = 0.0;

    R_Matrix[2][0] = -val_velocity[1]/val_density;
    R_Matrix[2][1] = 0.0;
    R_Matrix[2][2] = 1.0/val_density;
    R_Matrix[2][3] = 0.0;
    R_Matrix[2][4] = 0.0;

    R_Matrix[3][0] = -val_velocity[2]/val_density;
    R_Matrix[3][1] = 0.0;
    R_Matrix[3][2] = 0.0;
    R_Matrix[3][3] = 1.0/val_density;
    R_Matrix[3][4] = 0.0;

    R_Matrix[4][0] = 0.5*gm1*sqvel/val_pressure - Gamma/val_density;
    R_Matrix[4][1] = -gm1*val_velocity[0]/val_pressure;
    R_Matrix[4][2] = -gm1*val_velocity[1]/val_pressure;
    R_Matrix[4][3] = -gm1*val_velocity[2]/val_pressure;
    R_Matrix[4][4] = gm1/val_pressure;

  }

}



void CNumerics::GetRMatrix(su2double val_soundspeed, su2double val_density, su2double **R_Matrix) const {

  su2double cc, rhoc;
  cc = val_soundspeed*val_soundspeed;
  rhoc = val_density*val_soundspeed;

  if (nDim == 2) {
    R_Matrix[0][0] = -1.0/cc;
    R_Matrix[0][1] = 0.0;
    R_Matrix[0][2] = 0.5/cc;
    R_Matrix[0][3] = 0.5/cc;

    R_Matrix[1][0] = 0.0;
    R_Matrix[1][1] = 0.0;
    R_Matrix[1][2] = 0.5/rhoc;
    R_Matrix[1][3] = -0.5/rhoc;

    R_Matrix[2][0] = 0.0;
    R_Matrix[2][1] = 1.0/rhoc;
    R_Matrix[2][2] = 0.0;
    R_Matrix[2][3] = 0.0;

    R_Matrix[3][0] = 0.0;
    R_Matrix[3][1] = 0.0;
    R_Matrix[3][2] = 0.5;
    R_Matrix[3][3] = 0.5;

  }
  else {

    R_Matrix[0][0] = -1.0/cc;
    R_Matrix[0][1] = 0.0;
    R_Matrix[0][2] = 0.0;
    R_Matrix[0][3] = 0.5/cc;
    R_Matrix[0][4] = 0.5/cc;

    R_Matrix[1][0] = 0.0;
    R_Matrix[1][1] = 0.0;
    R_Matrix[1][2] = 0.0;
    R_Matrix[1][3] = 0.5/rhoc;
    R_Matrix[1][4] = -0.5/rhoc;

    R_Matrix[2][0] = 0.0;
    R_Matrix[2][1] = 1.0/rhoc;
    R_Matrix[2][2] = 0.0;
    R_Matrix[2][3] = 0.0;
    R_Matrix[2][4] = 0.0;

    R_Matrix[3][0] = 0.0;
    R_Matrix[3][1] = 0.0;
    R_Matrix[3][2] = 1.0/rhoc;
    R_Matrix[3][3] = 0.0;
    R_Matrix[3][4] = 0.0;

    R_Matrix[4][0] = 0.0;
    R_Matrix[4][1] = 0.0;
    R_Matrix[4][2] = 0.0;
    R_Matrix[4][3] = 0.5;
    R_Matrix[4][4] = 0.5;

  }

}

void CNumerics::GetLMatrix(su2double val_soundspeed, su2double val_density, su2double **L_Matrix) const {

  su2double cc, rhoc;
  cc = val_soundspeed*val_soundspeed;
  rhoc = val_density*val_soundspeed;
  if (nDim == 2) {

    L_Matrix[0][0] = -cc;
    L_Matrix[0][1] = 0.0;
    L_Matrix[0][2] = 0.0;
    L_Matrix[0][3] = 1.0;

    L_Matrix[1][0] = 0.0;
    L_Matrix[1][1] = 0.0;
    L_Matrix[1][2] = rhoc;
    L_Matrix[1][3] = 0.0;

    L_Matrix[2][0] = 0.0;
    L_Matrix[2][1] = rhoc;
    L_Matrix[2][2] = 0.0;
    L_Matrix[2][3] = 1.0;

    L_Matrix[3][0] = 0.0;
    L_Matrix[3][1] = -rhoc;
    L_Matrix[3][2] = 0.0;
    L_Matrix[3][3] = 1.0;
  }
  else {

    L_Matrix[0][0] = -cc;
    L_Matrix[0][1] = 0.0;
    L_Matrix[0][2] = 0.0;
    L_Matrix[0][3] = 0.0;
    L_Matrix[0][4] = 1.0;

    L_Matrix[1][0] = 0.0;
    L_Matrix[1][1] = 0.0;
    L_Matrix[1][2] = rhoc;
    L_Matrix[1][3] = 0.0;
    L_Matrix[1][4] = 0.0;

    L_Matrix[2][0] = 0.0;
    L_Matrix[2][1] = 0.0;
    L_Matrix[2][2] = 0.0;
    L_Matrix[2][3] = rhoc;
    L_Matrix[2][4] = 0.0;

    L_Matrix[3][0] = 0.0;
    L_Matrix[3][1] = rhoc;
    L_Matrix[3][2] = 0.0;
    L_Matrix[3][3] = 0.0;
    L_Matrix[3][4] = 1.0;

    L_Matrix[4][0] = 0.0;
    L_Matrix[4][1] = -rhoc;
    L_Matrix[4][2] = 0.0;
    L_Matrix[4][3] = 0.0;
    L_Matrix[4][4] = 1.0;

  }

}

void CNumerics::ComputeResJacobianGiles(CFluidModel *FluidModel, su2double pressure, su2double density, const su2double *turboVel, su2double alphaInBC, su2double gammaInBC,  su2double **R_c, su2double **R_c_inv){
  su2double rhoc, cc;
  su2double dhdrho_P, dhdP_rho, dsdrho_P,dsdP_rho;

  FluidModel->ComputeDerivativeNRBC_Prho(pressure, density);
  cc   = FluidModel->GetSoundSpeed2();
  rhoc = density*sqrt(cc);


  dhdrho_P  = FluidModel->Getdhdrho_P();
  dhdP_rho  = FluidModel->GetdhdP_rho();
  dsdrho_P  = FluidModel->Getdsdrho_P();
  dsdP_rho  = FluidModel->GetdsdP_rho();

  if (nDim == 2) {

    R_c[0][0] = -1/cc*dsdrho_P;                   //a11
    R_c[0][1] = 0.0;                              //a12
    R_c[0][2] = 0.5/cc*dsdrho_P + 0.5*dsdP_rho;   //a13

    R_c[1][0] = 0.0;                              //a21
    R_c[1][1] = 1/rhoc;                           //a22
    R_c[1][2] = -0.5/rhoc*tan(alphaInBC);         //a23

    R_c[2][0] = -1/cc*dhdrho_P;                   //a31
    R_c[2][1] = turboVel[1]/rhoc;                 //a32
    R_c[2][2] = 0.5/cc*dhdrho_P + 0.5*turboVel[0]/rhoc + 0.5*dhdP_rho;  //a33

    InvMatrix3D(R_c, R_c_inv);
  }
  else {
    R_c[0][0] = -1/cc*dsdrho_P;                     //a11
    R_c[0][1] = 0.0;                                //a12
    R_c[0][2] = 0.0;                                //a13
    R_c[0][3] = 0.5/cc*dsdrho_P + 0.5*dsdP_rho;     //a14

    R_c[1][0] = 0.0;                                //a21
    R_c[1][1] = 1/rhoc;                             //a22
    R_c[1][2] = 0.0;                                //a23
    R_c[1][3] = -0.5/rhoc*tan(alphaInBC);           //a24

    R_c[2][0] = 0.0;                                //a31
    R_c[2][1] = 0.0;                                //a32
    R_c[2][2] = 1/rhoc;                             //a33
    R_c[2][3] = -0.5/rhoc*tan(gammaInBC);           //a34

    R_c[3][0] = -1/cc*dhdrho_P;                                          //a41
    R_c[3][1] = turboVel[1]/rhoc;                                        //a42
    R_c[3][2] = turboVel[2]/rhoc;                                        //a43
    R_c[3][3] = 0.5/cc*dhdrho_P + 0.5*turboVel[0]/rhoc + 0.5*dhdP_rho;   //a44

    InvMatrix4D(R_c, R_c_inv);
  }
}

void CNumerics::InvMatrix3D(su2double **matrix, su2double **invMatrix){

  su2double invDet;

  invDet = 1 /
      (- matrix[0][2]*matrix[1][1]*matrix[2][0] + matrix[0][1]*matrix[1][2]*matrix[2][0] + matrix[0][2]*matrix[1][0]*matrix[2][1] -
         matrix[0][0]*matrix[1][2]*matrix[2][1] - matrix[0][1]*matrix[1][0]*matrix[2][2] + matrix[0][0]*matrix[1][1]*matrix[2][2]);

  invMatrix[0][0] = invDet*( - matrix[1][2]*matrix[2][1] + matrix[1][1]*matrix[2][2] );
  invMatrix[0][1] = invDet*( + matrix[0][2]*matrix[2][1] - matrix[0][1]*matrix[2][2] );
  invMatrix[0][2] = invDet*( - matrix[0][2]*matrix[1][1] + matrix[0][1]*matrix[1][2] );

  invMatrix[1][0] = invDet*( + matrix[1][2]*matrix[2][0] - matrix[1][0]*matrix[2][2] );
  invMatrix[1][1] = invDet*( - matrix[0][2]*matrix[2][0] + matrix[0][0]*matrix[2][2] );
  invMatrix[1][2] = invDet*( + matrix[0][2]*matrix[1][0] - matrix[0][0]*matrix[1][2] );

  invMatrix[2][0] = invDet*( - matrix[1][1]*matrix[2][0] + matrix[1][0]*matrix[2][1] );
  invMatrix[2][1] = invDet*( + matrix[0][1]*matrix[2][0] - matrix[0][0]*matrix[2][1] );
  invMatrix[2][2] = invDet*( - matrix[0][1]*matrix[1][0] + matrix[0][0]*matrix[1][1] );

}

void CNumerics::InvMatrix4D(su2double **matrix, su2double **invMatrix){
  su2double invDet;

  invDet = 1 /
      (matrix[0][3]*matrix[1][2]*matrix[2][1]*matrix[3][0] - matrix[0][2]*matrix[1][3]*matrix[2][1]*matrix[3][0] - matrix[0][3]*matrix[1][1]*matrix[2][2]*matrix[3][0] +
          matrix[0][1]*matrix[1][3]*matrix[2][2]*matrix[3][0] + matrix[0][2]*matrix[1][1]*matrix[2][3]*matrix[3][0] - matrix[0][1]*matrix[1][2]*matrix[2][3]*matrix[3][0] -
          matrix[0][3]*matrix[1][2]*matrix[2][0]*matrix[3][1] + matrix[0][2]*matrix[1][3]*matrix[2][0]*matrix[3][1] + matrix[0][3]*matrix[1][0]*matrix[2][2]*matrix[3][1] -
          matrix[0][0]*matrix[1][3]*matrix[2][2]*matrix[3][1] - matrix[0][2]*matrix[1][0]*matrix[2][3]*matrix[3][1] + matrix[0][0]*matrix[1][2]*matrix[2][3]*matrix[3][1] +
          matrix[0][3]*matrix[1][1]*matrix[2][0]*matrix[3][2] - matrix[0][1]*matrix[1][3]*matrix[2][0]*matrix[3][2] - matrix[0][3]*matrix[1][0]*matrix[2][1]*matrix[3][2] +
          matrix[0][0]*matrix[1][3]*matrix[2][1]*matrix[3][2] + matrix[0][1]*matrix[1][0]*matrix[2][3]*matrix[3][2] - matrix[0][0]*matrix[1][1]*matrix[2][3]*matrix[3][2] -
          matrix[0][2]*matrix[1][1]*matrix[2][0]*matrix[3][3] + matrix[0][1]*matrix[1][2]*matrix[2][0]*matrix[3][3] + matrix[0][2]*matrix[1][0]*matrix[2][1]*matrix[3][3] -
          matrix[0][0]*matrix[1][2]*matrix[2][1]*matrix[3][3] - matrix[0][1]*matrix[1][0]*matrix[2][2]*matrix[3][3] + matrix[0][0]*matrix[1][1]*matrix[2][2]*matrix[3][3]);

  invMatrix[0][0] = invDet*(- matrix[1][3]*matrix[2][2]*matrix[3][1] + matrix[1][2]*matrix[2][3]*matrix[3][1] + matrix[1][3]*matrix[2][1]*matrix[3][2] - matrix[1][1]*matrix[2][3]*matrix[3][2] - matrix[1][2]*matrix[2][1]*matrix[3][3] + matrix[1][1]*matrix[2][2]*matrix[3][3]) ;
  invMatrix[0][1] = invDet*(  matrix[0][3]*matrix[2][2]*matrix[3][1] - matrix[0][2]*matrix[2][3]*matrix[3][1] - matrix[0][3]*matrix[2][1]*matrix[3][2] + matrix[0][1]*matrix[2][3]*matrix[3][2] + matrix[0][2]*matrix[2][1]*matrix[3][3] - matrix[0][1]*matrix[2][2]*matrix[3][3]) ;
  invMatrix[0][2] = invDet*(- matrix[0][3]*matrix[1][2]*matrix[3][1] + matrix[0][2]*matrix[1][3]*matrix[3][1] + matrix[0][3]*matrix[1][1]*matrix[3][2] - matrix[0][1]*matrix[1][3]*matrix[3][2] - matrix[0][2]*matrix[1][1]*matrix[3][3] + matrix[0][1]*matrix[1][2]*matrix[3][3]) ;
  invMatrix[0][3] = invDet*(  matrix[0][3]*matrix[1][2]*matrix[2][1] - matrix[0][2]*matrix[1][3]*matrix[2][1] - matrix[0][3]*matrix[1][1]*matrix[2][2] + matrix[0][1]*matrix[1][3]*matrix[2][2] + matrix[0][2]*matrix[1][1]*matrix[2][3] - matrix[0][1]*matrix[1][2]*matrix[2][3]) ;

  invMatrix[1][0] = invDet*(  matrix[1][3]*matrix[2][2]*matrix[3][0] - matrix[1][2]*matrix[2][3]*matrix[3][0] - matrix[1][3]*matrix[2][0]*matrix[3][2] + matrix[1][0]*matrix[2][3]*matrix[3][2] + matrix[1][2]*matrix[2][0]*matrix[3][3] - matrix[1][0]*matrix[2][2]*matrix[3][3]) ;
  invMatrix[1][1] = invDet*(- matrix[0][3]*matrix[2][2]*matrix[3][0] + matrix[0][2]*matrix[2][3]*matrix[3][0] + matrix[0][3]*matrix[2][0]*matrix[3][2] - matrix[0][0]*matrix[2][3]*matrix[3][2] - matrix[0][2]*matrix[2][0]*matrix[3][3] + matrix[0][0]*matrix[2][2]*matrix[3][3]) ;
  invMatrix[1][2] = invDet*(  matrix[0][3]*matrix[1][2]*matrix[3][0] - matrix[0][2]*matrix[1][3]*matrix[3][0] - matrix[0][3]*matrix[1][0]*matrix[3][2] + matrix[0][0]*matrix[1][3]*matrix[3][2] + matrix[0][2]*matrix[1][0]*matrix[3][3] - matrix[0][0]*matrix[1][2]*matrix[3][3]) ;
  invMatrix[1][3] = invDet*(- matrix[0][3]*matrix[1][2]*matrix[2][0] + matrix[0][2]*matrix[1][3]*matrix[2][0] + matrix[0][3]*matrix[1][0]*matrix[2][2] - matrix[0][0]*matrix[1][3]*matrix[2][2] - matrix[0][2]*matrix[1][0]*matrix[2][3] + matrix[0][0]*matrix[1][2]*matrix[2][3]) ;

  invMatrix[2][0] = invDet*(- matrix[1][3]*matrix[2][1]*matrix[3][0] + matrix[1][1]*matrix[2][3]*matrix[3][0] + matrix[1][3]*matrix[2][0]*matrix[3][1] - matrix[1][0]*matrix[2][3]*matrix[3][1] - matrix[1][1]*matrix[2][0]*matrix[3][3] + matrix[1][0]*matrix[2][1]*matrix[3][3]) ;
  invMatrix[2][1] = invDet*(  matrix[0][3]*matrix[2][1]*matrix[3][0] - matrix[0][1]*matrix[2][3]*matrix[3][0] - matrix[0][3]*matrix[2][0]*matrix[3][1] + matrix[0][0]*matrix[2][3]*matrix[3][1] + matrix[0][1]*matrix[2][0]*matrix[3][3] - matrix[0][0]*matrix[2][1]*matrix[3][3]) ;
  invMatrix[2][2] = invDet*(- matrix[0][3]*matrix[1][1]*matrix[3][0] + matrix[0][1]*matrix[1][3]*matrix[3][0] + matrix[0][3]*matrix[1][0]*matrix[3][1] - matrix[0][0]*matrix[1][3]*matrix[3][1] - matrix[0][1]*matrix[1][0]*matrix[3][3] + matrix[0][0]*matrix[1][1]*matrix[3][3]) ;
  invMatrix[2][3] = invDet*(  matrix[0][3]*matrix[1][1]*matrix[2][0] - matrix[0][1]*matrix[1][3]*matrix[2][0] - matrix[0][3]*matrix[1][0]*matrix[2][1] + matrix[0][0]*matrix[1][3]*matrix[2][1] + matrix[0][1]*matrix[1][0]*matrix[2][3] - matrix[0][0]*matrix[1][1]*matrix[2][3]) ;

  invMatrix[3][0] = invDet*(  matrix[1][2]*matrix[2][1]*matrix[3][0] - matrix[1][1]*matrix[2][2]*matrix[3][0] - matrix[1][2]*matrix[2][0]*matrix[3][1] + matrix[1][0]*matrix[2][2]*matrix[3][1] + matrix[1][1]*matrix[2][0]*matrix[3][2] - matrix[1][0]*matrix[2][1]*matrix[3][2]) ;
  invMatrix[3][1] = invDet*(- matrix[0][2]*matrix[2][1]*matrix[3][0] + matrix[0][1]*matrix[2][2]*matrix[3][0] + matrix[0][2]*matrix[2][0]*matrix[3][1] - matrix[0][0]*matrix[2][2]*matrix[3][1] - matrix[0][1]*matrix[2][0]*matrix[3][2] + matrix[0][0]*matrix[2][1]*matrix[3][2]) ;
  invMatrix[3][2] = invDet*(  matrix[0][2]*matrix[1][1]*matrix[3][0] - matrix[0][1]*matrix[1][2]*matrix[3][0] - matrix[0][2]*matrix[1][0]*matrix[3][1] + matrix[0][0]*matrix[1][2]*matrix[3][1] + matrix[0][1]*matrix[1][0]*matrix[3][2] - matrix[0][0]*matrix[1][1]*matrix[3][2]) ;
  invMatrix[3][3] = invDet*(- matrix[0][2]*matrix[1][1]*matrix[2][0] + matrix[0][1]*matrix[1][2]*matrix[2][0] + matrix[0][2]*matrix[1][0]*matrix[2][1] - matrix[0][0]*matrix[1][2]*matrix[2][1] - matrix[0][1]*matrix[1][0]*matrix[2][2] + matrix[0][0]*matrix[1][1]*matrix[2][2]) ;


}

void CNumerics::GetCharJump(su2double val_soundspeed, su2double val_density, const su2double *delta_prim, su2double *delta_char) const{

  su2double cc, rhoc;
  cc = val_soundspeed*val_soundspeed;
  rhoc = val_density*val_soundspeed;
  if (nDim == 2) {
    delta_char[0] = -cc*delta_prim[0] + delta_prim[3];
    delta_char[1] = rhoc*delta_prim[2];
    delta_char[2] = rhoc*delta_prim[1] + delta_prim[3];                                 ;
    delta_char[3] = -rhoc*delta_prim[1] + delta_prim[3];
  }else {
    delta_char[0] = -cc*delta_prim[0] + delta_prim[4];
    delta_char[1] = rhoc*delta_prim[2];
    delta_char[2] = rhoc*delta_prim[3];
    delta_char[3] = rhoc*delta_prim[1] + delta_prim[4];
    delta_char[4] = -rhoc*delta_prim[1] + delta_prim[4];
  }
}

void CNumerics::GetPrecondJacobian(su2double Beta2, su2double r_hat, su2double s_hat, su2double t_hat,
                                   su2double rB2a2, const su2double* Lambda, const su2double *val_normal, su2double **val_absPeJac) const {

  su2double lam1, lam2, lam3, lam4;
  lam1 = Lambda[0]; lam2 = Lambda[1]; lam3 = Lambda[2]; lam4 = Lambda[3];

  if (nDim == 2) {

    val_absPeJac[0][0] =  lam3*s_hat/(2.0*t_hat) - lam4*r_hat/(2.0*t_hat);
    val_absPeJac[0][1] = -lam3*rB2a2*val_normal[0]/(2.0*t_hat) + lam4*rB2a2*val_normal[0]/(2.0*t_hat);
    val_absPeJac[0][2] = -lam3*rB2a2*val_normal[1]/(2.0*t_hat) + lam4*rB2a2*val_normal[1]/(2.0*t_hat);
    val_absPeJac[0][3] =  0.0;

    val_absPeJac[1][0] = r_hat*val_normal[0]*lam3*s_hat/(2.0*t_hat*rB2a2) + s_hat*val_normal[0]*lam4*(-r_hat)/(2.0*t_hat*rB2a2);
    val_absPeJac[1][1] = lam2*(val_normal[1]*val_normal[1]) - lam3*r_hat*val_normal[0]*val_normal[0]/(2.0*t_hat) + lam4*s_hat*val_normal[0]*val_normal[0]/(2.0*t_hat);
    val_absPeJac[1][2] = -lam2*val_normal[0]*val_normal[1] - lam3*r_hat*val_normal[0]*val_normal[1]/(2.0*t_hat) + lam4*s_hat*val_normal[0]*val_normal[1]/(2.0*t_hat);
    val_absPeJac[1][3] = 0.0;

    val_absPeJac[2][0] = lam3*r_hat*val_normal[1]*s_hat/(2.0*t_hat*rB2a2) - s_hat*val_normal[1]*lam4*r_hat/(2.0*t_hat*rB2a2);
    val_absPeJac[2][1] = -val_normal[0]*val_normal[1]*lam2 - r_hat*val_normal[1]*val_normal[0]*lam3/(2.0*t_hat) + s_hat*val_normal[0]*val_normal[1]*lam4/(2.0*t_hat);
    val_absPeJac[2][2] = val_normal[0]*val_normal[0]*lam2 -r_hat*val_normal[1]*val_normal[1]*lam3/(2.0*t_hat) + s_hat*val_normal[1]*val_normal[1]*lam4/(2.0*t_hat);
    val_absPeJac[2][3] = 0.0;

    val_absPeJac[3][0] = 0.0;
    val_absPeJac[3][1] = 0.0;
    val_absPeJac[3][2] = 0.0;
    val_absPeJac[3][3] = lam1;

  }
  else {

    su2double lam5 = Lambda[4];

    val_absPeJac[0][0] =  lam4*s_hat/(2.0*t_hat) - lam5*r_hat/(2.0*t_hat);
    val_absPeJac[0][1] = -lam4*rB2a2*val_normal[0]/(2.0*t_hat) + lam5*rB2a2*val_normal[0]/(2.0*t_hat);
    val_absPeJac[0][2] = -lam4*rB2a2*val_normal[1]/(2.0*t_hat) + lam5*rB2a2*val_normal[1]/(2.0*t_hat);
    val_absPeJac[0][3] = -lam4*rB2a2*val_normal[2]/(2.0*t_hat) + lam5*rB2a2*val_normal[2]/(2.0*t_hat);
    val_absPeJac[0][4] =  0.0;

    val_absPeJac[1][0] = r_hat*val_normal[0]*lam4*s_hat/(2.0*t_hat*rB2a2) + s_hat*val_normal[0]*lam5*(-r_hat)/(2.0*t_hat*rB2a2);
    val_absPeJac[1][1] = lam2*(val_normal[2]*val_normal[2] + val_normal[1]*val_normal[1]) - lam4*r_hat*val_normal[0]*val_normal[0]/(2.0*t_hat) + lam5*s_hat*val_normal[0]*val_normal[0]/(2.0*t_hat);
    val_absPeJac[1][2] = -lam2*val_normal[0]*val_normal[1] - lam4*r_hat*val_normal[0]*val_normal[1]/(2.0*t_hat) + lam5*s_hat*val_normal[0]*val_normal[1]/(2.0*t_hat);
    val_absPeJac[1][3] = -lam2*val_normal[0]*val_normal[2] - lam4*r_hat*val_normal[0]*val_normal[2]/(2.0*t_hat) + lam5*s_hat*val_normal[0]*val_normal[2]/(2.0*t_hat);
    val_absPeJac[1][4] = 0.0;

    val_absPeJac[2][0] = lam4*r_hat*val_normal[1]*s_hat/(2.0*t_hat*rB2a2) - s_hat*val_normal[1]*lam5*r_hat/(2.0*t_hat*rB2a2);
    val_absPeJac[2][1] = -val_normal[0]*val_normal[1]*lam2 - r_hat*val_normal[1]*val_normal[0]*lam4/(2.0*t_hat) + s_hat*val_normal[0]*val_normal[1]*lam5/(2.0*t_hat);
    val_absPeJac[2][2] = val_normal[0]*val_normal[0]*lam2 + val_normal[2]*val_normal[2]*lam3 -r_hat*val_normal[1]*val_normal[1]*lam4/(2.0*t_hat) + s_hat*val_normal[1]*val_normal[1]*lam5/(2.0*t_hat);
    val_absPeJac[2][3] = -val_normal[2]*val_normal[1]*lam2 - r_hat*val_normal[2]*val_normal[1]*lam4/(2.0*t_hat) + s_hat*lam5*val_normal[1]*val_normal[2]/(2.0*t_hat);
    val_absPeJac[2][4] = 0.0;

    val_absPeJac[3][0] = r_hat*s_hat*val_normal[2]*lam4/(2.0*t_hat*rB2a2) - r_hat*s_hat*val_normal[2]*lam5/(2.0*t_hat*rB2a2);
    val_absPeJac[3][1] = -val_normal[0]*val_normal[2]*lam3 - lam4*val_normal[0]*val_normal[2]*r_hat/(2.0*t_hat) + lam5*val_normal[0]*val_normal[2]*s_hat/(2.0*t_hat);
    val_absPeJac[3][2] = -val_normal[1]*val_normal[2]*lam3 - lam4*val_normal[1]*val_normal[2]*r_hat/(2.0*t_hat) + lam5*val_normal[1]*val_normal[2]*s_hat/(2.0*t_hat);
    val_absPeJac[3][3] = (val_normal[1]*val_normal[1] + val_normal[0]*val_normal[0])*lam3 - lam4*val_normal[2]*val_normal[2]*r_hat/(2.0*t_hat) + lam5*val_normal[2]*val_normal[2]*s_hat/(2.0*t_hat);
    val_absPeJac[3][4] = 0.0;

    val_absPeJac[4][0] = 0.0;
    val_absPeJac[4][1] = 0.0;
    val_absPeJac[4][2] = 0.0;
    val_absPeJac[4][3] = 0.0;
    val_absPeJac[4][4] = lam1;

  }

}

void CNumerics::GetJacInviscidLambda_fabs(const su2double *val_velocity, su2double val_soundspeed,
                                          const su2double *val_normal, su2double *val_Lambda_Vector) const {
  su2double ProjVelocity = 0;

  for (unsigned short iDim = 0; iDim < nDim; iDim++)
    ProjVelocity += val_velocity[iDim]*val_normal[iDim];

  if (nDim == 3) {
    val_Lambda_Vector[0] = fabs(ProjVelocity);
    val_Lambda_Vector[1] = fabs(ProjVelocity);
    val_Lambda_Vector[2] = fabs(ProjVelocity);
    val_Lambda_Vector[3] = fabs(ProjVelocity + val_soundspeed);
    val_Lambda_Vector[4] = fabs(ProjVelocity - val_soundspeed);
  }
  else {
    val_Lambda_Vector[0] = fabs(ProjVelocity);
    val_Lambda_Vector[1] = fabs(ProjVelocity);
    val_Lambda_Vector[2] = fabs(ProjVelocity + val_soundspeed);
    val_Lambda_Vector[3] = fabs(ProjVelocity - val_soundspeed);
  }
}

void CNumerics::GetAdjViscousFlux_Jac(su2double Pressure_i, su2double Pressure_j, su2double Density_i, su2double Density_j,
                                      su2double ViscDens_i, su2double ViscDens_j, const su2double *Velocity_i, const su2double *Velocity_j,
                                      su2double sq_vel_i, su2double sq_vel_j,
                                      su2double XiDens_i, su2double XiDens_j, su2double **Mean_GradPhi, const su2double *Mean_GradPsiE,
                                      su2double dPhiE_dn, const su2double *Normal, const su2double *Edge_Vector, su2double dist_ij_2, su2double *val_residual_i, su2double *val_residual_j,
                                      su2double **val_Jacobian_ii, su2double **val_Jacobian_ij, su2double **val_Jacobian_ji,
                                      su2double **val_Jacobian_jj, bool implicit) const {

  su2double Sigma_xx, Sigma_yy, Sigma_zz, Sigma_xy, Sigma_xz, Sigma_yz,
  Sigma_xx5, Sigma_yy5, Sigma_zz5, Sigma_xy5, Sigma_xz5,
  Sigma_yz5, Sigma_5, eta_xx, eta_yy, eta_zz, eta_xy, eta_xz, eta_yz;
  su2double dSigmaxx_phi1, dSigmayy_phi1, dSigmazz_phi1, dSigmaxy_phi1, dSigmaxz_phi1, dSigmayz_phi1;
  su2double dSigmaxx_phi2, dSigmayy_phi2, dSigmazz_phi2, dSigmaxy_phi2, dSigmaxz_phi2, dSigmayz_phi2;
  su2double dSigmaxx_phi3, dSigmayy_phi3, dSigmazz_phi3, dSigmaxy_phi3, dSigmaxz_phi3, dSigmayz_phi3;
  su2double dSigma5_psi5;
  unsigned short iVar, jVar;

  if (nDim == 3) {

    /*--- Residual at iPoint ---*/

    Sigma_xx = ViscDens_i * (FOUR3 * Mean_GradPhi[0][0] -  TWO3 * Mean_GradPhi[1][1] - TWO3  * Mean_GradPhi[2][2]);
    Sigma_yy = ViscDens_i * (-TWO3 * Mean_GradPhi[0][0] + FOUR3 * Mean_GradPhi[1][1] - TWO3  * Mean_GradPhi[2][2]);
    Sigma_zz = ViscDens_i * (-TWO3 * Mean_GradPhi[0][0] -  TWO3 * Mean_GradPhi[1][1] + FOUR3 * Mean_GradPhi[2][2]);
    Sigma_xy = ViscDens_i * (Mean_GradPhi[1][0] + Mean_GradPhi[0][1]);
    Sigma_xz = ViscDens_i * (Mean_GradPhi[2][0] + Mean_GradPhi[0][2]);
    Sigma_yz = ViscDens_i * (Mean_GradPhi[2][1] + Mean_GradPhi[1][2]);
    Sigma_xx5 = ViscDens_i * ( FOUR3 * Velocity_i[0] * Mean_GradPsiE[0] -  TWO3 * Velocity_i[1] * Mean_GradPsiE[1] -  TWO3 * Velocity_i[2] * Mean_GradPsiE[2]);
    Sigma_yy5 = ViscDens_i * (- TWO3 * Velocity_i[0] * Mean_GradPsiE[0] + FOUR3 * Velocity_i[1] * Mean_GradPsiE[1] -  TWO3 * Velocity_i[2] * Mean_GradPsiE[2]);
    Sigma_zz5 = ViscDens_i * (- TWO3 * Velocity_i[0] * Mean_GradPsiE[0] -  TWO3 * Velocity_i[1] * Mean_GradPsiE[1] + FOUR3 * Velocity_i[2] * Mean_GradPsiE[2]);
    Sigma_xy5 = ViscDens_i * (Velocity_i[0] * Mean_GradPsiE[1] + Velocity_i[1] * Mean_GradPsiE[0]);
    Sigma_xz5 = ViscDens_i * (Velocity_i[0] * Mean_GradPsiE[2] + Velocity_i[2] * Mean_GradPsiE[0]);
    Sigma_yz5 = ViscDens_i * (Velocity_i[1] * Mean_GradPsiE[2] + Velocity_i[2] * Mean_GradPsiE[1]);
    Sigma_5   = XiDens_i * dPhiE_dn;
    eta_xx = Sigma_xx + Sigma_xx5; eta_yy = Sigma_yy + Sigma_yy5; eta_zz = Sigma_zz + Sigma_zz5;
    eta_xy = Sigma_xy + Sigma_xy5; eta_xz = Sigma_xz + Sigma_xz5; eta_yz = Sigma_yz + Sigma_yz5;

    val_residual_i[0] = - (Velocity_i[0] * Normal[0] * eta_xx  + Velocity_i[1] * Normal[1] * eta_yy + Velocity_i[2] * Normal[2] * eta_zz
                           + (Velocity_i[0] * Normal[1] + Velocity_i[1] * Normal[0]) * eta_xy
                           + (Velocity_i[0] * Normal[2] + Velocity_i[2] * Normal[0]) * eta_xz
                           + (Velocity_i[2] * Normal[1] + Velocity_i[1] * Normal[2]) * eta_yz
                           - (sq_vel_i - Pressure_i/(Density_i*Gamma_Minus_One)) * Sigma_5);

    val_residual_i[1] = (eta_xx * Normal[0] + eta_xy * Normal[1] + eta_xz * Normal[2] - Velocity_i[0] * Sigma_5);
    val_residual_i[2] = (eta_xy * Normal[0] + eta_yy * Normal[1] + eta_yz * Normal[2] - Velocity_i[1] * Sigma_5);
    val_residual_i[3] = (eta_xz * Normal[0] + eta_yz * Normal[1] + eta_zz * Normal[2] - Velocity_i[2] * Sigma_5);
    val_residual_i[4] = (Sigma_5);

    /*--- Computation of the Jacobians at Point i---*/

    if (implicit) {

      dSigmaxx_phi1 = -FOUR3 * ViscDens_i * Edge_Vector[0]/dist_ij_2;
      dSigmaxx_phi2 =   TWO3 * ViscDens_i * Edge_Vector[1]/dist_ij_2;
      dSigmaxx_phi3 =   TWO3 * ViscDens_i * Edge_Vector[2]/dist_ij_2;
      dSigmayy_phi1 =   TWO3 * ViscDens_i * Edge_Vector[0]/dist_ij_2;
      dSigmayy_phi2 = -FOUR3 * ViscDens_i * Edge_Vector[1]/dist_ij_2;
      dSigmayy_phi3 =   TWO3 * ViscDens_i * Edge_Vector[2]/dist_ij_2;
      dSigmazz_phi1 =   TWO3 * ViscDens_i * Edge_Vector[0]/dist_ij_2;
      dSigmazz_phi2 =   TWO3 * ViscDens_i * Edge_Vector[1]/dist_ij_2;
      dSigmazz_phi3 = -FOUR3 * ViscDens_i * Edge_Vector[2]/dist_ij_2;
      dSigmaxy_phi1 = -ViscDens_i * Edge_Vector[1]/dist_ij_2;
      dSigmaxy_phi2 = -ViscDens_i * Edge_Vector[0]/dist_ij_2;
      dSigmaxy_phi3 = 0;
      dSigmaxz_phi1 = -ViscDens_i * Edge_Vector[2]/dist_ij_2;
      dSigmaxz_phi2 = 0;
      dSigmaxz_phi3 = -ViscDens_i * Edge_Vector[0]/dist_ij_2;
      dSigmayz_phi1 = 0;
      dSigmayz_phi2 = -ViscDens_i * Edge_Vector[2]/dist_ij_2;
      dSigmayz_phi3 = -ViscDens_i * Edge_Vector[1]/dist_ij_2;

      //      dSigmaxx5_psi5 = -ViscDens_i * ( FOUR3*Velocity_i[0]*Edge_Vector[0] -  TWO3*Velocity_i[1]*Edge_Vector[1] -  TWO3*Velocity_i[2]*Edge_Vector[2])/dist_ij_2;
      //      dSigmayy5_psi5 = -ViscDens_i * (- TWO3*Velocity_i[0]*Edge_Vector[0] + FOUR3*Velocity_i[1]*Edge_Vector[1] -  TWO3*Velocity_i[2]*Edge_Vector[2])/dist_ij_2;
      //      dSigmazz5_psi5 = -ViscDens_i * (- TWO3*Velocity_i[0]*Edge_Vector[0] -  TWO3*Velocity_i[1]*Edge_Vector[1] + FOUR3*Velocity_i[2]*Edge_Vector[2])/dist_ij_2;
      //      dSigmaxy5_psi5 = -ViscDens_i * ( Velocity_i[0]*Edge_Vector[1] + Velocity_i[1]*Edge_Vector[0] )/dist_ij_2;
      //      dSigmaxz5_psi5 = -ViscDens_i * ( Velocity_i[0]*Edge_Vector[2] + Velocity_i[2]*Edge_Vector[0] )/dist_ij_2;
      //      dSigmayz5_psi5 = -ViscDens_i * ( Velocity_i[1]*Edge_Vector[2] + Velocity_i[2]*Edge_Vector[1] )/dist_ij_2;
      dSigma5_psi5   = -XiDens_i * ( Edge_Vector[0]*Normal[0] + Edge_Vector[1]*Normal[1] + Edge_Vector[2]*Normal[2] )/dist_ij_2;

      val_Jacobian_ii[0][0] = 0;
      val_Jacobian_ii[0][1] = -( Velocity_i[0]*Normal[0]*dSigmaxx_phi1 + Velocity_i[1]*Normal[1]*dSigmayy_phi1 + Velocity_i[2]*Normal[2]*dSigmazz_phi1
                                + (Velocity_i[0]*Normal[1] + Velocity_i[1]*Normal[0])*dSigmaxy_phi1
                                + (Velocity_i[0]*Normal[2] + Velocity_i[2]*Normal[0])*dSigmaxz_phi1
                                + (Velocity_i[2]*Normal[1] + Velocity_i[1]*Normal[2])*dSigmayz_phi1 );
      val_Jacobian_ii[0][2] = -( Velocity_i[0]*Normal[0]*dSigmaxx_phi2 + Velocity_i[1]*Normal[1]*dSigmayy_phi2 + Velocity_i[2]*Normal[2]*dSigmazz_phi2
                                + (Velocity_i[0]*Normal[1] + Velocity_i[1]*Normal[0])*dSigmaxy_phi2
                                + (Velocity_i[0]*Normal[2] + Velocity_i[2]*Normal[0])*dSigmaxz_phi2
                                + (Velocity_i[2]*Normal[1] + Velocity_i[1]*Normal[2])*dSigmayz_phi2 );
      val_Jacobian_ii[0][3] = -( Velocity_i[0]*Normal[0]*dSigmaxx_phi3 + Velocity_i[1]*Normal[1]*dSigmayy_phi3 + Velocity_i[2]*Normal[2]*dSigmazz_phi3
                                + (Velocity_i[0]*Normal[1] + Velocity_i[1]*Normal[0])*dSigmaxy_phi3
                                + (Velocity_i[0]*Normal[2] + Velocity_i[2]*Normal[0])*dSigmaxz_phi3
                                + (Velocity_i[2]*Normal[1] + Velocity_i[1]*Normal[2])*dSigmayz_phi3 );
      val_Jacobian_ii[0][4] = (sq_vel_i - Pressure_i/(Density_i*Gamma_Minus_One)) * dSigma5_psi5;

      val_Jacobian_ii[1][0] = 0;
      val_Jacobian_ii[1][1] = Normal[0]*dSigmaxx_phi1 + Normal[1]*dSigmaxy_phi1 + Normal[2]*dSigmaxz_phi1;
      val_Jacobian_ii[1][2] = Normal[0]*dSigmaxx_phi2 + Normal[1]*dSigmaxy_phi2 + Normal[2]*dSigmaxz_phi2;
      val_Jacobian_ii[1][3] = Normal[0]*dSigmaxx_phi3 + Normal[1]*dSigmaxy_phi3 + Normal[2]*dSigmaxz_phi3;
      val_Jacobian_ii[1][4] = -Velocity_i[0]*dSigma5_psi5;

      val_Jacobian_ii[2][0] = 0;
      val_Jacobian_ii[2][1] = Normal[0]*dSigmaxy_phi1 + Normal[1]*dSigmayy_phi1 + Normal[2]*dSigmayz_phi1;
      val_Jacobian_ii[2][2] = Normal[0]*dSigmaxy_phi2 + Normal[1]*dSigmayy_phi2 + Normal[2]*dSigmayz_phi2;
      val_Jacobian_ii[2][3] = Normal[0]*dSigmaxy_phi3 + Normal[1]*dSigmayy_phi3 + Normal[2]*dSigmayz_phi3;
      val_Jacobian_ii[2][4] = -Velocity_i[1]*dSigma5_psi5;

      val_Jacobian_ii[3][0] = 0;
      val_Jacobian_ii[3][1] = Normal[0]*dSigmaxz_phi1 + Normal[1]*dSigmayz_phi1 + Normal[2]*dSigmazz_phi1;
      val_Jacobian_ii[3][2] = Normal[0]*dSigmaxz_phi2 + Normal[1]*dSigmayz_phi2 + Normal[2]*dSigmazz_phi2;
      val_Jacobian_ii[3][3] = Normal[0]*dSigmaxz_phi3 + Normal[1]*dSigmayz_phi3 + Normal[2]*dSigmazz_phi3;
      val_Jacobian_ii[3][4] = -Velocity_i[2]*dSigma5_psi5;

      val_Jacobian_ii[4][0] = 0;
      val_Jacobian_ii[4][1] = 0;
      val_Jacobian_ii[4][2] = 0;
      val_Jacobian_ii[4][3] = 0;
      val_Jacobian_ii[4][4] = dSigma5_psi5;

      for (iVar = 0; iVar < nVar; iVar++)
        for (jVar = 0; jVar < nVar; jVar++)
          val_Jacobian_ij[iVar][jVar] = -val_Jacobian_ii[iVar][jVar];
    }

    /*--- Residual at jPoint ---*/

    Sigma_xx = ViscDens_j * (FOUR3 * Mean_GradPhi[0][0] -  TWO3 * Mean_GradPhi[1][1] - TWO3  * Mean_GradPhi[2][2]);
    Sigma_yy = ViscDens_j * (-TWO3 * Mean_GradPhi[0][0] + FOUR3 * Mean_GradPhi[1][1] - TWO3  * Mean_GradPhi[2][2]);
    Sigma_zz = ViscDens_j * (-TWO3 * Mean_GradPhi[0][0] -  TWO3 * Mean_GradPhi[1][1] + FOUR3 * Mean_GradPhi[2][2]);
    Sigma_xy = ViscDens_j * (Mean_GradPhi[1][0] + Mean_GradPhi[0][1]);
    Sigma_xz = ViscDens_j * (Mean_GradPhi[2][0] + Mean_GradPhi[0][2]);
    Sigma_yz = ViscDens_j * (Mean_GradPhi[2][1] + Mean_GradPhi[1][2]);
    Sigma_xx5 = ViscDens_j * ( FOUR3 * Velocity_j[0] * Mean_GradPsiE[0] -  TWO3 * Velocity_j[1] * Mean_GradPsiE[1] -  TWO3 * Velocity_j[2] * Mean_GradPsiE[2]);
    Sigma_yy5 = ViscDens_j * (- TWO3 * Velocity_j[0] * Mean_GradPsiE[0] + FOUR3 * Velocity_j[1] * Mean_GradPsiE[1] -  TWO3 * Velocity_j[2] * Mean_GradPsiE[2]);
    Sigma_zz5 = ViscDens_j * (- TWO3 * Velocity_j[0] * Mean_GradPsiE[0] -  TWO3 * Velocity_j[1] * Mean_GradPsiE[1] + FOUR3 * Velocity_j[2] * Mean_GradPsiE[2]);
    Sigma_xy5 = ViscDens_j * (Velocity_j[0] * Mean_GradPsiE[1] + Velocity_j[1] * Mean_GradPsiE[0]);
    Sigma_xz5 = ViscDens_j * (Velocity_j[0] * Mean_GradPsiE[2] + Velocity_j[2] * Mean_GradPsiE[0]);
    Sigma_yz5 = ViscDens_j * (Velocity_j[1] * Mean_GradPsiE[2] + Velocity_j[2] * Mean_GradPsiE[1]);
    Sigma_5   = XiDens_j * dPhiE_dn;
    eta_xx = Sigma_xx + Sigma_xx5; eta_yy = Sigma_yy + Sigma_yy5; eta_zz = Sigma_zz + Sigma_zz5;
    eta_xy = Sigma_xy + Sigma_xy5; eta_xz = Sigma_xz + Sigma_xz5; eta_yz = Sigma_yz + Sigma_yz5;

    val_residual_j[0] = - (Velocity_j[0] * Normal[0] * eta_xx  + Velocity_j[1] * Normal[1] * eta_yy + Velocity_j[2] * Normal[2] * eta_zz
                           + (Velocity_j[0] * Normal[1] + Velocity_j[1] * Normal[0]) * eta_xy
                           + (Velocity_j[0] * Normal[2] + Velocity_j[2] * Normal[0]) * eta_xz
                           + (Velocity_j[2] * Normal[1] + Velocity_j[1] * Normal[2]) * eta_yz
                           - (sq_vel_j - Pressure_j/(Density_j*Gamma_Minus_One)) * Sigma_5);
    val_residual_j[1] = (eta_xx * Normal[0] + eta_xy * Normal[1] + eta_xz * Normal[2] - Velocity_j[0] * Sigma_5);
    val_residual_j[2] = (eta_xy * Normal[0] + eta_yy * Normal[1] + eta_yz * Normal[2] - Velocity_j[1] * Sigma_5);
    val_residual_j[3] = (eta_xz * Normal[0] + eta_yz * Normal[1] + eta_zz * Normal[2] - Velocity_j[2] * Sigma_5);
    val_residual_j[4] = (Sigma_5);

    /*--- Computation of the Jacobians at Point j---*/

    if (implicit) {

      dSigmaxx_phi1 = FOUR3 * ViscDens_j * Edge_Vector[0]/dist_ij_2;
      dSigmaxx_phi2 = -TWO3 * ViscDens_j * Edge_Vector[1]/dist_ij_2;
      dSigmaxx_phi3 = -TWO3 * ViscDens_j * Edge_Vector[2]/dist_ij_2;
      dSigmayy_phi1 = -TWO3 * ViscDens_j * Edge_Vector[0]/dist_ij_2;
      dSigmayy_phi2 = FOUR3 * ViscDens_j * Edge_Vector[1]/dist_ij_2;
      dSigmayy_phi3 = -TWO3 * ViscDens_j * Edge_Vector[2]/dist_ij_2;
      dSigmazz_phi1 = -TWO3 * ViscDens_j * Edge_Vector[0]/dist_ij_2;
      dSigmazz_phi2 = -TWO3 * ViscDens_j * Edge_Vector[1]/dist_ij_2;
      dSigmazz_phi3 = FOUR3 * ViscDens_j * Edge_Vector[2]/dist_ij_2;
      dSigmaxy_phi1 = ViscDens_j * Edge_Vector[1]/dist_ij_2;
      dSigmaxy_phi2 = ViscDens_j * Edge_Vector[0]/dist_ij_2;
      dSigmaxy_phi3 = 0;
      dSigmaxz_phi1 = ViscDens_j * Edge_Vector[2]/dist_ij_2;
      dSigmaxz_phi2 = 0;
      dSigmaxz_phi3 = ViscDens_j * Edge_Vector[0]/dist_ij_2;
      dSigmayz_phi1 = 0;
      dSigmayz_phi2 = ViscDens_j * Edge_Vector[2]/dist_ij_2;
      dSigmayz_phi3 = ViscDens_j * Edge_Vector[1]/dist_ij_2;

      //      dSigmaxx5_psi5 = ViscDens_j * ( FOUR3*Velocity_j[0]*Edge_Vector[0] -  TWO3*Velocity_j[1]*Edge_Vector[1] -  TWO3*Velocity_j[2]*Edge_Vector[2])/dist_ij_2;
      //      dSigmayy5_psi5 = ViscDens_j * (- TWO3*Velocity_j[0]*Edge_Vector[0] + FOUR3*Velocity_j[1]*Edge_Vector[1] -  TWO3*Velocity_j[2]*Edge_Vector[2])/dist_ij_2;
      //      dSigmazz5_psi5 = ViscDens_j * (- TWO3*Velocity_j[0]*Edge_Vector[0] -  TWO3*Velocity_j[1]*Edge_Vector[1] + FOUR3*Velocity_j[2]*Edge_Vector[2])/dist_ij_2;
      //      dSigmaxy5_psi5 = ViscDens_j * ( Velocity_j[0]*Edge_Vector[1] + Velocity_j[1]*Edge_Vector[0] )/dist_ij_2;
      //      dSigmaxz5_psi5 = ViscDens_j * ( Velocity_j[0]*Edge_Vector[2] + Velocity_j[2]*Edge_Vector[0] )/dist_ij_2;
      //      dSigmayz5_psi5 = ViscDens_j * ( Velocity_j[1]*Edge_Vector[2] + Velocity_j[2]*Edge_Vector[1] )/dist_ij_2;
      dSigma5_psi5   = XiDens_j * ( Edge_Vector[0]*Normal[0] + Edge_Vector[1]*Normal[1] + Edge_Vector[2]*Normal[2] )/dist_ij_2;

      val_Jacobian_jj[0][0] = 0;
      val_Jacobian_jj[0][1] = -( Velocity_j[0]*Normal[0]*dSigmaxx_phi1 + Velocity_j[1]*Normal[1]*dSigmayy_phi1 + Velocity_j[2]*Normal[2]*dSigmazz_phi1
                                + (Velocity_j[0]*Normal[1] + Velocity_j[1]*Normal[0])*dSigmaxy_phi1
                                + (Velocity_j[0]*Normal[2] + Velocity_j[2]*Normal[0])*dSigmaxz_phi1
                                + (Velocity_j[2]*Normal[1] + Velocity_j[1]*Normal[2])*dSigmayz_phi1 );
      val_Jacobian_jj[0][2] = -( Velocity_j[0]*Normal[0]*dSigmaxx_phi2 + Velocity_j[1]*Normal[1]*dSigmayy_phi2 + Velocity_j[2]*Normal[2]*dSigmazz_phi2
                                + (Velocity_j[0]*Normal[1] + Velocity_j[1]*Normal[0])*dSigmaxy_phi2
                                + (Velocity_j[0]*Normal[2] + Velocity_j[2]*Normal[0])*dSigmaxz_phi2
                                + (Velocity_j[2]*Normal[1] + Velocity_j[1]*Normal[2])*dSigmayz_phi2 );
      val_Jacobian_jj[0][3] = -( Velocity_j[0]*Normal[0]*dSigmaxx_phi3 + Velocity_j[1]*Normal[1]*dSigmayy_phi3 + Velocity_j[2]*Normal[2]*dSigmazz_phi3
                                + (Velocity_j[0]*Normal[1] + Velocity_j[1]*Normal[0])*dSigmaxy_phi3
                                + (Velocity_j[0]*Normal[2] + Velocity_j[2]*Normal[0])*dSigmaxz_phi3
                                + (Velocity_j[2]*Normal[1] + Velocity_j[1]*Normal[2])*dSigmayz_phi3 );
      val_Jacobian_jj[0][4] = (sq_vel_j - Pressure_j/(Density_j*Gamma_Minus_One)) * dSigma5_psi5;

      val_Jacobian_jj[1][0] = 0;
      val_Jacobian_jj[1][1] = Normal[0]*dSigmaxx_phi1 + Normal[1]*dSigmaxy_phi1 + Normal[2]*dSigmaxz_phi1;
      val_Jacobian_jj[1][2] = Normal[0]*dSigmaxx_phi2 + Normal[1]*dSigmaxy_phi2 + Normal[2]*dSigmaxz_phi2;
      val_Jacobian_jj[1][3] = Normal[0]*dSigmaxx_phi3 + Normal[1]*dSigmaxy_phi3 + Normal[2]*dSigmaxz_phi3;
      val_Jacobian_jj[1][4] = -Velocity_j[0]*dSigma5_psi5;

      val_Jacobian_jj[2][0] = 0;
      val_Jacobian_jj[2][1] = Normal[0]*dSigmaxy_phi1 + Normal[1]*dSigmayy_phi1 + Normal[2]*dSigmayz_phi1;
      val_Jacobian_jj[2][2] = Normal[0]*dSigmaxy_phi2 + Normal[1]*dSigmayy_phi2 + Normal[2]*dSigmayz_phi2;
      val_Jacobian_jj[2][3] = Normal[0]*dSigmaxy_phi3 + Normal[1]*dSigmayy_phi3 + Normal[2]*dSigmayz_phi3;
      val_Jacobian_jj[2][4] = -Velocity_j[1]*dSigma5_psi5;

      val_Jacobian_jj[3][0] = 0;
      val_Jacobian_jj[3][1] = Normal[0]*dSigmaxz_phi1 + Normal[1]*dSigmayz_phi1 + Normal[2]*dSigmazz_phi1;
      val_Jacobian_jj[3][2] = Normal[0]*dSigmaxz_phi2 + Normal[1]*dSigmayz_phi2 + Normal[2]*dSigmazz_phi2;
      val_Jacobian_jj[3][3] = Normal[0]*dSigmaxz_phi3 + Normal[1]*dSigmayz_phi3 + Normal[2]*dSigmazz_phi3;
      val_Jacobian_jj[3][4] = -Velocity_j[2]*dSigma5_psi5;

      val_Jacobian_jj[4][0] = 0;
      val_Jacobian_jj[4][1] = 0;
      val_Jacobian_jj[4][2] = 0;
      val_Jacobian_jj[4][3] = 0;
      val_Jacobian_jj[4][4] = dSigma5_psi5;

      for (iVar = 0; iVar < nVar; iVar++)
        for (jVar = 0; jVar < nVar; jVar++)
          val_Jacobian_ji[iVar][jVar] = -val_Jacobian_jj[iVar][jVar];
    }

  }
  else if (nDim == 2) {

    /*--- Residual at iPoint ---*/

    Sigma_xx = ViscDens_i * (FOUR3 * Mean_GradPhi[0][0] -  TWO3 * Mean_GradPhi[1][1]);
    Sigma_yy = ViscDens_i * (-TWO3 * Mean_GradPhi[0][0] + FOUR3 * Mean_GradPhi[1][1]);
    Sigma_xy = ViscDens_i * (Mean_GradPhi[1][0] + Mean_GradPhi[0][1]);
    Sigma_xx5 = ViscDens_i * ( FOUR3 * Velocity_i[0] * Mean_GradPsiE[0] -  TWO3 * Velocity_i[1] * Mean_GradPsiE[1]);
    Sigma_yy5 = ViscDens_i * (- TWO3 * Velocity_i[0] * Mean_GradPsiE[0] + FOUR3 * Velocity_i[1] * Mean_GradPsiE[1]);
    Sigma_xy5 = ViscDens_i * (Velocity_i[0] * Mean_GradPsiE[1] + Velocity_i[1] * Mean_GradPsiE[0]);
    Sigma_5   = XiDens_i * dPhiE_dn;
    eta_xx = Sigma_xx + Sigma_xx5; eta_yy = Sigma_yy + Sigma_yy5; eta_xy = Sigma_xy + Sigma_xy5;

    val_residual_i[0] = - (Velocity_i[0] * Normal[0] * eta_xx  + Velocity_i[1] * Normal[1] * eta_yy
                           + (Velocity_i[0] * Normal[1] + Velocity_i[1] * Normal[0]) * eta_xy
                           - (sq_vel_i - Pressure_i/(Density_i*Gamma_Minus_One)) * Sigma_5);
    val_residual_i[1] = (eta_xx * Normal[0] + eta_xy * Normal[1] - Velocity_i[0] * Sigma_5);
    val_residual_i[2] = (eta_xy * Normal[0] + eta_yy * Normal[1] - Velocity_i[1] * Sigma_5);
    val_residual_i[3] = (Sigma_5);

    /*--- Computation of the Jacobians at Point i---*/

    if (implicit) {

      dSigmaxx_phi1 = -FOUR3 * ViscDens_i * Edge_Vector[0]/dist_ij_2;
      dSigmaxx_phi2 =   TWO3 * ViscDens_i * Edge_Vector[1]/dist_ij_2;
      dSigmayy_phi1 =   TWO3 * ViscDens_i * Edge_Vector[0]/dist_ij_2;
      dSigmayy_phi2 = -FOUR3 * ViscDens_i * Edge_Vector[1]/dist_ij_2;
      dSigmaxy_phi1 = -ViscDens_i * Edge_Vector[1]/dist_ij_2;
      dSigmaxy_phi2 = -ViscDens_i * Edge_Vector[0]/dist_ij_2;

      //      dSigmaxx5_psi5 = -ViscDens_i * ( FOUR3*Velocity_i[0]*Edge_Vector[0] -  TWO3*Velocity_i[1]*Edge_Vector[1] )/dist_ij_2;
      //      dSigmayy5_psi5 = -ViscDens_i * (- TWO3*Velocity_i[0]*Edge_Vector[0] + FOUR3*Velocity_i[1]*Edge_Vector[1] )/dist_ij_2;
      //      dSigmaxy5_psi5 = -ViscDens_i * ( Velocity_i[0]*Edge_Vector[1] + Velocity_i[1]*Edge_Vector[0] )/dist_ij_2;
      dSigma5_psi5   = -XiDens_i * ( Edge_Vector[0]*Normal[0] + Edge_Vector[1]*Normal[1] )/dist_ij_2;

      val_Jacobian_ii[0][0] = 0;

      val_Jacobian_ii[0][1] = -( Velocity_i[0]*Normal[0]*dSigmaxx_phi1 + Velocity_i[1]*Normal[1]*dSigmayy_phi1
                                + (Velocity_i[0]*Normal[1] + Velocity_i[1]*Normal[0])*dSigmaxy_phi1 );
      val_Jacobian_ii[0][2] = -( Velocity_i[0]*Normal[0]*dSigmaxx_phi2 + Velocity_i[1]*Normal[1]*dSigmayy_phi2
                                + (Velocity_i[0]*Normal[1] + Velocity_i[1]*Normal[0])*dSigmaxy_phi2 );
      val_Jacobian_ii[0][3] = (sq_vel_i - Pressure_i/(Density_i*Gamma_Minus_One)) * dSigma5_psi5;

      val_Jacobian_ii[1][0] = 0;
      val_Jacobian_ii[1][1] = Normal[0]*dSigmaxx_phi1 + Normal[1]*dSigmaxy_phi1;
      val_Jacobian_ii[1][2] = Normal[0]*dSigmaxx_phi2 + Normal[1]*dSigmaxy_phi2;
      val_Jacobian_ii[1][3] = -Velocity_i[0]*dSigma5_psi5;

      val_Jacobian_ii[2][0] = 0;
      val_Jacobian_ii[2][1] = Normal[0]*dSigmaxy_phi1 + Normal[1]*dSigmayy_phi1;
      val_Jacobian_ii[2][2] = Normal[0]*dSigmaxy_phi2 + Normal[1]*dSigmayy_phi2;
      val_Jacobian_ii[2][3] = -Velocity_i[1]*dSigma5_psi5;

      val_Jacobian_ii[3][0] = 0;
      val_Jacobian_ii[3][1] = 0;
      val_Jacobian_ii[3][2] = 0;
      val_Jacobian_ii[3][3] = dSigma5_psi5;

      for (iVar = 0; iVar < nVar; iVar++)
        for (jVar = 0; jVar < nVar; jVar++)
          val_Jacobian_ij[iVar][jVar] = -val_Jacobian_ii[iVar][jVar];
    }

    /*--- Residual at jPoint ---*/
    Sigma_xx = ViscDens_j * (FOUR3 * Mean_GradPhi[0][0] -  TWO3 * Mean_GradPhi[1][1]);
    Sigma_yy = ViscDens_j * (-TWO3 * Mean_GradPhi[0][0] + FOUR3 * Mean_GradPhi[1][1]);
    Sigma_xy = ViscDens_j * (Mean_GradPhi[1][0] + Mean_GradPhi[0][1]);
    Sigma_xx5 = ViscDens_j * ( FOUR3 * Velocity_j[0] * Mean_GradPsiE[0] -  TWO3 * Velocity_j[1] * Mean_GradPsiE[1]);
    Sigma_yy5 = ViscDens_j * (- TWO3 * Velocity_j[0] * Mean_GradPsiE[0] + FOUR3 * Velocity_j[1] * Mean_GradPsiE[1]);
    Sigma_xy5 = ViscDens_j * (Velocity_j[0] * Mean_GradPsiE[1] + Velocity_j[1] * Mean_GradPsiE[0]);
    Sigma_5   = XiDens_j * dPhiE_dn;
    eta_xx = Sigma_xx + Sigma_xx5; eta_yy = Sigma_yy + Sigma_yy5; eta_xy = Sigma_xy + Sigma_xy5;

    val_residual_j[0] = - (Velocity_j[0] * Normal[0] * eta_xx  + Velocity_j[1] * Normal[1] * eta_yy
                           + (Velocity_j[0] * Normal[1] + Velocity_j[1] * Normal[0]) * eta_xy
                           - (sq_vel_j - Pressure_j/(Density_j*Gamma_Minus_One)) * Sigma_5);
    val_residual_j[1] = (eta_xx * Normal[0] + eta_xy * Normal[1]  - Velocity_j[0] * Sigma_5);
    val_residual_j[2] = (eta_xy * Normal[0] + eta_yy * Normal[1]  - Velocity_j[1] * Sigma_5);
    val_residual_j[3] = (Sigma_5);

    /*--- Computation of the Jacobians at Point j---*/
    if (implicit) {
      dSigmaxx_phi1 = FOUR3 * ViscDens_j * Edge_Vector[0]/dist_ij_2;
      dSigmaxx_phi2 = -TWO3 * ViscDens_j * Edge_Vector[1]/dist_ij_2;
      dSigmayy_phi1 = -TWO3 * ViscDens_j * Edge_Vector[0]/dist_ij_2;
      dSigmayy_phi2 = FOUR3 * ViscDens_j * Edge_Vector[1]/dist_ij_2;
      dSigmaxy_phi1 = ViscDens_j * Edge_Vector[1]/dist_ij_2;
      dSigmaxy_phi2 = ViscDens_j * Edge_Vector[0]/dist_ij_2;

      //      dSigmaxx5_psi5 = ViscDens_j * ( FOUR3*Velocity_j[0]*Edge_Vector[0] -  TWO3*Velocity_j[1]*Edge_Vector[1] )/dist_ij_2;
      //      dSigmayy5_psi5 = ViscDens_j * (- TWO3*Velocity_j[0]*Edge_Vector[0] + FOUR3*Velocity_j[1]*Edge_Vector[1] )/dist_ij_2;
      //      dSigmaxy5_psi5 = ViscDens_j * ( Velocity_j[0]*Edge_Vector[1] + Velocity_j[1]*Edge_Vector[0] )/dist_ij_2;
      dSigma5_psi5   = XiDens_j * ( Edge_Vector[0]*Normal[0] + Edge_Vector[1]*Normal[1] )/dist_ij_2;

      val_Jacobian_jj[0][0] = 0;
      val_Jacobian_jj[0][1] = -( Velocity_j[0]*Normal[0]*dSigmaxx_phi1 + Velocity_j[1]*Normal[1]*dSigmayy_phi1
                                + (Velocity_j[0]*Normal[1] + Velocity_j[1]*Normal[0])*dSigmaxy_phi1 );
      val_Jacobian_jj[0][2] = -( Velocity_j[0]*Normal[0]*dSigmaxx_phi2 + Velocity_j[1]*Normal[1]*dSigmayy_phi2
                                + (Velocity_j[0]*Normal[1] + Velocity_j[1]*Normal[0])*dSigmaxy_phi2 );
      val_Jacobian_jj[0][3] = (sq_vel_j - Pressure_j/(Density_j*Gamma_Minus_One)) * dSigma5_psi5;

      val_Jacobian_jj[1][0] = 0;
      val_Jacobian_jj[1][1] = Normal[0]*dSigmaxx_phi1 + Normal[1]*dSigmaxy_phi1;
      val_Jacobian_jj[1][2] = Normal[0]*dSigmaxx_phi2 + Normal[1]*dSigmaxy_phi2;
      val_Jacobian_jj[1][3] = -Velocity_j[0]*dSigma5_psi5;

      val_Jacobian_jj[2][0] = 0;
      val_Jacobian_jj[2][1] = Normal[0]*dSigmaxy_phi1 + Normal[1]*dSigmayy_phi1;
      val_Jacobian_jj[2][2] = Normal[0]*dSigmaxy_phi2 + Normal[1]*dSigmayy_phi2;
      val_Jacobian_jj[2][3] = -Velocity_j[1]*dSigma5_psi5;

      val_Jacobian_jj[3][0] = 0;
      val_Jacobian_jj[3][1] = 0;
      val_Jacobian_jj[3][2] = 0;
      val_Jacobian_jj[3][3] = dSigma5_psi5;

      for (iVar = 0; iVar < nVar; iVar++)
        for (jVar = 0; jVar < nVar; jVar++)
          val_Jacobian_ji[iVar][jVar] = -val_Jacobian_jj[iVar][jVar];
    }
  }

}

void CNumerics::GetPrimitive2Conservative (const su2double *val_Mean_PrimVar,
                                           const su2double *val_Mean_SecVar,
                                           su2double **val_Jac_PC) const {
  unsigned short iVar, jVar, iDim;

  // order of primitives: T, vx, vy, vz, P, rho, h, c, MuLam, MuEddy, kt, Cp
  // order of secondary: dPdrho_e, dPde_rho, dTdrho_e, dTde_rho, dmudrho_T, dmudT_rho, dktdrho_T, dktdT_rho

  su2double vx = val_Mean_PrimVar[1];
  su2double vy = val_Mean_PrimVar[2];
  su2double vz = val_Mean_PrimVar[3];
  su2double rho = val_Mean_PrimVar[nDim+2];
  su2double P = val_Mean_PrimVar[nDim+1];
  su2double e = val_Mean_PrimVar[nDim+3] - P/rho;
  su2double dTdrho_e = val_Mean_SecVar[2];
  su2double dTde_rho = val_Mean_SecVar[3];

  su2double sqvel = 0.0;

  for (iDim = 0; iDim < nDim; iDim++) {
    sqvel += val_Mean_PrimVar[iDim+1]*val_Mean_PrimVar[iDim+1];
  }

  /*--- Initialize the Jacobian matrix ---*/
  for (iVar = 0; iVar < nVar; iVar++) {
    for (jVar = 0; jVar < nVar; jVar++) {
      val_Jac_PC[iVar][jVar] = 0.0;
    }
  }

  /*--- Primitives to conservatives Jacobian matrix : (T, vx, vy, vz, rho) --> (u1, u2, u3, u4, u5) ---*/
  if (nDim == 2) {

  val_Jac_PC[0][0] = dTdrho_e - e/rho*dTde_rho + 0.5*dTde_rho*sqvel/rho;
  val_Jac_PC[0][1] = -1/rho*dTde_rho*vx;
  val_Jac_PC[0][2] = -1/rho*dTde_rho*vy;
  val_Jac_PC[0][3] = 1/rho*dTde_rho;

  val_Jac_PC[1][0] = -vx/rho;
  val_Jac_PC[1][1] = 1/rho;
  val_Jac_PC[1][2] = 0.0;
  val_Jac_PC[1][3] = 0.0;

  val_Jac_PC[2][0] = -vy/rho;
  val_Jac_PC[2][1] = 0.0;
  val_Jac_PC[2][2] = 1/rho;
  val_Jac_PC[2][3] = 0.0;

  val_Jac_PC[3][0] = 1.0;
  val_Jac_PC[3][1] = 0.0;
  val_Jac_PC[3][2] = 0.0;
  val_Jac_PC[3][3] = 0.0;

  }
  else {

  val_Jac_PC[0][0] = dTdrho_e - e/rho*dTde_rho + 0.5*dTde_rho*sqvel/rho;
  val_Jac_PC[0][1] = -1/rho*dTde_rho*vx;
  val_Jac_PC[0][2] = -1/rho*dTde_rho*vy;
  val_Jac_PC[0][3] = -1/rho*dTde_rho*vz;
  val_Jac_PC[0][4] = 1/rho*dTde_rho;

  val_Jac_PC[1][0] = -vx/rho;
  val_Jac_PC[1][1] = 1/rho;
  val_Jac_PC[1][2] = 0.0;
  val_Jac_PC[1][3] = 0.0;
  val_Jac_PC[1][4] = 0.0;

  val_Jac_PC[2][0] = -vy/rho;
  val_Jac_PC[2][1] = 0.0;
  val_Jac_PC[2][2] = 1/rho;
  val_Jac_PC[2][3] = 0.0;
  val_Jac_PC[2][4] = 0.0;

  val_Jac_PC[3][0] = -vz/rho;
  val_Jac_PC[3][1] = 0.0;
  val_Jac_PC[3][2] = 0.0;
  val_Jac_PC[3][3] = 1/rho;
  val_Jac_PC[3][4] = 0.0;

  val_Jac_PC[4][0] = 1.0;
  val_Jac_PC[4][1] = 0.0;
  val_Jac_PC[4][2] = 0.0;
  val_Jac_PC[4][3] = 0.0;
  val_Jac_PC[4][4] = 0.0;

  }
}

<<<<<<< HEAD
void CNumerics::CreateBasis(su2double *val_Normal) {
=======


void CNumerics::CreateBasis(const su2double *val_Normal) {
>>>>>>> a2da75e4
  unsigned short iDim;
  su2double modm, modl;

  /*--- Define l as a vector in the plane normal to the supplied vector ---*/
  l[0] = 0.0;
  l[1] = -val_Normal[2];
  l[2] = val_Normal[1];

  /*--- Check for the zero vector and re-assign if needed ---*/
  if (l[0] == 0.0 && l[1] == 0.0 && l[2] == 0.0) {
    l[0] = -val_Normal[2];
    l[1] = 0.0;
    l[2] = val_Normal[0];
  }

  /*--- Take vector product of n * l to make m ---*/
  m[0] = val_Normal[1]*l[2] - val_Normal[2]*l[1];
  m[1] = val_Normal[2]*l[0] - val_Normal[0]*l[2];
  m[2] = val_Normal[0]*l[1] - val_Normal[1]*l[0];

  /*--- Normalize ---*/
  modm =0 ; modl = 0;
  for (iDim =0 ; iDim < nDim; iDim++) {
    modm += m[iDim]*m[iDim];
    modl += l[iDim]*l[iDim];
  }
  modm = sqrt(modm);
  modl = sqrt(modl);
  for (iDim =0 ; iDim < nDim; iDim++) {
    l[iDim] = l[iDim]/modl;
    m[iDim] = m[iDim]/modm;
  }
}

su2double CNumerics::GetRoe_Dissipation(const su2double Dissipation_i,
                                        const su2double Dissipation_j,
                                        const su2double Sensor_i,
                                        const su2double Sensor_j,
                                        const CConfig* config) const {

  /*--- Check for valid input ---*/

  unsigned short roe_low_diss = config->GetKind_RoeLowDiss();

  su2double Dissipation_ij = 0.0;

  assert((Dissipation_i >= 0) && (Dissipation_i <= 1));
  assert((Dissipation_j >= 0) && (Dissipation_j <= 1));
  if (roe_low_diss == FD_DUCROS || roe_low_diss == NTS_DUCROS) {
    assert((Sensor_i >= 0) && (Sensor_i <= 1));
    assert((Sensor_j >= 0) && (Sensor_j <= 1));
  }

  /*--- A minimum level of upwinding is used to enhance stability ---*/

  const su2double Min_Dissipation = 0.05;

  const su2double Mean_Dissipation = 0.5*(Dissipation_i + Dissipation_j);
  const su2double Mean_Sensor = 0.5*(Sensor_i + Sensor_j);

  if (roe_low_diss == FD || roe_low_diss == FD_DUCROS){

    Dissipation_ij = max(0.05,1.0 - (0.5 * (Dissipation_i + Dissipation_j)));

    if (roe_low_diss == FD_DUCROS){

      /*--- See Jonhsen et al. JCP 229 (2010) pag. 1234 ---*/

      su2double Ducros_ij;

      if (0.5*(Sensor_i + Sensor_j) > 0.65)
        Ducros_ij = 1.0;
      else
        Ducros_ij = 0.05;

      Dissipation_ij = max(Ducros_ij, Dissipation_ij);
    }

  } else if (roe_low_diss == NTS) {

    Dissipation_ij = max(Min_Dissipation, Mean_Dissipation);

  } else if (roe_low_diss == NTS_DUCROS) {

    /*--- See Xiao et al. INT J HEAT FLUID FL 51 (2015) pag. 141
     * https://doi.org/10.1016/j.ijheatfluidflow.2014.10.007 ---*/

    const su2double phi1 = Mean_Sensor;
    const su2double phi2 = Mean_Dissipation;

    Dissipation_ij = max(Min_Dissipation, phi1 + phi2 - (phi1*phi2));

  } else {

    SU2_MPI::Error("Unrecognized upwind/central blending scheme!",
                   CURRENT_FUNCTION);

  }
  return Dissipation_ij;
}

void CNumerics::EigenDecomposition(su2double **A_ij, su2double **Eig_Vec, su2double *Eig_Val, unsigned short n){
  int iDim,jDim;
  su2double *e = new su2double [n];
  for (iDim= 0; iDim< n; iDim++){
    e[iDim] = 0;
    for (jDim = 0; jDim < n; jDim++){
      Eig_Vec[iDim][jDim] = A_ij[iDim][jDim];
    }
  }
  tred2(Eig_Vec, Eig_Val, e, n);
  tql2(Eig_Vec, Eig_Val, e, n);

  delete [] e;
}

void CNumerics::EigenRecomposition(su2double **A_ij, su2double **Eig_Vec, const su2double *Eig_Val, unsigned short n){
  unsigned short i,j,k;
  su2double **tmp = new su2double* [n];
  su2double **deltaN = new su2double* [n];

  for (i= 0; i< n; i++){
    tmp[i] = new su2double [n];
    deltaN[i] = new su2double [n];
  }

  for (i = 0; i < n; i++) {
    for (j = 0; j < n; j++) {
      if (i == j) deltaN[i][j] = 1.0;
      else deltaN[i][j]=0.0;
    }
  }

  for (i= 0; i< n; i++){
    for (j = 0; j < n; j++){
      tmp[i][j] = 0.0;
      for (k = 0; k < n; k++){
        tmp[i][j] += Eig_Vec[i][k] * Eig_Val[k] * deltaN[k][j];
      }
    }
  }

  for (i= 0; i< n; i++){
    for (j = 0; j < n; j++){
      A_ij[i][j] = 0.0;
      for (k = 0; k < n; k++){
        A_ij[i][j] += tmp[i][k] * Eig_Vec[j][k];
      }
    }
  }

  for (i = 0; i < n; i++){
    delete [] tmp[i];
    delete [] deltaN[i];
  }
  delete [] tmp;
  delete [] deltaN;
}

void CNumerics::tred2(su2double **V, su2double *d, su2double *e, unsigned short n) {
/* Author:

 * Original FORTRAN77 version by Smith, Boyle, Dongarra, Garbow, Ikebe,
 * Klema, Moler.
 * C++ version by Aashwin Mishra and Jayant Mukhopadhaya.

 * Reference:

 * Martin, Reinsch, Wilkinson,
 * TRED2,
 * Numerische Mathematik,
 * Volume 11, pages 181-195, 1968.

 * James Wilkinson, Christian Reinsch,
 * Handbook for Automatic Computation,
 * Volume II, Linear Algebra, Part 2,
 * Springer, 1971,
 * ISBN: 0387054146,
 * LC: QA251.W67.

 * Brian Smith, James Boyle, Jack Dongarra, Burton Garbow,
 * Yasuhiko Ikebe, Virginia Klema, Cleve Moler,
 * Matrix Eigensystem Routines, EISPACK Guide,
 * Lecture Notes in Computer Science, Volume 6,
 * Springer Verlag, 1976,
 * ISBN13: 978-3540075462,
 * LC: QA193.M37

*/

  unsigned short i,j,k;

  for (j = 0; j < n; j++) {
    d[j] = V[n-1][j];
  }

  /* Householder reduction to tridiagonal form. */

  for (i = n-1; i > 0; i--) {

    /* Scale to avoid under/overflow. */

    su2double scale = 0.0;
    su2double h = 0.0;
    for (k = 0; k < i; k++) {
      scale = scale + fabs(d[k]);
    }
    if (scale == 0.0) {
      e[i] = d[i-1];
      for (j = 0; j < i; j++) {
        d[j] = V[i-1][j];
        V[i][j] = 0.0;
        V[j][i] = 0.0;
      }
    }
    else {

      /* Generate Householder vector. */

      for (k = 0; k < i; k++) {
        d[k] /= scale;
        h += d[k] * d[k];
      }
      su2double f = d[i-1];
      su2double g = sqrt(h);
      if (f > 0) {
        g = -g;
      }
      e[i] = scale * g;
      h = h - f * g;
      d[i-1] = f - g;
      for (j = 0; j < i; j++) {
        e[j] = 0.0;
      }

      /* Apply similarity transformation to remaining columns. */

      for (j = 0; j < i; j++) {
        f = d[j];
        V[j][i] = f;
        g = e[j] + V[j][j] * f;
        for (k = j+1; k <= i-1; k++) {
          g += V[k][j] * d[k];
          e[k] += V[k][j] * f;
        }
        e[j] = g;
      }
      f = 0.0;
      for (j = 0; j < i; j++) {
        e[j] /= h;
        f += e[j] * d[j];
      }
      su2double hh = f / (h + h);
      for (j = 0; j < i; j++) {
        e[j] -= hh * d[j];
      }
      for (j = 0; j < i; j++) {
        f = d[j];
        g = e[j];
        for (k = j; k <= i-1; k++) {
            V[k][j] -= (f * e[k] + g * d[k]);
        }
        d[j] = V[i-1][j];
        V[i][j] = 0.0;
      }
    }
    d[i] = h;
  }

  /* Accumulate transformations. */

  for (i = 0; i < n-1; i++) {
    V[n-1][i] = V[i][i];
    V[i][i] = 1.0;
    su2double h = d[i+1];
    if (h != 0.0) {
      for (k = 0; k <= i; k++) {
        d[k] = V[k][i+1] / h;
      }
      for (j = 0; j <= i; j++) {
        su2double g = 0.0;
        for (k = 0; k <= i; k++) {
          g += V[k][i+1] * V[k][j];
        }
        for (k = 0; k <= i; k++) {
          V[k][j] -= g * d[k];
        }
      }
    }
    for (k = 0; k <= i; k++) {
      V[k][i+1] = 0.0;
    }
  }
  for (j = 0; j < n; j++) {
    d[j] = V[n-1][j];
    V[n-1][j] = 0.0;
  }
  V[n-1][n-1] = 1.0;
  e[0] = 0.0;
}

void CNumerics::tql2(su2double **V, su2double *d, su2double *e, unsigned short n) {

/* Author:

 * Original FORTRAN77 version by Smith, Boyle, Dongarra, Garbow, Ikebe,
 * Klema, Moler.
 * C++ version by Aashwin Mishra and Jayant Mukhopadhaya.

 * Reference:

 * Bowdler, Martin, Reinsch, Wilkinson,
 * TQL2,
 * Numerische Mathematik,
 * Volume 11, pages 293-306, 1968.

 * James Wilkinson, Christian Reinsch,
 * Handbook for Automatic Computation,
 * Volume II, Linear Algebra, Part 2,
 * Springer, 1971,
 * ISBN: 0387054146,
 * LC: QA251.W67.

 * Brian Smith, James Boyle, Jack Dongarra, Burton Garbow,
 * Yasuhiko Ikebe, Virginia Klema, Cleve Moler,
 * Matrix Eigensystem Routines, EISPACK Guide,
 * Lecture Notes in Computer Science, Volume 6,
 * Springer Verlag, 1976,
 * ISBN13: 978-3540075462,
 * LC: QA193.M37

*/

  int i,j,k,l;
  for (i = 1; i < n; i++) {
    e[i-1] = e[i];
  }
  e[n-1] = 0.0;

  su2double f = 0.0;
  su2double tst1 = 0.0;
  su2double eps = pow(2.0,-52.0);
  for (l = 0; l < n; l++) {

    /* Find small subdiagonal element */

    tst1 = max(tst1,(fabs(d[l]) + fabs(e[l])));
    int m = l;
    while (m < n) {
      if (fabs(e[m]) <= eps*tst1) {
        break;
      }
      m++;
    }

    /* If m == l, d[l] is an eigenvalue, */
    /* otherwise, iterate.               */

    if (m > l) {
      int iter = 0;
      do {
        iter = iter + 1;  /* (Could check iteration count here.) */

        /* Compute implicit shift */

        su2double g = d[l];
        su2double p = (d[l+1] - g) / (2.0 * e[l]);
        su2double r = sqrt(p*p+1.0);
        if (p < 0) {
          r = -r;
        }
        d[l] = e[l] / (p + r);
        d[l+1] = e[l] * (p + r);
        su2double dl1 = d[l+1];
        su2double h = g - d[l];
        for (i = l+2; i < n; i++) {
          d[i] -= h;
        }
        f = f + h;

        /* Implicit QL transformation. */

        p = d[m];
        su2double c = 1.0;
        su2double c2 = c;
        su2double c3 = c;
        su2double el1 = e[l+1];
        su2double s = 0.0;
        su2double s2 = 0.0;
        for (i = m-1; i >= l; i--) {
          c3 = c2;
          c2 = c;
          s2 = s;
          g = c * e[i];
          h = c * p;
          r = sqrt(p*p+e[i]*e[i]);
          e[i+1] = s * r;
          s = e[i] / r;
          c = p / r;
          p = c * d[i] - s * g;
          d[i+1] = h + s * (c * g + s * d[i]);

          /* Accumulate transformation. */

          for (k = 0; k < n; k++) {
            h = V[k][i+1];
            V[k][i+1] = s * V[k][i] + c * h;
            V[k][i] = c * V[k][i] - s * h;
          }
        }
        p = -s * s2 * c3 * el1 * e[l] / dl1;
        e[l] = s * p;
        d[l] = c * p;

        /* Check for convergence. */

      } while (fabs(e[l]) > eps*tst1);
    }
    d[l] = d[l] + f;
    e[l] = 0.0;
  }

  /* Sort eigenvalues and corresponding vectors. */

  for (i = 0; i < n-1; i++) {
    k = i;
    su2double p = d[i];
    for (j = i+1; j < n; j++) {
      if (d[j] < p) {
        k = j;
        p = d[j];
      }
    }
    if (k != i) {
      d[k] = d[i];
      d[i] = p;
      for (j = 0; j < n; j++) {
          p = V[j][i];
          V[j][i] = V[j][k];
          V[j][k] = p;
      }
    }
  }
}

void CNumerics::GetViscousPBIncProjFlux(const su2double *val_primvar,
                                              su2double **val_gradprimvar,
                                        const su2double *val_normal,
                                        const su2double val_laminar_viscosity,
                                        const su2double val_eddy_viscosity,
                                        const su2double val_turb_ke) {

  unsigned short iVar, iDim, jDim;
  su2double total_viscosity, div_vel, Density;

  Density = val_primvar[nDim+1];

  total_viscosity = (val_laminar_viscosity + val_eddy_viscosity);

  /*--- The full stress tensor is needed for variable density, as nabla.u != 0 ---*/
  /*--- Note: Gradients are computed as [iDim][jDim] and not [iDim+1][jDim] because 
   *--- the mean gradient passed here contains only velocities and no pressure. The 
   *--- mean gradient is computed as PrimVar_Grad[iVar+1][iDim], so no need to repeat.---*/
  
  div_vel = 0.0;
  for (iDim = 0 ; iDim < nDim; iDim++)
    div_vel += val_gradprimvar[iDim][iDim];

  for (iDim = 0 ; iDim < nDim; iDim++)
    for (jDim = 0 ; jDim < nDim; jDim++)
      tau[iDim][jDim] = (total_viscosity*(val_gradprimvar[jDim][iDim] +
                                          val_gradprimvar[iDim][jDim] )
                         -TWO3*total_viscosity*div_vel*delta[iDim][jDim]
                         -TWO3*Density*val_turb_ke*delta[iDim][jDim]);

  /*--- Gradient of primitive variables -> [Pressure vel_x vel_y vel_z Density] ---*/

  if (nDim == 2) {
    Flux_Tensor[0][0] = tau[0][0];
    Flux_Tensor[1][0] = tau[0][1];
    
    Flux_Tensor[0][1] = tau[1][0];
    Flux_Tensor[1][1] = tau[1][1];

  } else {

    Flux_Tensor[0][0] = tau[0][0];
    Flux_Tensor[1][0] = tau[0][1];
    Flux_Tensor[2][0] = tau[0][2];

    Flux_Tensor[0][1] = tau[1][0];
    Flux_Tensor[1][1] = tau[1][1];
    Flux_Tensor[2][1] = tau[1][2];

    Flux_Tensor[0][2] = tau[2][0];
    Flux_Tensor[1][2] = tau[2][1];
    Flux_Tensor[2][2] = tau[2][2];

  }

  for (iVar = 0; iVar < nVar; iVar++) {
    Proj_Flux_Tensor[iVar] = 0.0;
    for (iDim = 0; iDim < nDim; iDim++)
      Proj_Flux_Tensor[iVar] += Flux_Tensor[iVar][iDim] * val_normal[iDim];
  }

}

void CNumerics::GetViscousPBIncProjJacs(const su2double val_laminar_viscosity,
                                        const su2double val_eddy_viscosity, 
                                        const su2double val_dist_ij, 
                                        const su2double *val_normal, 
                                        const su2double val_dS,
                                          su2double **val_Proj_Jac_Tensor_i, su2double **val_Proj_Jac_Tensor_j) {
  unsigned short iDim, iVar, jVar;

  su2double theta = 0.0;
  for (iDim = 0; iDim < nDim; iDim++)
    theta += val_normal[iDim]*val_normal[iDim];

  su2double total_viscosity = val_laminar_viscosity + val_eddy_viscosity;
  su2double factor = total_viscosity/(val_dist_ij)*val_dS;

  if (nDim == 3) {
    su2double thetax = theta + val_normal[0]*val_normal[0]/3.0;
    su2double thetay = theta + val_normal[1]*val_normal[1]/3.0;
    su2double thetaz = theta + val_normal[2]*val_normal[2]/3.0;

    su2double etax = val_normal[1]*val_normal[2]/3.0;
    su2double etay = val_normal[0]*val_normal[2]/3.0;
    su2double etaz = val_normal[0]*val_normal[1]/3.0;

    val_Proj_Jac_Tensor_i[0][0] = -factor*thetax;
    val_Proj_Jac_Tensor_i[0][1] = -factor*etaz;
    val_Proj_Jac_Tensor_i[0][2] = -factor*etay;
    
    val_Proj_Jac_Tensor_i[1][0] = -factor*etaz;
    val_Proj_Jac_Tensor_i[1][1] = -factor*thetay;
    val_Proj_Jac_Tensor_i[1][2] = -factor*etax;
    
    val_Proj_Jac_Tensor_i[2][0] = -factor*etay;
    val_Proj_Jac_Tensor_i[2][1] = -factor*etax;
    val_Proj_Jac_Tensor_i[2][2] = -factor*thetaz;


    for (iVar = 0; iVar < nVar; iVar++)
      for (jVar = 0; jVar < nVar; jVar++)
        val_Proj_Jac_Tensor_j[iVar][jVar] = -val_Proj_Jac_Tensor_i[iVar][jVar];

  }

  if (nDim == 2) {
    su2double thetax = theta + val_normal[0]*val_normal[0]/3.0;
    su2double thetay = theta + val_normal[1]*val_normal[1]/3.0;
    su2double etaz = val_normal[0]*val_normal[1]/3.0;


    val_Proj_Jac_Tensor_i[0][0] = -factor*thetax;
    val_Proj_Jac_Tensor_i[0][1] = -factor*etaz;

    val_Proj_Jac_Tensor_i[1][0] = -factor*etaz;
    val_Proj_Jac_Tensor_i[1][1] = -factor*thetay;

    for (iVar = 0; iVar < nVar; iVar++)
      for (jVar = 0; jVar < nVar; jVar++)
        val_Proj_Jac_Tensor_j[iVar][jVar] = -val_Proj_Jac_Tensor_i[iVar][jVar];
  }
  
}<|MERGE_RESOLUTION|>--- conflicted
+++ resolved
@@ -1823,13 +1823,7 @@
   }
 }
 
-<<<<<<< HEAD
-void CNumerics::CreateBasis(su2double *val_Normal) {
-=======
-
-
 void CNumerics::CreateBasis(const su2double *val_Normal) {
->>>>>>> a2da75e4
   unsigned short iDim;
   su2double modm, modl;
 
