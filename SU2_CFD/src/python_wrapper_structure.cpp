--- conflicted
+++ resolved
@@ -49,11 +49,7 @@
   for(iZone=0; iZone < nZone; iZone++){
     if (rank == MASTER_NODE) cout << "Setting customized boundary conditions for zone " << iZone << endl;
     for (iMesh = 0; iMesh <= config_container[iZone]->GetnMGLevels(); iMesh++) {
-<<<<<<< HEAD
       geometry_container[iZone][INST_0][iMesh]->SetCustomBoundary(config_container[iZone]);
-=======
-      geometry_container[iZone][iMesh]->SetCustomBoundary(config_container[iZone]);
->>>>>>> 5e170f46
     }
     geometry_container[iZone][INST_0][MESH_0]->UpdateCustomBoundaryConditions(geometry_container[iZone][INST_0], config_container[iZone]);
 
