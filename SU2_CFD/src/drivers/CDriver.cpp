--- conflicted
+++ resolved
@@ -544,16 +544,9 @@
     cout << setw(20) << "Core-hrs:" << setw(12) << (su2double)size*(TotalTime)/(60.0*60.0) << endl;
     cout << setw(25) << "Cores:" << setw(12) << size << " | ";
     cout << setw(20) << "DOFs/point:" << setw(12) << (su2double)DOFsPerPoint << endl;
-<<<<<<< HEAD
-    cout << setw(25) << "DOFs/core:" << setw(12) << 1.0e6*MDOFsDomain/(su2double)size << " | ";
-    cout << setw(20) << "Ghost DOFs/core:" << setw(12) << 1.0e6*(MDOFs-MDOFsDomain)/(su2double)size << endl;
-    cout << setw(25) << "Wall-clock time (hrs):" << setw(12) << (TotalTime)/(60.0*60.0) << " | ";
-    cout << setw(20) << "Core-hrs:" << setw(12) << (su2double)size*(TotalTime)/(60.0*60.0) << endl;
-=======
     cout << setw(25) << "Points/core:" << setw(12) << 1.0e6*MpointsDomain/(su2double)size << " | ";
     cout << setw(20) << "Ghost points/core:" << setw(12) << 1.0e6*(Mpoints-MpointsDomain)/(su2double)size << endl;
     cout << setw(25) << "Ghost/Owned Point Ratio:" << setw(12) << (Mpoints-MpointsDomain)/MpointsDomain << " | " << endl;
->>>>>>> 92d31c3c
     cout << endl;
     cout << "Preprocessing phase:" << endl;
     cout << setw(25) << "Preproc. Time (s):"  << setw(12)<< UsedTimePreproc << " | ";
@@ -800,13 +793,7 @@
 
   /*--- Add the Send/Receive boundaries ---*/
   geometry[MESH_0]->SetBoundaries(config);
-<<<<<<< HEAD
-  
-  
-  
-=======
-
->>>>>>> 92d31c3c
+
   fea = ((config->GetKind_Solver() == FEM_ELASTICITY) ||
          (config->GetKind_Solver() == DISC_ADJ_FEM));
 
@@ -936,13 +923,7 @@
     }
 
   }
-<<<<<<< HEAD
-  
-  
-  
-=======
-
->>>>>>> 92d31c3c
+
   /*--- For unsteady simulations, initialize the grid volumes
    and coordinates for previous solutions. Loop over all zones/grids ---*/
 
