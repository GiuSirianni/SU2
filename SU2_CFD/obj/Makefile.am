--- conflicted
+++ resolved
@@ -124,10 +124,7 @@
   ../src/output_paraview.cpp \
   ../src/output_direct_elasticity.cpp \
   ../src/output_direct_mean.cpp \
-<<<<<<< HEAD
-=======
   ../src/output_direct_mean_fem.cpp \
->>>>>>> 8aa9bc7f
   ../src/output_direct_mean_inc.cpp \
   ../src/output_direct_heat.cpp \
   ../src/output_adjoint_elasticity.cpp \
