/*!
 * \file fluid_model.hpp
 * \brief Headers of the main thermodynamic subroutines of the SU2 solvers.
 * \author S. Vitale, G. Gori, M. Pini, A. Guardone, P. Colonna
 * \version 5.0.0 "Raven"
 *
 * SU2 Lead Developers: Dr. Francisco Palacios (Francisco.D.Palacios@boeing.com).
 *                      Dr. Thomas D. Economon (economon@stanford.edu).
 *
 * SU2 Developers: Prof. Juan J. Alonso's group at Stanford University.
 *                 Prof. Piero Colonna's group at Delft University of Technology.
 *                 Prof. Nicolas R. Gauger's group at Kaiserslautern University of Technology.
 *                 Prof. Alberto Guardone's group at Polytechnic University of Milan.
 *                 Prof. Rafael Palacios' group at Imperial College London.
 *                 Prof. Edwin van der Weide's group at the University of Twente.
 *                 Prof. Vincent Terrapon's group at the University of Liege.
 *
 * Copyright (C) 2012-2017 SU2, the open-source CFD code.
 *
 * SU2 is free software; you can redistribute it and/or
 * modify it under the terms of the GNU Lesser General Public
 * License as published by the Free Software Foundation; either
 * version 2.1 of the License, or (at your option) any later version.
 *
 * SU2 is distributed in the hope that it will be useful,
 * but WITHOUT ANY WARRANTY; without even the implied warranty of
 * MERCHANTABILITY or FITNESS FOR A PARTICULAR PURPOSE. See the GNU
 * Lesser General Public License for more details.
 *
 * You should have received a copy of the GNU Lesser General Public
 * License along with SU2. If not, see <http://www.gnu.org/licenses/>.
 */

#pragma once

#include "../../Common/include/mpi_structure.hpp"

#include <stdio.h>
#include <string.h>
#include <iostream>
#include <string>
#include <cmath>

#define LEN_COMPONENTS 32

#include "stdio.h"
#include "math.h"

using namespace std;

#include "../include/transport_model.hpp"
#include "../include/liquid_phase_model.hpp"
#include "../include/heat_capacity.hpp"
#include "../../Common/include/config_structure.hpp"


/*!
 * \class CFluidModel
 * \brief Main class for defining the Thermo-Physical Model
 * a child class for each particular Model (Ideal-Gas, Van der Waals, etc.)
 * \author: S.Vitale, G.Gori, M.Pini
 * \version 5.0.0 "Raven"
 */
class CFluidModel {
protected:
<<<<<<< HEAD
su2double      StaticEnergy,      /*!< \brief Internal Energy. */
       Entropy,          /*!< \brief Entropy. */
       Density,          /*!< \brief Density. */
       Pressure,         /*!< \brief Pressure. */
       SoundSpeed2,       /*!< \brief SpeedSound. */
       Temperature,      /*!< \brief Temperature. */
       dPdrho_e,         /*!< \brief DpDd_e. */
       dPde_rho,         /*!< \brief DpDe_d. */
       dTdrho_e,         /*!< \brief DTDd_e. */
       dTde_rho,         /*!< \brief DTDe_d. */
             Cp,                    /*!< \brief Specific Heat Capacity at constant pressure. */
			 Cv,
			 Cv0,
       Mu,          /*!< \brief Specific Heat Capacity at constant pressure. */
         dmudrho_T,       /*!< \brief Specific Heat Capacity at constant pressure. */
         dmudT_rho,        /*!< \brief Specific Heat Capacity at constant pressure. */
         Kt,          /*!< \brief Specific Heat Capacity at constant pressure. */
         dktdrho_T,       /*!< \brief Specific Heat Capacity at constant pressure. */
         dktdT_rho;        /*!< \brief Specific Heat Capacity at constant pressure. */

CViscosityModel *LaminarViscosity;            /*!< \brief Laminar Viscosity Model */
CConductivityModel *ThermalConductivity;    /*!< \brief Thermal Conductivity Model */

CLiquidModel *Liquid_Prop;

CHeatCapacity *HeatCapacity;    /*!< \brief Heat Capacityy Model */
=======
double   	 StaticEnergy,			/*!< \brief Internal Energy. */
			 Entropy,  				/*!< \brief Entropy. */
			 Density,  				/*!< \brief Density. */
			 Pressure, 				/*!< \brief Pressure. */
			 SoundSpeed2, 			/*!< \brief SpeedSound. */
			 Temperature,			/*!< \brief Temperature. */
			 dPdrho_e, 				/*!< \brief DpDd_e. */
			 dPde_rho, 				/*!< \brief DpDe_d. */
			 dTdrho_e, 				/*!< \brief DTDd_e. */
			 dTde_rho, 				/*!< \brief DTDe_d. */
             		 Cp, 			                /*!< \brief Specific Heat Capacity at constant pressure. */
		     Mu,				/*!< \brief Specific Heat Capacity at constant pressure. */
		     dmudrho_T, 			/*!< \brief Specific Heat Capacity at constant pressure. */
		     dmudT_rho,				/*!< \brief Specific Heat Capacity at constant pressure. */
		     Kt,				/*!< \brief Specific Heat Capacity at constant pressure. */
		     dktdrho_T, 			/*!< \brief Specific Heat Capacity at constant pressure. */
		     dktdT_rho;				/*!< \brief Specific Heat Capacity at constant pressure. */
>>>>>>> 35336b56


public:

<<<<<<< HEAD
  /*!
     * \brief Constructor of the class.
     */
    CFluidModel(void);

    /*!
     * \brief Destructor of the class.
     */
    virtual ~CFluidModel(void);

    /*!
     * \brief Get fluid pressure.
     */
    su2double GetPressure ();

    /*!
     * \brief Get fluid temperature.
     */
    su2double GetTemperature ();

    /*!
     * \brief Get fluid entropy.
     */
    su2double GetEntropy ();

    /*!
     * \brief Get fluid internal energy.
     */
    su2double GetStaticEnergy ();

    /*!
     * \brief Get fluid density.
     */
    su2double GetDensity ();

    /*!
     * \brief Get fluid speed of sound.
     */
    su2double GetSoundSpeed ();

    /*!
     * \brief Get fluid speed of sound squared.
     */
    su2double GetSoundSpeed2 ();

    /*!
     * \brief Get fluid specific heat at constant pressure.
     */
    su2double GetCp ();

    /*!
     * \brief Get fluid dynamic viscosity
     */

    su2double GetLaminarViscosity ();

    /*!
     * \brief Get fluid thermal conductivity
     */

    su2double GetThermalConductivity ();

    /*!
     * \brief Get fluid pressure partial derivative.
     */
    su2double GetdPdrho_e ();

    /*!
     * \brief Get fluid pressure partial derivative.
     */
    su2double GetdPde_rho ();

    /*!
     * \brief Get fluid temperature partial derivative.
     */
    su2double GetdTdrho_e ();

    /*!
     * \brief Get fluid temperature partial derivative.
     */
    su2double GetdTde_rho ();

    /*!
     * \brief Get fluid dynamic viscosity partial derivative.
     */
    su2double Getdmudrho_T ();

    /*!
     * \brief Get fluid dynamic viscosity partial derivative.
     */
    su2double GetdmudT_rho ();

    /*!
     * \brief Get fluid thermal conductivity partial derivative.
     */
    su2double Getdktdrho_T ();

    /*!
     * \brief Get fluid thermal conductivity partial derivative.
     */
    su2double GetdktdT_rho ();

    /*!
     * \brief Set viscosity model.
     */
    void SetLaminarViscosityModel (CConfig *config);

    /*!
     * \brief Set thermal conductivity model.
     */
    void SetThermalConductivityModel (CConfig *config);

    /*!

     * \brief Set liquid model.
     */
    void SetLiquidPhaseModel (CConfig *config);

     /* \brief Set heat capacity model.
     */
    void SetHeatCapacityModel (CConfig *config);


    /*!
     * \brief virtual member that would be different for each gas model implemented
     * \param[in] InputSpec - Input pair for FLP calls ("e, rho").
     * \param[in] rho - first thermodynamic variable.
     * \param[in] e - second thermodynamic variable.
     */

    virtual void SetTDState_rhoe (su2double rho, su2double e );

    /*!
     * \brief virtual member that would be different for each gas model implemented
     * \param[in] InputSpec - Input pair for FLP calls ("PT").
     * \param[in] th1 - first thermodynamic variable (P).
     * \param[in] th2 - second thermodynamic variable (T).
     */

    virtual void SetTDState_PT (su2double P, su2double T );

    /*!
     * \brief virtual member that would be different for each gas model implemented
     * \param[in] InputSpec - Input pair for FLP calls ("Pv").
     * \param[in] th1 - first thermodynamic variable (P).
     * \param[in] th2 - second thermodynamic variable (v).
     */

    virtual void SetTDState_Prho (su2double P, su2double rho );

    /*!
     * \brief virtual member that would be different for each gas model implemented
     * \param[in] InputSpec - Input pair for FLP calls ("Pv").
     * \param[in] th1 - first thermodynamic variable (P).
     * \param[in] th2 - second thermodynamic variable (v).
     *
     */

    virtual void SetEnergy_Prho (su2double P, su2double rho );

    /*!
     * \brief virtual member that would be different for each gas model implemented
     * \param[in] InputSpec - Input pair for FLP calls ("hs").
     * \param[in] th1 - first thermodynamic variable (h).
     * \param[in] th2 - second thermodynamic variable (s).
     *
     */
    virtual void SetTDState_hs (su2double h, su2double s );


    /*!
     * \brief virtual member that would be different for each gas model implemented
     * \param[in] InputSpec - Input pair for FLP calls ("rhoT").
     * \param[in] th1 - first thermodynamic variable (rho).
     * \param[in] th2 - second thermodynamic variable (T).
     *
     */
    virtual void SetTDState_rhoT (su2double rho, su2double T );


    /*!
     * \brief virtual member that would be different for each gas model implemented
     * \param[in] InputSpec - Input pair for FLP calls ("Pv").
     * \param[in] th1 - first thermodynamic variable (P).
     * \param[in] th2 - second thermodynamic variable (s).
     */

    virtual void SetTDState_Ps (su2double P, su2double s );


    void SetLiquidProp (su2double P, su2double T, su2double rho, su2double h_v, su2double Rcritical, su2double R, su2double mom3);

    su2double GetLiquidDensity ();
    su2double GetMixtureDensity ();
    su2double GetLiquidTemperature ();
    su2double GetLiquidEnthalpy ();
    su2double GetSurfaceTension ();
    su2double GetTsat ();
    su2double GetPsat ();
    su2double GetCriticalRadius ();
    su2double GetRadius ();


    virtual void SetGamma_Trho ();

    virtual su2double GetGamma ();

    void SetHeatCapacityModel_Dimensionless (CConfig *config);

    void SetHeatCapacityModel_Dimensional   (CConfig *config);

    virtual void Set_Cv(su2double T, su2double v);
=======
		/*!
		 * \brief Constructor of the class.
		 */
		CFluidModel(void);

		/*!
		 * \brief Destructor of the class.
		 */
		virtual ~CFluidModel(void);

		/*!
		 * \brief Get fluid pressure.
		 */
		double GetPressure ();

		/*!
		 * \brief Get fluid temperature.
		 */
		double GetTemperature ();

		/*!
		 * \brief Get fluid entropy.
		 */
		double GetEntropy ();

		/*!
		 * \brief Get fluid internal energy.
		 */
		double GetStaticEnergy ();

		/*!
		 * \brief Get fluid density.
		 */
		double GetDensity ();

		/*!
		 * \brief Get fluid speed of sound.
		 */
		double GetSoundSpeed ();

		/*!
		 * \brief Get fluid speed of sound squared.
		 */
		double GetSoundSpeed2 ();

		/*!
		 * \brief Get fluid specific heat at constant pressure.
		 */
		double GetCp ();

		/*!
		 * \brief Get fluid dynamic viscosity
		 */

		double GetLaminarViscosity ();

		/*!
		 * \brief Get fluid thermal conductivity
		 */

		double GetThermalConductivity ();

		/*!
		 * \brief Get fluid pressure partial derivative.
		 */
		double GetdPdrho_e ();

		/*!
		 * \brief Get fluid pressure partial derivative.
		 */
		double GetdPde_rho ();

		/*!
		 * \brief Get fluid temperature partial derivative.
		 */
		double GetdTdrho_e ();

		/*!
		 * \brief Get fluid temperature partial derivative.
		 */
		double GetdTde_rho ();

		/*!
		 * \brief Get fluid dynamic viscosity partial derivative.
		 */
		double Getdmudrho_T ();

		/*!
		 * \brief Get fluid dynamic viscosity partial derivative.
		 */
		double GetdmudT_rho ();

		/*!
		 * \brief Get fluid thermal conductivity partial derivative.
		 */
		double Getdktdrho_T ();

		/*!
		 * \brief Get fluid thermal conductivity partial derivative.
		 */
		double GetdktdT_rho ();

		/*!
		 * \brief Set viscosity model.
		 */
		void SetLaminarViscosityModel (CConfig *config);

		/*!
		 * \brief Set thermal conductivity model.
		 */
		void SetThermalConductivityModel (CConfig *config);

		/*!
		 * \brief virtual member that would be different for each gas model implemented
		 * \param[in] InputSpec - Input pair for FLP calls ("e,rho").
		 * \param[in] rho - first thermodynamic variable.
		 * \param[in] e - second thermodynamic variable.
		 */

		virtual void SetTDState_rhoe (double rho, double e );

		/*!
		 * \brief virtual member that would be different for each gas model implemented
		 * \param[in] InputSpec - Input pair for FLP calls ("PT").
		 * \param[in] th1 - first thermodynamic variable (P).
		 * \param[in] th2 - second thermodynamic variable (T).
		 */

		virtual void SetTDState_PT (double P, double T );

		/*!
		 * \brief virtual member that would be different for each gas model implemented
		 * \param[in] InputSpec - Input pair for FLP calls ("Pv").
		 * \param[in] th1 - first thermodynamic variable (P).
		 * \param[in] th2 - second thermodynamic variable (v).
		 */

		virtual void SetTDState_Prho (double P, double rho );

		/*!
		 * \brief virtual member that would be different for each gas model implemented
		 * \param[in] InputSpec - Input pair for FLP calls ("Pv").
		 * \param[in] th1 - first thermodynamic variable (P).
		 * \param[in] th2 - second thermodynamic variable (v).
		 *
		 */

		virtual void SetEnergy_Prho (double P, double rho );

		/*!
		 * \brief virtual member that would be different for each gas model implemented
		 * \param[in] InputSpec - Input pair for FLP calls ("hs").
		 * \param[in] th1 - first thermodynamic variable (h).
		 * \param[in] th2 - second thermodynamic variable (s).
		 *
		 */
		virtual void SetTDState_hs (double h, double s );


		/*!
		 * \brief virtual member that would be different for each gas model implemented
		 * \param[in] InputSpec - Input pair for FLP calls ("rhoT").
		 * \param[in] th1 - first thermodynamic variable (rho).
		 * \param[in] th2 - second thermodynamic variable (T).
		 *
		 */
		virtual void SetTDState_rhoT (double rho, double T );

		virtual void SwitchLuTOff();

		virtual void SwitchLuTOn();

>>>>>>> 35336b56
};


/*!
 * \class CIdealGas
 * \brief Child class for defining ideal gas model.
 * \author: S.Vitale, M.Pini.
 * \version 5.0.0 "Raven"
 */
class CIdealGas : public CFluidModel {

protected:
  su2double Gamma,             /*!< \brief Heat Capacity Ratio. */
          Gamma_Minus_One,       /*!< \brief Heat Capacity Ratio Minus One. */
          Gas_Constant;        /*!< \brief Gas Constant. */


public:

     /*!
     * \brief Constructor of the class.
     */
    CIdealGas(void);

    /*!
     * \brief Constructor of the class.
     */
    CIdealGas(su2double gamma, su2double R);


    /*!
     * \brief Destructor of the class.
     */
    virtual ~CIdealGas(void);

    /*!
     * \brief Set the Dimensionless State using Density and Internal Energy
     * \param[in] rho - first thermodynamic variable.
     * \param[in] e - second thermodynamic variable.
     */

    void SetTDState_rhoe (su2double rho, su2double e );

    /*!
     * \brief Set the Dimensionless State using Pressure  and Temperature
     * \param[in] P - first thermodynamic variable.
     * \param[in] T - second thermodynamic variable.
     */

    void SetTDState_PT (su2double P, su2double T );

    /*!
     * \brief Set the Dimensionless State using Pressure and Density
     * \param[in] P - first thermodynamic variable.
     * \param[in] rho - second thermodynamic variable.
     */

    void SetTDState_Prho (su2double P, su2double rho );

    /*!
     * \brief Set the Dimensionless Internal Energy using Pressure and Density
     * \param[in] P - first thermodynamic variable.
     * \param[in] rho - second thermodynamic variable.
     */

    void SetEnergy_Prho (su2double P, su2double rho );

    /*!
     * \brief Set the Dimensionless State using Enthalpy and Entropy
     * \param[in] th1 - first thermodynamic variable (h).
     * \param[in] th2 - second thermodynamic variable (s).
     *
     */
    void SetTDState_hs (su2double h, su2double s );


    /*!
     * \brief Set the Dimensionless State using Density and Temperature
     * \param[in] th1 - first thermodynamic variable (rho).
     * \param[in] th2 - second thermodynamic variable (T).
     *
     */
    void SetTDState_rhoT (su2double rho, su2double T );

    /*!
     * \brief Set the Dimensionless State using Pressure and Entropy
     * \param[in] th1 - first thermodynamic variable (P).
     * \param[in] th2 - second thermodynamic variable (s).
     */

    void SetTDState_Ps (su2double P, su2double s );

    /*!
     * \brief Return gamma value.
     */

    su2double GetGamma ();


};


class CIdealGas_Generic : public CIdealGas {

protected:
  su2double Gamma,             /*!< \brief Heat Capacity Ratio. */
          Gamma_Minus_One,       /*!< \brief Heat Capacity Ratio Minus One. */
          Gas_Constant;        /*!< \brief Gas Constant. */


public:

     /*!
     * \brief Constructor of the class.
     */
    CIdealGas_Generic(void);

    /*!
     * \brief Constructor of the class.
     */
    CIdealGas_Generic(su2double gamma, su2double R);


    /*!
     * \brief Destructor of the class.
     */
    virtual ~CIdealGas_Generic(void);

    /*!
     * \brief Set the Dimensionless State using Density and Internal Energy
     * \param[in] rho - first thermodynamic variable.
     * \param[in] e - second thermodynamic variable.
     */

    void SetTDState_rhoe (su2double rho, su2double e );

    /*!
     * \brief Set the Dimensionless State using Pressure  and Temperature
     * \param[in] P - first thermodynamic variable.
     * \param[in] T - second thermodynamic variable.
     */

    void SetTDState_PT (su2double P, su2double T );

    /*!
     * \brief Set the Dimensionless State using Pressure and Density
     * \param[in] P - first thermodynamic variable.
     * \param[in] rho - second thermodynamic variable.
     */

    void SetTDState_Prho (su2double P, su2double rho );

    /*!
     * \brief Set the Dimensionless Internal Energy using Pressure and Density
     * \param[in] P - first thermodynamic variable.
     * \param[in] rho - second thermodynamic variable.
     */

    void SetEnergy_Prho (su2double P, su2double rho );

    /*!
     * \brief Set the Dimensionless State using Enthalpy and Entropy
     * \param[in] th1 - first thermodynamic variable (h).
     * \param[in] th2 - second thermodynamic variable (s).
     *
     */
    void SetTDState_hs (su2double h, su2double s );


    /*!
     * \brief Set the Dimensionless State using Density and Temperature
     * \param[in] th1 - first thermodynamic variable (rho).
     * \param[in] th2 - second thermodynamic variable (T).
     *
     */
    void SetTDState_rhoT (su2double rho, su2double T );

    /*!
     * \brief Set the Dimensionless State using Pressure and Entropy
     * \param[in] th1 - first thermodynamic variable (P).
     * \param[in] th2 - second thermodynamic variable (s).
     */

    void SetTDState_Ps (su2double P, su2double s );

    /*!
     * \brief Return gamma value.
     */

    void SetGamma_Trho();
};

/*!
 * derived class CVanDerWaalsGas
 * \brief Child class for defining the Van der Waals model.
 * \author: S.Vitale, M.Pini
 * \version 5.0.0 "Raven"
 */
class CVanDerWaalsGas : public CIdealGas {

protected:
  su2double
      a, b, Zed;             /*!< \brief Parameters for the Dimensionless Equation. */


public:

     /*!
     * \brief Constructor of the class.
     */
    CVanDerWaalsGas(void);

    /*!
     * \brief Constructor of the class.
     */
    CVanDerWaalsGas(su2double gamma, su2double R, su2double Pstar, su2double Tstar);


    /*!
     * \brief Destructor of the class.
     */
    virtual ~CVanDerWaalsGas(void);

    /*!
     * \brief Set the Dimensionless State using Density and Internal Energy
     * \param[in] rho - first thermodynamic variable.
     * \param[in] e - second thermodynamic variable.
     */
    void SetTDState_rhoe (su2double rho, su2double e );

    /*!
     * \brief Set the Dimensionless State using Pressure and Temperature
     * \param[in] P - first thermodynamic variable.
     * \param[in] T - second thermodynamic variable.
     */
    void SetTDState_PT (su2double P, su2double T );

    /*!
     * \brief Set the Dimensionless State using Pressure and Density
     * \param[in] P - first thermodynamic variable.
     * \param[in] rho - second thermodynamic variable.
     */
    void SetTDState_Prho (su2double P, su2double rho );

    /*!
     * \brief Set the Dimensionless Internal Energy using Pressure and Density
     * \param[in] P - first thermodynamic variable.
     * \param[in] rho - second thermodynamic variable.
     */


    void SetEnergy_Prho (su2double P, su2double rho );

    /*!
     * \brief Set the Dimensionless state using Enthalpy and Entropy
     * \param[in] h - first thermodynamic variable (h).
     * \param[in] s - second thermodynamic variable (s).
     *
     */
    void SetTDState_hs (su2double h, su2double s );


    /*!
     * \brief Set the Dimensionless state using Density and Temperature
     * \param[in] rho - first thermodynamic variable (rho).
     * \param[in] T - second thermodynamic variable (T).
     *
     */
    void SetTDState_rhoT (su2double rho, su2double T );

    /*!
     * \brief Set the Dimensionless State using Pressure and Entropy
     * \param[in] P - first thermodynamic variable (P).
     * \param[in] s - second thermodynamic variable (s).
     */

    void SetTDState_Ps (su2double P, su2double s );


};



class CVanDerWaalsGas_Generic : public CVanDerWaalsGas {

protected:
  su2double
      a, b, Zed;             /*!< \brief Parameters for the Dimensionless Equation. */
  su2double Cv, Cv0, Cp, Cp0; /* brief auxiliary variables for gamma evaluation*/
  su2double TstarCrit;

public:


     /*!
     * \brief Constructor of the class.
     */
    CVanDerWaalsGas_Generic(void);

    /*!
     * \brief Destructor of the class.
     */
    ~CVanDerWaalsGas_Generic(void);

    CVanDerWaalsGas_Generic (su2double gamma, su2double R, su2double Pstar, su2double Tstar);

    /*!
     * \brief Set the Dimensionless State using Density and Internal Energy
     * \param[in] rho - first thermodynamic variable.
     * \param[in] e - second thermodynamic variable.
     */
    void SetTDState_rhoe (su2double rho, su2double e );

    /*!
     * \brief Set the Dimensionless State using Pressure and Temperature
     * \param[in] P - first thermodynamic variable.
     * \param[in] T - second thermodynamic variable.
     */
    void SetTDState_PT (su2double P, su2double T );

    void SetTDState_Prho (su2double P, su2double rho );
    /*!
     * \brief Set the Dimensionless Internal Energy using Pressure and Density
     * \param[in] P - first thermodynamic variable.
     * \param[in] rho - second thermodynamic variable.
     */
    void SetEnergy_Prho (su2double P, su2double rho );

    /*!
     * \brief Set the Dimensionless state using Enthalpy and Entropy
     * \param[in] h - first thermodynamic variable (h).
     * \param[in] s - second thermodynamic variable (s).
     *
     */
    void SetTDState_hs (su2double h, su2double s );


    /*!
     * \brief Set the Dimensionless state using Density and Temperature
     * \param[in] rho - first thermodynamic variable (rho).
     * \param[in] T - second thermodynamic variable (T).
     *
     */
    void SetTDState_rhoT (su2double rho, su2double T );

    /*!
     * \brief Set the Dimensionless State using Pressure and Entropy
     * \param[in] P - first thermodynamic variable (P).
     * \param[in] s - second thermodynamic variable (s).
     */

    void SetTDState_Ps (su2double P, su2double s );

    void SetGamma_Trho ();

};


/*!
 * \derived class CPengRobinson
 * \brief Child class for defining the Peng-Robinson model.
 * \author: S.Vitale, G. Gori
 * \version 5.0.0 "Raven"
 */
class CPengRobinson : public CIdealGas {
    
protected:
  su2double  a,             /*!< \brief model parameter. */
        b,             /*!< \brief model parameter. */
        k,             /*!< \brief model parameter (computed with acentric factor). */
        Zed,             /*!< \brief compressibility factor. */
        TstarCrit;        /*!< \brief Critical temperature. */

private:
    
   /*!
	* \brief Internal model parameter.
    */
	double  alpha2 (double T);
    

<<<<<<< HEAD
       /*!
      * \brief Internal model parameter.
      */
      su2double  alpha2 (su2double T);


     /*!
    * \brief Internal function for the implicit call hs.
    */
    su2double  T_v_h (su2double v, su2double h);
    /*!
    * \brief Internal function for the implicit call Ps.
    */
    su2double T_P_rho(su2double P, su2double rho);



=======
   /*!
	* \brief Internal model parameter.
	*/
	double  T_v_h (double v, double h);


>>>>>>> 35336b56
public:
    
    /*!
     * \brief Constructor of the class.
     */
    CPengRobinson(void);
    
    /*!
     * \brief Constructor of the class.
     */
    CPengRobinson(double gamma, double R, double Pstar, double Tstar, double w);
    
    /*!
     * \brief Destructor of the class.
     */
    virtual ~CPengRobinson(void);
    
    /*!
     * \brief Set the Dimensionless State using Density and Internal Energy
     * \param[in] rho - first thermodynamic variable.
     * \param[in] e - second thermodynamic variable.
     */
    void SetTDState_rhoe (double rho, double e );
    
    /*!
     * \brief Set the Dimensionless State using Pressure and Temperature
     * \param[in] P - first thermodynamic variable.
     * \param[in] T - second thermodynamic variable.
     */
    void SetTDState_PT (double P, double T );
    
    /*!
     * \brief Set the Dimensionless State using Pressure and Density
     * \param[in] P - first thermodynamic variable.
     * \param[in] rho - second thermodynamic variable.
     */
    void SetTDState_Prho (double P, double rho );
    
    /*!
     * \brief Set the Dimensionless Energy using Pressure and Density
     * \param[in] P - first thermodynamic variable.
     * \param[in] rho - second thermodynamic variable.
     */
    void SetEnergy_Prho (double P, double rho );
    /*!
     * \brief virtual member that would be different for each gas model implemented
     * \param[in] InputSpec - Input pair for FLP calls ("hs").
     * \param[in] th1 - first thermodynamic variable (h).
     * \param[in] th2 - second thermodynamic variable (s).
     *
     */
    void SetTDState_hs (double h, double s );
    
    /*!
     * \brief virtual member that would be different for each gas model implemented
     * \param[in] InputSpec - Input pair for FLP calls ("rhoT").
     * \param[in] th1 - first thermodynamic variable (rho).
     * \param[in] th2 - second thermodynamic variable (T).
     *
     */
    void SetTDState_rhoT (double rho, double T );
    
};

<<<<<<< HEAD
      /*!
     * \brief Constructor of the class.
     */
    CPengRobinson(void);

    /*!
     * \brief Constructor of the class.
     */
    CPengRobinson(su2double gamma, su2double R, su2double Pstar, su2double Tstar, su2double w);

    /*!
     * \brief Destructor of the class.
     */
    virtual ~CPengRobinson(void);

    /*!
     * \brief Set the Dimensionless State using Density and Internal Energy
     * \param[in] rho - first thermodynamic variable.
     * \param[in] e - second thermodynamic variable.
     */
    void SetTDState_rhoe (su2double rho, su2double e );

    /*!
     * \brief Set the Dimensionless State using Pressure and Temperature
     * \param[in] P - first thermodynamic variable.
     * \param[in] T - second thermodynamic variable.
     */
    void SetTDState_PT (su2double P, su2double T );

    /*!
     * \brief Set the Dimensionless State using Pressure and Density
     * \param[in] P - first thermodynamic variable.
     * \param[in] rho - second thermodynamic variable.
     */
    void SetTDState_Prho (su2double P, su2double rho );

    /*!
     * \brief Set the Dimensionless Energy using Pressure and Density
     * \param[in] P - first thermodynamic variable.
     * \param[in] rho - second thermodynamic variable.
     */
    void SetEnergy_Prho (su2double P, su2double rho );
    /*!
     * \brief virtual member that would be different for each gas model implemented
     * \param[in] InputSpec - Input pair for FLP calls ("hs").
     * \param[in] th1 - first thermodynamic variable (h).
     * \param[in] th2 - second thermodynamic variable (s).
     *
     */
    void SetTDState_hs (su2double h, su2double s );

    /*!
     * \brief virtual member that would be different for each gas model implemented
     * \param[in] InputSpec - Input pair for FLP calls ("rhoT").
     * \param[in] th1 - first thermodynamic variable (rho).
     * \param[in] th2 - second thermodynamic variable (T).
     *
     */
    void SetTDState_rhoT (su2double rho, su2double T );

    /*!
     * \brief Set the Dimensionless State using Pressure and Entropy
     * \param[in] th1 - first thermodynamic variable (P).
     * \param[in] th2 - second thermodynamic variable (s).
     */

    void SetTDState_Ps (su2double P, su2double s );
=======

#ifdef HAVE_FluidProp

/*!
 * \derived class CFluidProp
 * \brief Child class for defining the Peng-Robinson model.
 * \author: T.P. van der Stelt, M. Pini
 * \version 3.2.3 "eagle"
 */
class CFluidProp : public CFluidModel {
    
protected:
    string ThermoLib;     /*!< \brief Sub-library. */
    int nComp;            /*!< \brief Number of components. */
    string* Comp;         /*!< \brief Components. */
    double* Conc;         /*!< \brief Concentrations. */
    bool SinglePhaseOnly; /*!< \brief Single phase only: indicates that no phase equilibria are considered. */
    string TableName;     /*!< \brief Name of look-up table. */
    
    int ErrorLevel;       /*!< \brief Error level diagnostics flag. */

private:
    
    bool LuTSwitchedOn;   /*!< \brief LuT indicator. */

public:
>>>>>>> 35336b56

    void SwitchLuTOff();
    void SwitchLuTOn();

    /*!
     * \brief Constructor of the class.
     */
    CFluidProp(void);
    
    /*!
     * \brief Constructor of the class.
     */
    CFluidProp(string thermolib, int ncomp, string* comp, double* conc, bool SinglePhaseOnly, 
               string TableName, double T_ref, double P_ref, double rho_ref, int ErrorLevel);
    
    /*!
     * \brief Destructor of the class.
     */
    virtual ~CFluidProp(void);
    
    /*!
     * \brief Set the Dimensionless State using Density and Internal Energy
     * \param[in] rho - first thermodynamic variable.
     * \param[in] e - second thermodynamic variable.
     */
    void SetTDState_rhoe (double rho, double e );
    
    /*!
     * \brief Set the Dimensionless State using Pressure and Temperature
     * \param[in] P - first thermodynamic variable.
     * \param[in] T - second thermodynamic variable.
     */
    void SetTDState_PT (double P, double T );
    
    /*!
     * \brief Set the Dimensionless State using Pressure and Density
     * \param[in] P - first thermodynamic variable.
     * \param[in] rho - second thermodynamic variable.
     */
    void SetTDState_Prho (double P, double rho );
    
    /*!
     * \brief Set the Dimensionless Energy using Pressure and Density
     * \param[in] P - first thermodynamic variable.
     * \param[in] rho - second thermodynamic variable.
     */
    void SetEnergy_Prho (double P, double rho );
    /*!
     * \brief virtual member that would be different for each gas model implemented
     * \param[in] InputSpec - Input pair for FLP calls ("hs").
     * \param[in] th1 - first thermodynamic variable (h).
     * \param[in] th2 - second thermodynamic variable (s).
     *
     */
    void SetTDState_hs (double h, double s );
    
    /*!
     * \brief virtual member that would be different for each gas model implemented
     * \param[in] InputSpec - Input pair for FLP calls ("rhoT").
     * \param[in] th1 - first thermodynamic variable (rho).
     * \param[in] th2 - second thermodynamic variable (T).
     *
     */
    void SetTDState_rhoT (double rho, double T );

    /*!
     * \brief Set viscosity model.
     */
    void SetLaminarViscosityModel (CConfig *config);

    /*!
     * \brief Set thermal conductivity model.
     */
    void SetThermalConductivityModel (CConfig *config);
};

#endif

class CPengRobinson_Generic : public CPengRobinson {

protected:
  su2double  a,             /*!< \brief model parameter. */
        b,             /*!< \brief model parameter. */
        k,             /*!< \brief model parameter (computed with acentric factor). */
        Zed,             /*!< \brief compressibility factor. */
        TstarCrit,        /*!< \brief Critical temperature. */
        Cv0;

private:

  /*!
      * \brief Internal model parameter.
      */
      su2double  alpha2 (su2double T);

      su2double  dalphadT (su2double T);

      su2double  dalpha2dT2 (su2double T);

     /*!
    * \brief Internal function for the implicit call hs.
    */
    su2double  T_v_h (su2double v, su2double h);
    /*!
    * \brief Internal function for the implicit call Ps.
    */
    su2double T_P_rho(su2double P, su2double rho);



public:

      /*!
     * \brief Constructor of the class.
     */
    CPengRobinson_Generic(void);

    /*!
     * \brief Constructor of the class.
     */
    CPengRobinson_Generic(su2double gamma, su2double R, su2double Pstar, su2double Tstar, su2double w);

    /*!
     * \brief Destructor of the class.
     */
    virtual ~CPengRobinson_Generic(void);

    /*!
     * \brief Set the Dimensionless State using Density and Internal Energy
     * \param[in] rho - first thermodynamic variable.
     * \param[in] e - second thermodynamic variable.
     */
    void SetTDState_rhoe (su2double rho, su2double e );

    /*!
     * \brief Set the Dimensionless State using Pressure and Temperature
     * \param[in] P - first thermodynamic variable.
     * \param[in] T - second thermodynamic variable.
     */
    void SetTDState_PT (su2double P, su2double T );

    /*!
     * \brief Set the Dimensionless State using Pressure and Density
     * \param[in] P - first thermodynamic variable.
     * \param[in] rho - second thermodynamic variable.
     */
    void SetTDState_Prho (su2double P, su2double rho );

    /*!
     * \brief Set the Dimensionless Energy using Pressure and Density
     * \param[in] P - first thermodynamic variable.
     * \param[in] rho - second thermodynamic variable.
     */
    void SetEnergy_Prho (su2double P, su2double rho );
    /*!
     * \brief virtual member that would be different for each gas model implemented
     * \param[in] InputSpec - Input pair for FLP calls ("hs").
     * \param[in] th1 - first thermodynamic variable (h).
     * \param[in] th2 - second thermodynamic variable (s).
     *
     */
    void SetTDState_hs (su2double h, su2double s );

    /*!
     * \brief virtual member that would be different for each gas model implemented
     * \param[in] InputSpec - Input pair for FLP calls ("rhoT").
     * \param[in] th1 - first thermodynamic variable (rho).
     * \param[in] th2 - second thermodynamic variable (T).
     *
     */
    void SetTDState_rhoT (su2double rho, su2double T );

    /*!
     * \brief Set the Dimensionless State using Pressure and Entropy
     * \param[in] th1 - first thermodynamic variable (P).
     * \param[in] th2 - second thermodynamic variable (s).
     */

    void SetTDState_Ps (su2double P, su2double s );

    void SetGamma_Trho ();

    void Set_Cv(su2double T, su2double v);

};


#include "fluid_model.inl"
<|MERGE_RESOLUTION|>--- conflicted
+++ resolved
@@ -63,7 +63,6 @@
  */
 class CFluidModel {
 protected:
-<<<<<<< HEAD
 su2double      StaticEnergy,      /*!< \brief Internal Energy. */
        Entropy,          /*!< \brief Entropy. */
        Density,          /*!< \brief Density. */
@@ -90,30 +89,10 @@
 CLiquidModel *Liquid_Prop;
 
 CHeatCapacity *HeatCapacity;    /*!< \brief Heat Capacityy Model */
-=======
-double   	 StaticEnergy,			/*!< \brief Internal Energy. */
-			 Entropy,  				/*!< \brief Entropy. */
-			 Density,  				/*!< \brief Density. */
-			 Pressure, 				/*!< \brief Pressure. */
-			 SoundSpeed2, 			/*!< \brief SpeedSound. */
-			 Temperature,			/*!< \brief Temperature. */
-			 dPdrho_e, 				/*!< \brief DpDd_e. */
-			 dPde_rho, 				/*!< \brief DpDe_d. */
-			 dTdrho_e, 				/*!< \brief DTDd_e. */
-			 dTde_rho, 				/*!< \brief DTDe_d. */
-             		 Cp, 			                /*!< \brief Specific Heat Capacity at constant pressure. */
-		     Mu,				/*!< \brief Specific Heat Capacity at constant pressure. */
-		     dmudrho_T, 			/*!< \brief Specific Heat Capacity at constant pressure. */
-		     dmudT_rho,				/*!< \brief Specific Heat Capacity at constant pressure. */
-		     Kt,				/*!< \brief Specific Heat Capacity at constant pressure. */
-		     dktdrho_T, 			/*!< \brief Specific Heat Capacity at constant pressure. */
-		     dktdT_rho;				/*!< \brief Specific Heat Capacity at constant pressure. */
->>>>>>> 35336b56
 
 
 public:
 
-<<<<<<< HEAD
   /*!
      * \brief Constructor of the class.
      */
@@ -326,180 +305,6 @@
     void SetHeatCapacityModel_Dimensional   (CConfig *config);
 
     virtual void Set_Cv(su2double T, su2double v);
-=======
-		/*!
-		 * \brief Constructor of the class.
-		 */
-		CFluidModel(void);
-
-		/*!
-		 * \brief Destructor of the class.
-		 */
-		virtual ~CFluidModel(void);
-
-		/*!
-		 * \brief Get fluid pressure.
-		 */
-		double GetPressure ();
-
-		/*!
-		 * \brief Get fluid temperature.
-		 */
-		double GetTemperature ();
-
-		/*!
-		 * \brief Get fluid entropy.
-		 */
-		double GetEntropy ();
-
-		/*!
-		 * \brief Get fluid internal energy.
-		 */
-		double GetStaticEnergy ();
-
-		/*!
-		 * \brief Get fluid density.
-		 */
-		double GetDensity ();
-
-		/*!
-		 * \brief Get fluid speed of sound.
-		 */
-		double GetSoundSpeed ();
-
-		/*!
-		 * \brief Get fluid speed of sound squared.
-		 */
-		double GetSoundSpeed2 ();
-
-		/*!
-		 * \brief Get fluid specific heat at constant pressure.
-		 */
-		double GetCp ();
-
-		/*!
-		 * \brief Get fluid dynamic viscosity
-		 */
-
-		double GetLaminarViscosity ();
-
-		/*!
-		 * \brief Get fluid thermal conductivity
-		 */
-
-		double GetThermalConductivity ();
-
-		/*!
-		 * \brief Get fluid pressure partial derivative.
-		 */
-		double GetdPdrho_e ();
-
-		/*!
-		 * \brief Get fluid pressure partial derivative.
-		 */
-		double GetdPde_rho ();
-
-		/*!
-		 * \brief Get fluid temperature partial derivative.
-		 */
-		double GetdTdrho_e ();
-
-		/*!
-		 * \brief Get fluid temperature partial derivative.
-		 */
-		double GetdTde_rho ();
-
-		/*!
-		 * \brief Get fluid dynamic viscosity partial derivative.
-		 */
-		double Getdmudrho_T ();
-
-		/*!
-		 * \brief Get fluid dynamic viscosity partial derivative.
-		 */
-		double GetdmudT_rho ();
-
-		/*!
-		 * \brief Get fluid thermal conductivity partial derivative.
-		 */
-		double Getdktdrho_T ();
-
-		/*!
-		 * \brief Get fluid thermal conductivity partial derivative.
-		 */
-		double GetdktdT_rho ();
-
-		/*!
-		 * \brief Set viscosity model.
-		 */
-		void SetLaminarViscosityModel (CConfig *config);
-
-		/*!
-		 * \brief Set thermal conductivity model.
-		 */
-		void SetThermalConductivityModel (CConfig *config);
-
-		/*!
-		 * \brief virtual member that would be different for each gas model implemented
-		 * \param[in] InputSpec - Input pair for FLP calls ("e,rho").
-		 * \param[in] rho - first thermodynamic variable.
-		 * \param[in] e - second thermodynamic variable.
-		 */
-
-		virtual void SetTDState_rhoe (double rho, double e );
-
-		/*!
-		 * \brief virtual member that would be different for each gas model implemented
-		 * \param[in] InputSpec - Input pair for FLP calls ("PT").
-		 * \param[in] th1 - first thermodynamic variable (P).
-		 * \param[in] th2 - second thermodynamic variable (T).
-		 */
-
-		virtual void SetTDState_PT (double P, double T );
-
-		/*!
-		 * \brief virtual member that would be different for each gas model implemented
-		 * \param[in] InputSpec - Input pair for FLP calls ("Pv").
-		 * \param[in] th1 - first thermodynamic variable (P).
-		 * \param[in] th2 - second thermodynamic variable (v).
-		 */
-
-		virtual void SetTDState_Prho (double P, double rho );
-
-		/*!
-		 * \brief virtual member that would be different for each gas model implemented
-		 * \param[in] InputSpec - Input pair for FLP calls ("Pv").
-		 * \param[in] th1 - first thermodynamic variable (P).
-		 * \param[in] th2 - second thermodynamic variable (v).
-		 *
-		 */
-
-		virtual void SetEnergy_Prho (double P, double rho );
-
-		/*!
-		 * \brief virtual member that would be different for each gas model implemented
-		 * \param[in] InputSpec - Input pair for FLP calls ("hs").
-		 * \param[in] th1 - first thermodynamic variable (h).
-		 * \param[in] th2 - second thermodynamic variable (s).
-		 *
-		 */
-		virtual void SetTDState_hs (double h, double s );
-
-
-		/*!
-		 * \brief virtual member that would be different for each gas model implemented
-		 * \param[in] InputSpec - Input pair for FLP calls ("rhoT").
-		 * \param[in] th1 - first thermodynamic variable (rho).
-		 * \param[in] th2 - second thermodynamic variable (T).
-		 *
-		 */
-		virtual void SetTDState_rhoT (double rho, double T );
-
-		virtual void SwitchLuTOff();
-
-		virtual void SwitchLuTOn();
-
->>>>>>> 35336b56
 };
 
 
@@ -865,7 +670,7 @@
  * \version 5.0.0 "Raven"
  */
 class CPengRobinson : public CIdealGas {
-    
+
 protected:
   su2double  a,             /*!< \brief model parameter. */
         b,             /*!< \brief model parameter. */
@@ -874,14 +679,7 @@
         TstarCrit;        /*!< \brief Critical temperature. */
 
 private:
-    
-   /*!
-	* \brief Internal model parameter.
-    */
-	double  alpha2 (double T);
-    
-
-<<<<<<< HEAD
+
        /*!
       * \brief Internal model parameter.
       */
@@ -899,58 +697,50 @@
 
 
 
-=======
-   /*!
-	* \brief Internal model parameter.
-	*/
-	double  T_v_h (double v, double h);
-
-
->>>>>>> 35336b56
 public:
-    
-    /*!
+
+      /*!
      * \brief Constructor of the class.
      */
     CPengRobinson(void);
-    
-    /*!
-     * \brief Constructor of the class.
-     */
-    CPengRobinson(double gamma, double R, double Pstar, double Tstar, double w);
-    
+
+    /*!
+     * \brief Constructor of the class.
+     */
+    CPengRobinson(su2double gamma, su2double R, su2double Pstar, su2double Tstar, su2double w);
+
     /*!
      * \brief Destructor of the class.
      */
     virtual ~CPengRobinson(void);
-    
+
     /*!
      * \brief Set the Dimensionless State using Density and Internal Energy
      * \param[in] rho - first thermodynamic variable.
      * \param[in] e - second thermodynamic variable.
      */
-    void SetTDState_rhoe (double rho, double e );
-    
+    void SetTDState_rhoe (su2double rho, su2double e );
+
     /*!
      * \brief Set the Dimensionless State using Pressure and Temperature
      * \param[in] P - first thermodynamic variable.
      * \param[in] T - second thermodynamic variable.
      */
-    void SetTDState_PT (double P, double T );
-    
+    void SetTDState_PT (su2double P, su2double T );
+
     /*!
      * \brief Set the Dimensionless State using Pressure and Density
      * \param[in] P - first thermodynamic variable.
      * \param[in] rho - second thermodynamic variable.
      */
-    void SetTDState_Prho (double P, double rho );
-    
+    void SetTDState_Prho (su2double P, su2double rho );
+
     /*!
      * \brief Set the Dimensionless Energy using Pressure and Density
      * \param[in] P - first thermodynamic variable.
      * \param[in] rho - second thermodynamic variable.
      */
-    void SetEnergy_Prho (double P, double rho );
+    void SetEnergy_Prho (su2double P, su2double rho );
     /*!
      * \brief virtual member that would be different for each gas model implemented
      * \param[in] InputSpec - Input pair for FLP calls ("hs").
@@ -958,8 +748,8 @@
      * \param[in] th2 - second thermodynamic variable (s).
      *
      */
-    void SetTDState_hs (double h, double s );
-    
+    void SetTDState_hs (su2double h, su2double s );
+
     /*!
      * \brief virtual member that would be different for each gas model implemented
      * \param[in] InputSpec - Input pair for FLP calls ("rhoT").
@@ -967,25 +757,76 @@
      * \param[in] th2 - second thermodynamic variable (T).
      *
      */
-    void SetTDState_rhoT (double rho, double T );
-    
+    void SetTDState_rhoT (su2double rho, su2double T );
+
+    /*!
+     * \brief Set the Dimensionless State using Pressure and Entropy
+     * \param[in] th1 - first thermodynamic variable (P).
+     * \param[in] th2 - second thermodynamic variable (s).
+     */
+
+    void SetTDState_Ps (su2double P, su2double s );
+
 };
 
-<<<<<<< HEAD
+
+
+class CPengRobinson_Generic : public CPengRobinson {
+
+protected:
+  su2double  a,             /*!< \brief model parameter. */
+        b,             /*!< \brief model parameter. */
+        k,             /*!< \brief model parameter (computed with acentric factor). */
+        Zed,             /*!< \brief compressibility factor. */
+        TstarCrit,        /*!< \brief Critical temperature. */
+        Cv0;
+
+private:
+
+  /*!
+      * \brief Internal model parameter.
+      */
+      su2double  alpha2 (su2double T);
+
+      su2double  dalphadT (su2double T);
+
+      su2double  dalpha2dT2 (su2double T);
+
+      su2double  dalpha3dT3 (su2double T);
+
+      su2double  dCvdT (su2double T, su2double rho);
+
+      su2double  dCvdrho (su2double T, su2double rho);
+
+      su2double  datanh(su2double rho);
+
+     /*!
+    * \brief Internal function for the implicit call hs.
+    */
+    su2double  T_v_h (su2double v, su2double h);
+    /*!
+    * \brief Internal function for the implicit call Ps.
+    */
+    su2double T_P_rho(su2double P, su2double rho);
+
+
+
+public:
+
       /*!
      * \brief Constructor of the class.
      */
-    CPengRobinson(void);
-
-    /*!
-     * \brief Constructor of the class.
-     */
-    CPengRobinson(su2double gamma, su2double R, su2double Pstar, su2double Tstar, su2double w);
+    CPengRobinson_Generic(void);
+
+    /*!
+     * \brief Constructor of the class.
+     */
+    CPengRobinson_Generic(su2double gamma, su2double R, su2double Pstar, su2double Tstar, su2double w);
 
     /*!
      * \brief Destructor of the class.
      */
-    virtual ~CPengRobinson(void);
+    virtual ~CPengRobinson_Generic(void);
 
     /*!
      * \brief Set the Dimensionless State using Density and Internal Energy
@@ -1039,15 +880,20 @@
      */
 
     void SetTDState_Ps (su2double P, su2double s );
-=======
-
-#ifdef HAVE_FluidProp
+
+    void SetGamma_Trho ();
+
+    void Set_Cv(su2double T, su2double v);
+
+};
+
+//#ifdef HAVE_FluidProp
 
 /*!
  * \derived class CFluidProp
  * \brief Child class for defining the Peng-Robinson model.
  * \author: T.P. van der Stelt, M. Pini
- * \version 3.2.3 "eagle"
+ * \version 5.0.0 "Raven"
  */
 class CFluidProp : public CFluidModel {
     
@@ -1061,12 +907,12 @@
     
     int ErrorLevel;       /*!< \brief Error level diagnostics flag. */
 
+    su2double Gamma;             /*!< \brief Heat Capacity Ratio. */
 private:
     
     bool LuTSwitchedOn;   /*!< \brief LuT indicator. */
 
 public:
->>>>>>> 35336b56
 
     void SwitchLuTOff();
     void SwitchLuTOn();
@@ -1141,117 +987,15 @@
      * \brief Set thermal conductivity model.
      */
     void SetThermalConductivityModel (CConfig *config);
+
+    /*!
+     * \brief Return gamma value.
+     */
+
+    su2double GetGamma ();
 };
 
-#endif
-
-class CPengRobinson_Generic : public CPengRobinson {
-
-protected:
-  su2double  a,             /*!< \brief model parameter. */
-        b,             /*!< \brief model parameter. */
-        k,             /*!< \brief model parameter (computed with acentric factor). */
-        Zed,             /*!< \brief compressibility factor. */
-        TstarCrit,        /*!< \brief Critical temperature. */
-        Cv0;
-
-private:
-
-  /*!
-      * \brief Internal model parameter.
-      */
-      su2double  alpha2 (su2double T);
-
-      su2double  dalphadT (su2double T);
-
-      su2double  dalpha2dT2 (su2double T);
-
-     /*!
-    * \brief Internal function for the implicit call hs.
-    */
-    su2double  T_v_h (su2double v, su2double h);
-    /*!
-    * \brief Internal function for the implicit call Ps.
-    */
-    su2double T_P_rho(su2double P, su2double rho);
-
-
-
-public:
-
-      /*!
-     * \brief Constructor of the class.
-     */
-    CPengRobinson_Generic(void);
-
-    /*!
-     * \brief Constructor of the class.
-     */
-    CPengRobinson_Generic(su2double gamma, su2double R, su2double Pstar, su2double Tstar, su2double w);
-
-    /*!
-     * \brief Destructor of the class.
-     */
-    virtual ~CPengRobinson_Generic(void);
-
-    /*!
-     * \brief Set the Dimensionless State using Density and Internal Energy
-     * \param[in] rho - first thermodynamic variable.
-     * \param[in] e - second thermodynamic variable.
-     */
-    void SetTDState_rhoe (su2double rho, su2double e );
-
-    /*!
-     * \brief Set the Dimensionless State using Pressure and Temperature
-     * \param[in] P - first thermodynamic variable.
-     * \param[in] T - second thermodynamic variable.
-     */
-    void SetTDState_PT (su2double P, su2double T );
-
-    /*!
-     * \brief Set the Dimensionless State using Pressure and Density
-     * \param[in] P - first thermodynamic variable.
-     * \param[in] rho - second thermodynamic variable.
-     */
-    void SetTDState_Prho (su2double P, su2double rho );
-
-    /*!
-     * \brief Set the Dimensionless Energy using Pressure and Density
-     * \param[in] P - first thermodynamic variable.
-     * \param[in] rho - second thermodynamic variable.
-     */
-    void SetEnergy_Prho (su2double P, su2double rho );
-    /*!
-     * \brief virtual member that would be different for each gas model implemented
-     * \param[in] InputSpec - Input pair for FLP calls ("hs").
-     * \param[in] th1 - first thermodynamic variable (h).
-     * \param[in] th2 - second thermodynamic variable (s).
-     *
-     */
-    void SetTDState_hs (su2double h, su2double s );
-
-    /*!
-     * \brief virtual member that would be different for each gas model implemented
-     * \param[in] InputSpec - Input pair for FLP calls ("rhoT").
-     * \param[in] th1 - first thermodynamic variable (rho).
-     * \param[in] th2 - second thermodynamic variable (T).
-     *
-     */
-    void SetTDState_rhoT (su2double rho, su2double T );
-
-    /*!
-     * \brief Set the Dimensionless State using Pressure and Entropy
-     * \param[in] th1 - first thermodynamic variable (P).
-     * \param[in] th2 - second thermodynamic variable (s).
-     */
-
-    void SetTDState_Ps (su2double P, su2double s );
-
-    void SetGamma_Trho ();
-
-    void Set_Cv(su2double T, su2double v);
-
-};
+//#endif
 
 
 #include "fluid_model.inl"
