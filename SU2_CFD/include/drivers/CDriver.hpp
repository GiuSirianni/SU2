/*!
 * \file driver_structure.hpp
 * \brief Headers of the main subroutines for driving single or multi-zone problems.
 *        The subroutines and functions are in the <i>driver_structure.cpp</i> file.
 * \author T. Economon, H. Kline, R. Sanchez
 * \version 6.2.0 "Falcon"
 *
 * The current SU2 release has been coordinated by the
 * SU2 International Developers Society <www.su2devsociety.org>
 * with selected contributions from the open-source community.
 *
 * The main research teams contributing to the current release are:
 *  - Prof. Juan J. Alonso's group at Stanford University.
 *  - Prof. Piero Colonna's group at Delft University of Technology.
 *  - Prof. Nicolas R. Gauger's group at Kaiserslautern University of Technology.
 *  - Prof. Alberto Guardone's group at Polytechnic University of Milan.
 *  - Prof. Rafael Palacios' group at Imperial College London.
 *  - Prof. Vincent Terrapon's group at the University of Liege.
 *  - Prof. Edwin van der Weide's group at the University of Twente.
 *  - Lab. of New Concepts in Aeronautics at Tech. Institute of Aeronautics.
 *
 * Copyright 2012-2019, Francisco D. Palacios, Thomas D. Economon,
 *                      Tim Albring, and the SU2 contributors.
 *
 * SU2 is free software; you can redistribute it and/or
 * modify it under the terms of the GNU Lesser General Public
 * License as published by the Free Software Foundation; either
 * version 2.1 of the License, or (at your option) any later version.
 *
 * SU2 is distributed in the hope that it will be useful,
 * but WITHOUT ANY WARRANTY; without even the implied warranty of
 * MERCHANTABILITY or FITNESS FOR A PARTICULAR PURPOSE. See the GNU
 * Lesser General Public License for more details.
 *
 * You should have received a copy of the GNU Lesser General Public
 * License along with SU2. If not, see <http://www.gnu.org/licenses/>.
 */

#pragma once

#include "../../Common/include/mpi_structure.hpp"
#include "../iteration_structure.hpp"
#include "../solver_structure.hpp"
#include "../integration_structure.hpp"

#include "../numerics_structure.hpp"
#include "../transfer_structure.hpp"
#include "../numerics/CFEAMeshElasticity.hpp"
#include "../solvers/CDiscAdjMeshSolver.hpp"
#include "../solvers/CMeshSolver.hpp"
#include "../../../Common/include/geometry_structure.hpp"
#include "../../../Common/include/grid_movement_structure.hpp"
#include "../../../Common/include/config_structure.hpp"
#include "../../../Common/include/interpolation_structure.hpp"

#include "../output/COutput.hpp"
#include "../output/CDriverOutput.hpp"
#include "../output/CElasticityOutput.hpp"
#include "../output/CAdjElasticityOutput.hpp"
#include "../output/CFlowCompOutput.hpp"
#include "../output/CAdjFlowOutput.hpp"
#include "../output/CFlowCompFEMOutput.hpp"
#include "../output/CFlowIncOutput.hpp"
#include "../output/CAdjFlowIncOutput.hpp"
#include "../output/CHeatOutput.hpp"
#include "../output/CAdjHeatOutput.hpp"

using namespace std;

/*! 
 * \class CDriver
 * \brief Parent class for driving an iteration of a single or multi-zone problem.
 * \author T. Economon
 */
class CDriver {
protected:
  int rank, 	/*!< \brief MPI Rank. */
  size;       	/*!< \brief MPI Size. */
  char* config_file_name;                       /*!< \brief Configuration file name of the problem.*/
  char runtime_file_name[MAX_STRING_SIZE];
  su2double StartTime,                          /*!< \brief Start point of the timer for performance benchmarking.*/
            StopTime,                           /*!< \brief Stop point of the timer for performance benchmarking.*/
            UsedTimePreproc,                    /*!< \brief Elapsed time between Start and Stop point of the timer for tracking preprocessing phase.*/
            UsedTimeCompute,                    /*!< \brief Elapsed time between Start and Stop point of the timer for tracking compute phase.*/
            UsedTimeOutput,                     /*!< \brief Elapsed time between Start and Stop point of the timer for tracking output phase.*/
            UsedTime;                           /*!< \brief Elapsed time between Start and Stop point of the timer.*/
  su2double BandwidthSum;                       /*!< \brief Aggregate value of the bandwidth for writing restarts (to be average later).*/
  unsigned long IterCount,                      /*!< \brief Iteration count stored for performance benchmarking.*/
  OutputCount;                                  /*!< \brief Output count stored for performance benchmarking.*/
  unsigned long DOFsPerPoint;                   /*!< \brief Number of unknowns at each vertex, i.e., number of equations solved. */
  su2double MDOFs;                              /*!< \brief Total number of DOFs in millions in the calculation (including ghost points).*/
  su2double MDOFsDomain;                        /*!< \brief Total number of DOFs in millions in the calculation (excluding ghost points).*/
  unsigned long TimeIter;                        /*!< \brief External iteration.*/
  ofstream **ConvHist_file;                       /*!< \brief Convergence history file.*/
  ofstream FSIHist_file;                        /*!< \brief FSI convergence history file.*/
  unsigned short iMesh,                         /*!< \brief Iterator on mesh levels.*/
                iZone,                          /*!< \brief Iterator on zones.*/
                nZone,                          /*!< \brief Total number of zones in the problem. */
                nDim,                           /*!< \brief Number of dimensions.*/
                iInst,                          /*!< \brief Iterator on instance levels.*/
                *nInst,                         /*!< \brief Total number of instances in the problem (per zone). */
                **transfer_types;               /*!< \brief Type of coupling between the distinct (physical) zones.*/
  bool StopCalc,                                /*!< \brief Stop computation flag.*/
       mixingplane,                             /*!< \brief mixing-plane simulation flag.*/
       fsi,                                     /*!< \brief FSI simulation flag.*/
       fem_solver;                              /*!< \brief FEM fluid solver simulation flag. */
  CIteration ***iteration_container;             /*!< \brief Container vector with all the iteration methods. */
  COutput **output_container;                              /*!< \brief Pointer to the COutput class. */
  CIntegration ****integration_container;        /*!< \brief Container vector with all the integration methods. */
  CGeometry ****geometry_container;              /*!< \brief Geometrical definition of the problem. */
  CSolver *****solver_container;                 /*!< \brief Container vector with all the solutions. */
  CNumerics ******numerics_container;            /*!< \brief Description of the numerical method (the way in which the equations are solved). */
  CConfig **config_container;                   /*!< \brief Definition of the particular problem. */
  CConfig *driver_config;                       /*!< \brief Definition of the driver configuration. */
  COutput *driver_output;                 /*!< \brief Definition of the driver output. */
  CSurfaceMovement **surface_movement;          /*!< \brief Surface movement classes of the problem. */
  CVolumetricMovement ***grid_movement;          /*!< \brief Volume grid movement classes of the problem. */
  CFreeFormDefBox*** FFDBox;                    /*!< \brief FFD FFDBoxes of the problem. */
  CInterpolator ***interpolator_container;      /*!< \brief Definition of the interpolation method between non-matching discretizations of the interface. */
  CTransfer ***transfer_container;              /*!< \brief Definition of the transfer of information and the physics involved in the interface. */
  su2double PyWrapVarCoord[3],                  /*!< \brief This is used to store the VarCoord of each vertex. */
            PyWrapNodalForce[3],                /*!< \brief This is used to store the force at each vertex. */
            PyWrapNodalForceDensity[3],         /*!< \brief This is used to store the force density at each vertex. */
            PyWrapNodalHeatFlux[3];             /*!< \brief This is used to store the heat flux at each vertex. */
  bool dummy_geometry;
  
public:

  /*! 
   * \brief Constructor of the class.
   * \param[in] confFile - Configuration file name.
   * \param[in] val_nZone - Total number of zones.
   * \param[in] val_nDim - Number of dimensions.
   * \param[in] MPICommunicator - MPI communicator for SU2.
   */
  CDriver(char* confFile,
          unsigned short val_nZone,
          SU2_Comm MPICommunicator, bool dummy_geo);

  /*!
   * \brief Destructor of the class.
   */
  virtual ~CDriver(void);

  /*!
   * \brief A virtual member.
   */  
  virtual void Run() { };

protected:
  
  /*!
   * \brief Init_Containers
   */
  void SetContainers_Null();
  
  /*!
   * \brief Read in the config and mesh files.
   */
  void Input_Preprocessing(CConfig **&config, CConfig *&driver_config);

  /*!
   * \brief Construction of the edge-based data structure and the multigrid structure.
   */
  void Geometrical_Preprocessing(CConfig *config, CGeometry **&geometry, bool dummy);
  
  /*!
   * \brief Do the geometrical preprocessing for the DG FEM solver.
   */
  void Geometrical_Preprocessing_DGFEM(CConfig *config, CGeometry **&geometry);

  /*!
   * \brief Geometrical_Preprocessing_FVM
   */
  void Geometrical_Preprocessing_FVM(CConfig *config, CGeometry **&geometry);
  
  /*!
   * \brief Definition of the physics iteration class or within a single zone.
   * \param[in] iteration_container - Pointer to the iteration container to be instantiated.
   * \param[in] config - Definition of the particular problem.
   * \param[in] iZone - Index of the zone.
   */
  void Iteration_Preprocessing(CConfig *config, CIteration *&iteration);

  /*!
   * \brief Definition and allocation of all solution classes.
   * \param[in] solver_container - Container vector with all the solutions.
   * \param[in] geometry - Geometrical definition of the problem.
   * \param[in] config - Definition of the particular problem.
   */
  void Solver_Preprocessing(CConfig *config, CGeometry **geometry, CSolver ***&solver);

  /*!
   * \brief Preprocess the mesh solvers for dynamic mesh movement using a linear elastic solver.
   * \param[in] solver_container - Container vector with all the solutions.
   * \param[in] geometry - Geometrical definition of the problem.
   * \param[in] config - Definition of the particular problem.
   * \param[in] val_iInst - Instance index.
   */
  void MeshSolver_Preprocessing(CSolver ***solver_container, CGeometry **geometry, CConfig *config);

  /*!
   * \brief Restart of the solvers from the restart files.
   * \param[in] solver_container - Container vector with all the solutions.
   * \param[in] geometry - Geometrical definition of the problem.
   * \param[in] config - Definition of the particular problem.
   */
  void Solver_Restart(CSolver ***solver, CGeometry **geometry, CConfig *config, bool update_geo);

  /*!
   * \brief Definition and allocation of all solution classes.
   * \param[in] solver_container - Container vector with all the solutions.
   * \param[in] geometry - Geometrical definition of the problem.
   * \param[in] config - Definition of the particular problem.
   */
  void Solver_Postprocessing(CSolver ****solver, CGeometry **geometry, CConfig *config, unsigned short val_iInst);

  /*!
   * \brief Definition and allocation of all integration classes.
   * \param[in] integration_container - Container vector with all the integration methods.
   * \param[in] geometry - Geometrical definition of the problem.
   * \param[in] config - Definition of the particular problem.
   */
  void Integration_Preprocessing(CConfig *config, CIntegration **&integration);

  /*!
   * \brief Definition and allocation of all integration classes.
   * \param[in] integration_container - Container vector with all the integration methods.
   * \param[in] geometry - Geometrical definition of the problem.
   * \param[in] config - Definition of the particular problem.
   */
  void Integration_Postprocessing(CIntegration ***integration, CGeometry **geometry, CConfig *config, unsigned short val_iInst);

  /*!
   * \brief Definition and allocation of all interface classes.
   */
  void Interface_Preprocessing(CConfig **config, CSolver *****solver, CGeometry ****geometry, unsigned short **transfer_types, CTransfer ***&transfer, CInterpolator ***&interpolation);

  /*!
   * \brief Definition and allocation of all solver classes.
   * \param[in] numerics_container - Description of the numerical method (the way in which the equations are solved).
   * \param[in] geometry - Geometrical definition of the problem.
   * \param[in] solver_container - Container vector with all the solutions.
   * \param[in] config - Definition of the particular problem.
   */
  void Numerics_Preprocessing(CConfig *config, CGeometry **geometry, CSolver ***solver, CNumerics ****&numerics);

  /*!
   * \brief Definition and allocation of all solver classes.
   * \param[in] numerics_container - Description of the numerical method (the way in which the equations are solved).
   * \param[in] solver_container - Container vector with all the solutions.
   * \param[in] geometry - Geometrical definition of the problem.
   * \param[in] config - Definition of the particular problem.
   */
  void Numerics_Postprocessing(CNumerics *****numerics, CSolver ***solver, CGeometry **geometry, CConfig *config, unsigned short val_iInst);

  /*!
   * \brief GridMovement_Preprocessing
   * \param config
   * \param geometry
   * \param solver
   * \param iteration
   * \param grid_movement
   * \param surface_movement
   */
  void DynamicMesh_Preprocessing(CConfig *config, CGeometry **geometry, CSolver ***solver, CIteration *iteration, CVolumetricMovement *&grid_movement, CSurfaceMovement *&surface_movement);

  /*!
   * \brief Initialize Python interface functionalities
   */
  void PythonInterface_Preprocessing(CConfig** config, CGeometry**** geometry, CSolver***** solver);

  /*!
   * \brief Preprocess the output container.
   */
  void Output_Preprocessing(CConfig **config, CConfig *driver_config, COutput **&output_container, COutput *&driver_output);

  /*!
   * \brief Initiate value for static mesh movement such as the gridVel for the ROTATING frame.
   */
  void StaticMesh_Preprocessing(CConfig *config, CGeometry **geometry, CSurfaceMovement *surface_movement);

  /*!
   * \brief Initiate value for static mesh movement such as the gridVel for the ROTATING frame.
   */
  void Turbomachinery_Preprocessing(CConfig** config, CGeometry**** geometry, CSolver***** solver, CTransfer*** transfer);

  
  /*!
   * \brief A virtual member.
   * \param[in] donorZone - zone in which the displacements will be predicted.
   * \param[in] targetZone - zone which receives the predicted displacements.
   */
  virtual void Predict_Displacements(unsigned short donorZone, unsigned short targetZone) {}

  /*!
   * \brief A virtual member.
   * \param[in] donorZone - zone in which the tractions will be predicted.
   * \param[in] targetZone - zone which receives the predicted traction.
   */
  virtual void Predict_Tractions(unsigned short donorZone, unsigned short targetZone) {}

  /*!
   * \brief A virtual member.
   * \param[in] donorZone - zone in which the displacements will be transferred.
   * \param[in] targetZone - zone which receives the tractions transferred.
   */
  virtual void Transfer_Displacements(unsigned short donorZone, unsigned short targetZone) {}

  /*!
   * \brief A virtual member.
   * \param[in] donorZone - zone from which the tractions will be transferred.
   * \param[in] targetZone - zone which receives the tractions transferred.
   */
  virtual void Transfer_Tractions(unsigned short donorZone, unsigned short targetZone) {}

  /*!
   * \brief A virtual member.
   * \param[in] donorZone - origin of the information.
   * \param[in] targetZone - destination of the information.
   * \param[in] iOuterIter - Fluid-Structure Interaction subiteration.
   */
  virtual void Relaxation_Displacements(unsigned short donorZone, unsigned short targetZone, unsigned long iOuterIter) {}

  /*!
   * \brief A virtual member.
   * \param[in] donorZone - origin of the information.
   * \param[in] targetZone - destination of the information.
   * \param[in] iOuterIter - Fluid-Structure Interaction subiteration.
   */
  virtual void Relaxation_Tractions(unsigned short donorZone, unsigned short targetZone, unsigned long iOuterIter) {}
  
  /*!
   * \brief A virtual member to run a Block Gauss-Seidel iteration in multizone problems.
   */
  virtual void Run_GaussSeidel(){}

  /*!
   * \brief A virtual member to run a Block-Jacobi iteration in multizone problems.
   */
  virtual void Run_Jacobi(){}
  
  /*!
   * \brief A virtual member.
   */
  virtual void Update() {}
  
public:

  /*!
   * \brief Launch the computation for all zones and all physics.
   */
  virtual void StartSolver() {}
  
  /*!
   * \brief Deallocation routine
   */
  void Postprocessing();  

  /*!
   * \brief A virtual member.
   */
<<<<<<< HEAD
  virtual void ResetConvergence() { }
=======
  virtual void ResetConvergence();
>>>>>>> 8cffd7e5

  /*!
   * \brief Perform some pre-processing before an iteration of the physics.
   */
  virtual void Preprocess(unsigned long TimeIter){ }

  /*!
   * \brief Monitor the computation.
   */
  virtual bool Monitor(unsigned long TimeIter){ return false; }

  /*!
   * \brief Output the solution in solution file.
   */
  virtual void Output(unsigned long TimeIter){ }

  /*!
   * \brief Perform a dynamic mesh deformation, including grid velocity computation and update of the multigrid structure.
   */
  virtual void DynamicMeshUpdate(unsigned long TimeIter) { }

  /*!
   * \brief Perform a dynamic mesh deformation, including grid velocity computation and update of the multigrid structure.
   */
  virtual void DynamicMeshUpdate(unsigned short val_iZone, unsigned long TimeIter) { }

  /*!
   * \brief Perform a static mesh deformation, without considering grid velocity.
   */
  virtual void StaticMeshUpdate() { }

  /*!
   * \brief Perform a mesh deformation as initial condition.
   */
  virtual void SetInitialMesh() { }

  /*!
   * \brief Process the boundary conditions and update the multigrid structure.
   */
  virtual void BoundaryConditionsUpdate() { }

  /*!
   * \brief Get the total drag.
   * \return Total drag.
   */
  passivedouble Get_Drag();

  /*!
   * \brief Get the total lift.
   * \return Total lift.
   */
  passivedouble Get_Lift();

  /*!
   * \brief Get the total x moment.
   * \return Total x moment.
   */
  passivedouble Get_Mx();

  /*!
   * \brief Get the total y moment.
   * \return Total y moment.
   */
  passivedouble Get_My();

  /*!
   * \brief Get the total z moment.
   * \return Total z moment.
   */
  passivedouble Get_Mz();

  /*!
   * \brief Get the total drag coefficient.
   * \return Total drag coefficient.
   */
  passivedouble Get_DragCoeff();

  /*!
   * \brief Get the total lift coefficient.
   * \return Total lift coefficient.
   */
  passivedouble Get_LiftCoeff();

  /*!
   * \brief Get the moving marker identifier.
   * \return Moving marker identifier.
   */
  unsigned short GetMovingMarker();

  /*!
   * \brief Get the number of vertices (halo nodes included) from a specified marker.
   * \param[in] iMarker -  Marker identifier.
   * \return Number of vertices.
   */
  unsigned long GetNumberVertices(unsigned short iMarker);

  /*!
   * \brief Get the number of halo vertices from a specified marker.
   * \param[in] iMarker - Marker identifier.
   * \return Number of vertices.
   */
  unsigned long GetNumberHaloVertices(unsigned short iMarker);

  /*!
   * \brief Check if a vertex is physical or not (halo node) on a specified marker.
   * \param[in] iMarker - Marker identifier.
   * \param[in] iVertex - Vertex identifier.
   * \return True if the specified vertex is a halo node.
   */
  bool IsAHaloNode(unsigned short iMarker, unsigned short iVertex);

  /*!
   * \brief Get the number of external iterations.
   * \return Number of external iterations.
   */
  unsigned long GetnTimeIter();

  /*!
   * \brief Get the current external iteration.
   * \return Current external iteration.
   */
  unsigned long GetTime_Iter();

  /*!
   * \brief Get the unsteady time step.
   * \return Unsteady time step.
   */
  passivedouble GetUnsteady_TimeStep();

  /*!
   * \brief Get the global index of a vertex on a specified marker.
   * \param[in] iMarker - Marker identifier.
   * \param[in] iVertex - Vertex identifier.
   * \return Vertex global index.
   */
  unsigned long GetVertexGlobalIndex(unsigned short iMarker, unsigned short iVertex);

  /*!
   * \brief Get the x coordinate of a vertex on a specified marker.
   * \param[in] iMarker - Marker identifier.
   * \param[in] iVertex - Vertex identifier.
   * \return x coordinate of the vertex.
   */
  passivedouble GetVertexCoordX(unsigned short iMarker, unsigned short iVertex);

  /*!
   * \brief Get the y coordinate of a vertex on a specified marker.
   * \param[in] iMarker - Marker identifier.
   * \param[in] iVertex - Vertex identifier.
   * \return y coordinate of the vertex.
   */
  passivedouble GetVertexCoordY(unsigned short iMarker, unsigned short iVertex);

  /*!
   * \brief Get the z coordinate of a vertex on a specified marker.
   * \param[in] iMarker - Marker identifier.
   * \param[in] iVertex - Vertex identifier.
   * \return z coordinate of the vertex.
   */
  passivedouble GetVertexCoordZ(unsigned short iMarker, unsigned short iVertex);

  /*!
   * \brief Compute the total force (pressure and shear stress) at a vertex on a specified marker (3 components).
   * \param[in] iMarker - Marker identifier.
   * \param[in] iVertex - Vertex identifier.
   * \return True if the vertex is a halo node (non physical force).
   */
  bool ComputeVertexForces(unsigned short iMarker, unsigned short iVertex);

  /*!
   * \brief Get the x component of the force at a vertex on a specified marker.
   * \param[in] iMarker - Marker identifier.
   * \param[in] iVertex - Vertex identifier.
   * \return x component of the force at the vertex.
   */
  passivedouble GetVertexForceX(unsigned short iMarker, unsigned short iVertex);

  /*!
   * \brief Get the y component of the force at a vertex on a specified marker.
   * \param[in] iMarker - Marker identifier.
   * \param[in] iVertex - Vertex identifier.
   * \return y component of the force at the vertex.
   */
  passivedouble GetVertexForceY(unsigned short iMarker, unsigned short iVertex);

  /*!
   * \brief Get the z component of the force at a vertex on a specified marker.
   * \param[in] iMarker - Marker identifier.
   * \param[in] iVertex - Vertex identifier.
   * \return z component of the force at the vertex.
   */
  passivedouble GetVertexForceZ(unsigned short iMarker, unsigned short iVertex);

  /*!
   * \brief Get the x component of the force density at a vertex on a specified marker.
   * \param[in] iMarker - Marker identifier.
   * \param[in] iVertex - Vertex identifier.
   * \return x component of the force density at the vertex.
   */
  passivedouble GetVertexForceDensityX(unsigned short iMarker, unsigned short iVertex);

  /*!
   * \brief Get the y component of the force density at a vertex on a specified marker.
   * \param[in] iMarker - Marker identifier.
   * \param[in] iVertex - Vertex identifier.
   * \return y component of the force density at the vertex.
   */
  passivedouble GetVertexForceDensityY(unsigned short iMarker, unsigned short iVertex);

  /*!
   * \brief Get the z component of the force density at a vertex on a specified marker.
   * \param[in] iMarker - Marker identifier.
   * \param[in] iVertex - Vertex identifier.
   * \return z component of the force density at the vertex.
   */
  passivedouble GetVertexForceDensityZ(unsigned short iMarker, unsigned short iVertex);

  /*!
   * \brief Set the x coordinate of a vertex on a specified marker.
   * \param[in] iMarker - Marker identifier.
   * \param[in] iVertex - Vertex identifier.
   * \param[in] newPosX - New x coordinate of the vertex.
   */
  void SetVertexCoordX(unsigned short iMarker, unsigned short iVertex, passivedouble newPosX);

  /*!
   * \brief Set the y coordinate of a vertex on a specified marker.
   * \param[in] iMarker - Marker identifier.
   * \param[in] iVertex - Vertex identifier.
   * \param[in] newPosY - New y coordinate of the vertex.
   */
  void SetVertexCoordY(unsigned short iMarker, unsigned short iVertex, passivedouble newPosY);

  /*!
   * \brief Set the z coordinate of a vertex on a specified marker.
   * \param[in] iMarker - Marker identifier.
   * \param[in] iVertex - Vertex identifier.
   * \param[in] newPosZ - New z coordinate of the vertex.
   */
  void SetVertexCoordZ(unsigned short iMarker, unsigned short iVertex, passivedouble newPosZ);

  /*!
   * \brief Set the VarCoord of a vertex on a specified marker.
   * \param[in] iMarker - Marker identifier.
   * \param[in] iVertex - Vertex identifier.
   * \return Norm of the VarCoord.
   */
  passivedouble SetVertexVarCoord(unsigned short iMarker, unsigned short iVertex);

  /*!
   * \brief Get the temperature at a vertex on a specified marker.
   * \param[in] iMarker - Marker identifier.
   * \param[in] iVertex - Vertex identifier.
   * \return Temperature of the vertex.
   */
  passivedouble GetVertexTemperature(unsigned short iMarker, unsigned short iVertex);

  /*!
   * \brief Set the temperature of a vertex on a specified marker.
   * \param[in] iMarker - Marker identifier.
   * \param[in] iVertex - Vertex identifier.
   * \param[in] val_WallTemp - Value of the temperature.
   */
  void SetVertexTemperature(unsigned short iMarker, unsigned short iVertex, passivedouble val_WallTemp);

  /*!
   * \brief Compute the heat flux at a vertex on a specified marker (3 components).
   * \param[in] iMarker - Marker identifier.
   * \param[in] iVertex - Vertex identifier.
   * \return True if the vertex is a halo node.
   */
  bool ComputeVertexHeatFluxes(unsigned short iMarker, unsigned short iVertex);

  /*!
   * \brief Get the x component of the heat flux at a vertex on a specified marker.
   * \param[in] iMarker - Marker identifier.
   * \param[in] iVertex - Vertex identifier.
   * \return x component of the heat flux at the vertex.
   */
  passivedouble GetVertexHeatFluxX(unsigned short iMarker, unsigned short iVertex);

  /*!
   * \brief Get the y component of the heat flux at a vertex on a specified marker.
   * \param[in] iMarker - Marker identifier.
   * \param[in] iVertex - Vertex identifier.
   * \return y component of the heat flux at the vertex.
   */
  passivedouble GetVertexHeatFluxY(unsigned short iMarker, unsigned short iVertex);

  /*!
   * \brief Get the z component of the heat flux at a vertex on a specified marker.
   * \param[in] iMarker - Marker identifier.
   * \param[in] iVertex - Vertex identifier.
   * \return z component of the heat flux at the vertex.
   */
  passivedouble GetVertexHeatFluxZ(unsigned short iMarker, unsigned short iVertex);

  /*!
   * \brief Get the wall normal component of the heat flux at a vertex on a specified marker.
   * \param[in] iMarker - Marker identifier.
   * \param[in] iVertex - Vertex identifier.
   * \return Wall normal component of the heat flux at the vertex.
   */
  passivedouble GetVertexNormalHeatFlux(unsigned short iMarker, unsigned short iVertex);

  /*!
   * \brief Set the wall normal component of the heat flux at a vertex on a specified marker.
   * \param[in] iMarker - Marker identifier.
   * \param[in] iVertex - Vertex identifier.
   * \param[in] val_WallHeatFlux - Value of the normal heat flux.
   */
  void SetVertexNormalHeatFlux(unsigned short iMarker, unsigned short iVertex, passivedouble val_WallHeatFlux);

  /*!
   * \brief Get the thermal conductivity at a vertex on a specified marker.
   * \param[in] iMarker - Marker identifier.
   * \param[in] iVertex - Vertex identifier.
   * \return Thermal conductivity at the vertex.
   */
  passivedouble GetThermalConductivity(unsigned short iMarker, unsigned short iVertex);

  /*!
   * \brief Preprocess the inlets via file input for all solvers.
   * \param[in] solver_container - Container vector with all the solutions.
   * \param[in] geometry - Geometrical definition of the problem.
   * \param[in] config - Definition of the particular problem.
   */
  void Inlet_Preprocessing(CSolver ***solver, CGeometry **geometry,
                                    CConfig *config);

  /*!
   * \brief Get the unit normal (vector) at a vertex on a specified marker.
   * \param[in] iMarker - Marker identifier.
   * \param[in] iVertex - Vertex identifier.
   * \return Unit normal (vector) at the vertex.
   */
  vector<passivedouble> GetVertexUnitNormal(unsigned short iMarker, unsigned short iVertex);

  /*!
   * \brief Get all the boundary markers tags.
   * \return List of boundary markers tags.
   */
  vector<string> GetAllBoundaryMarkersTag();

  /*!
   * \brief Get all the moving boundary markers tags.
   * \return List of moving boundary markers tags.
   */
  vector<string> GetAllMovingMarkersTag();

  /*!
   * \brief Get all the deformable boundary marker tags.
   * \return List of deformable boundary markers tags.
   */
  vector<string> GetAllDeformMeshMarkersTag();

  /*!
   * \brief Get all the fluid load boundary marker tags.
   * \return List of fluid load boundary markers tags.
   */
  vector<string> GetAllFluidLoadMarkersTag();

  /*!
   * \brief Get all the heat transfer boundary markers tags.
   * \return List of heat transfer boundary markers tags.
   */
  vector<string> GetAllCHTMarkersTag();

  /*!
   * \brief Get all the (subsonic) inlet boundary markers tags.
   * \return List of inlet boundary markers tags.
   */
  vector<string> GetAllInletMarkersTag();

  /*!
   * \brief Get all the boundary markers tags with their associated indices.
   * \return List of boundary markers tags with their indices.
   */
  map<string, int> GetAllBoundaryMarkers();

  /*!
   * \brief Get all the boundary markers tags with their associated types.
   * \return List of boundary markers tags with their types.
   */
  map<string, string> GetAllBoundaryMarkersType();

  /*!
   * \brief Set the mesh displacement for the elasticity mesh solver.
   * \param[in] iMarker - Marker identifier.
   * \param[in] iVertex - Vertex identifier.
   * \param[in] DispX - Value of the mesh displacement in the direction X.
   * \param[in] DispY - Value of the mesh displacement in the direction Y.
   * \param[in] DispZ - Value of the mesh displacement in the direction Z.
   */
  void SetMeshDisplacement(unsigned short iMarker, unsigned long iVertex, passivedouble DispX, passivedouble DispY, passivedouble DispZ);

  /*!
   * \brief Communicate the boundary mesh displacements in a python call
   */
  void CommunicateMeshDisplacement(void);

  /*!
   * \brief Return the sensitivities of the mesh boundary vertices.
   * \param[in] iMarker - Marker identifier.
   * \param[in] iVertex - Vertex identifier.
   * \return Vector of sensitivities.
   */
  vector<passivedouble> GetMeshDisp_Sensitivity(unsigned short iMarker, unsigned short iVertex);

  /*!
   * \brief Set the load in X direction for the structural solver.
   * \param[in] iMarker - Marker identifier.
   * \param[in] iVertex - Vertex identifier.
   * \param[in] LoadX - Value of the load in the direction X.
   * \param[in] LoadX - Value of the load in the direction Y.
   * \param[in] LoadX - Value of the load in the direction Z.
   */
  void SetLoads(unsigned short iMarker, unsigned short iVertex, passivedouble LoadX, passivedouble LoadY, passivedouble LoadZ);

  /*!
   * \brief Return the displacements from the FEA solver.
   * \param[in] iMarker - Marker identifier.
   * \param[in] iVertex - Vertex identifier.
   * \return Vector of displacements.
   */
  vector<passivedouble> GetDisplacements(unsigned short iMarker, unsigned short iVertex);

  /*!
   * \brief Return the velocities from the FEA Solver.
   * \param[in] iMarker - Marker identifier.
   * \param[in] iVertex - Vertex identifier.
   * \return Vector of velocities.
   */
  vector<passivedouble> GetVelocity(unsigned short iMarker, unsigned short iVertex);

  /*!
   * \brief Return the velocities from the FEA Solver.
   * \param[in] iMarker - Marker identifier.
   * \param[in] iVertex - Vertex identifier.
   * \return Vector of velocities at time n.
   */
  vector<passivedouble> GetVelocity_n(unsigned short iMarker, unsigned short iVertex);

  /*!
   * \brief Get the sensitivity of the flow loads for the structural solver.
   * \param[in] iMarker - Marker identifier.
   * \param[in] iVertex - Vertex identifier.
   * \param[in] LoadX - Value of the load in the direction X.
   * \param[in] LoadX - Value of the load in the direction Y.
   * \param[in] LoadX - Value of the load in the direction Z.
   */
  vector<passivedouble> GetFlowLoad_Sensitivity(unsigned short iMarker, unsigned short iVertex);

  /*!
   * \brief Get the flow load (from the extra step - the repeated methods should be unified once the postprocessing
   * strategy is in place).
   * \param[in] iMarker - Marker identifier.
   * \param[in] iVertex - Vertex identifier.
   */
  vector<passivedouble> GetFlowLoad(unsigned short iMarker, unsigned short iVertex);

  /*!
   * \brief Set the adjoint of the flow tractions (from the extra step -
   * the repeated methods should be unified once the postprocessing strategy is in place).
   * \param[in] iMarker - Marker identifier.
   * \param[in] iVertex - Vertex identifier.
   * \param[in] val_AdjointX - Value of the adjoint in the direction X.
   * \param[in] val_AdjointY - Value of the adjoint in the direction Y.
   * \param[in] val_AdjointZ - Value of the adjoint in the direction Z.
   */
  void SetFlowLoad_Adjoint(unsigned short iMarker, unsigned short iVertex, passivedouble val_AdjointX,
                                    passivedouble val_AdjointY, passivedouble val_AdjointZ);

  /*!
   * \brief Set the adjoint of the structural displacements (from an outside source)
   * \param[in] iMarker - Marker identifier.
   * \param[in] iVertex - Vertex identifier.
   * \param[in] val_AdjointX - Value of the adjoint in the direction X.
   * \param[in] val_AdjointY - Value of the adjoint in the direction Y.
   * \param[in] val_AdjointZ - Value of the adjoint in the direction Z.
   */
  void SetSourceTerm_DispAdjoint(unsigned short iMarker, unsigned short iVertex, passivedouble val_AdjointX,
                                 passivedouble val_AdjointY, passivedouble val_AdjointZ);

  /*!
   * \brief Get the undeformed mesh coordinates
   * \param[in] iMarker - Marker identifier.
   * \param[in] iVertex - Vertex identifier.
   * \return Undeformed Vertex Coordinates
   */
  vector<passivedouble> GetVertex_UndeformedCoord(unsigned short iMarker, unsigned short iVertex);

};

/*!
 * \class CFluidDriver
 * \brief Class for driving an iteration of the physics within multiple zones.
 * \author T. Economon, G. Gori
 */
class CFluidDriver : public CDriver {

protected:
   unsigned long Max_Iter;

public:
  
  /*!
   * \brief Constructor of the class.
   * \param[in] confFile - Configuration file name.
   * \param[in] val_nZone - Total number of zones.
   * \param[in] val_nDim - Number of dimensions.
   * \param[in] MPICommunicator - MPI communicator for SU2.
   */
  CFluidDriver(char* confFile,
               unsigned short val_nZone,
               SU2_Comm MPICommunicator);

  /*!
   * \brief Destructor of the class.
   */
  ~CFluidDriver(void);
  
  /*!
   * \brief Launch the computation for all zones and all physics.
   */
  void StartSolver();

  /*!
   * \brief Run a single iteration of the physics within multiple zones.
   */
  void Run();

  /*!
   * \brief Update the dual-time solution within multiple zones.
   */
  void Update();
  
  /*!
   * \brief Output the solution in solution file.
   */
  void Output(unsigned long InnerIter);
  
  /*!
   * \brief Monitor the computation.
   */
  bool Monitor(unsigned long ExtIter);
  
  /*!
   * \brief Perform some pre-processing before an iteration of the physics.
   */
  void Preprocess(unsigned long Iter);  

  /*!
   * \brief Perform a dynamic mesh deformation, included grid velocity computation and the update of the multigrid structure (multiple zone).
   */
  void DynamicMeshUpdate(unsigned long TimeIter);

  /*!
   * \brief Perform a static mesh deformation, without considering grid velocity (multiple zone).
   */
  void StaticMeshUpdate();

  /*!
   * \brief Perform a mesh deformation as initial condition (multiple zone).
   */
  void SetInitialMesh();

  /*!
   * \brief Process the boundary conditions and update the multigrid structure.
   */
  void BoundaryConditionsUpdate();

  /*!
   * \brief Transfer data among different zones (multiple zone).
   */
  void Transfer_Data(unsigned short donorZone, unsigned short targetZone);

  /*!
   * \brief Set the total temperature of a vertex on a specified inlet marker.
   * \param[in] iMarker - Marker identifier.
   * \param[in] iVertex - Vertex identifier.
   * \param[in] val_Ttotal - Value of the total (stagnation) temperature.
   */
  void SetVertexTtotal(unsigned short iMarker, unsigned short iVertex, passivedouble val_Ttotal);

  /*!
   * \brief Set the total pressure of a vertex on a specified inlet marker.
   * \param[in] iMarker - Marker identifier.
   * \param[in] iVertex - Vertex identifier.
   * \param[in] val_Ptotal - Value of the total (stagnation) pressure.
   */
  void SetVertexPtotal(unsigned short iMarker, unsigned short iVertex, passivedouble val_Ptotal);

  /*!
   * \brief Set the flow direction of a vertex on a specified inlet marker.
   * \param[in] iMarker - Marker identifier.
   * \param[in] iVertex - Vertex identifier.
   * \param[in] iDim - Index of the flow direction unit vector
   * \param[in] val_FlowDir - Component of a unit vector representing the flow direction
   */
  void SetVertexFlowDir(unsigned short iMarker, unsigned short iVertex, unsigned short iDim, passivedouble val_FlowDir);

  /*!
   * \brief Set a turbulence variable on a specified inlet marker.
   * \param[in] iMarker - Marker identifier.
   * \param[in] iVertex - Vertex identifier.
   * \param[in] iDim - Index of the turbulence variable (i.e. k is 0 in SST)
   * \param[in] val_turb_var - Value of the turbulence variable to be used.
   */
  void SetVertexTurbVar(unsigned short iMarker, unsigned short iVertex, unsigned short iDim, passivedouble val_tub_var);

};


/*!
 * \class CTurbomachineryDriver
 * \brief Class for driving an iteration for turbomachinery flow analysis.
 * \author S. Vitale
 */
class CTurbomachineryDriver : public CFluidDriver {
private:
  COutputLegacy* output_legacy;
  
public:

  /*!
   * \brief Constructor of the class.
   * \param[in] confFile - Configuration file name.
   * \param[in] val_nZone - Total number of zones.
   * \param[in] val_nDim - Number of dimensions.
   * \param[in] val_periodic - Bool for periodic BCs.
   * \param[in] MPICommunicator - MPI communicator for SU2.
   */
  CTurbomachineryDriver(char* confFile,
                        unsigned short val_nZone,
                        SU2_Comm MPICommunicator);

  /*!
   * \brief Destructor of the class.
   */
  ~CTurbomachineryDriver(void);

  /*!
   * \brief Run a single iteration of the physics within multiple zones.
   */

  void Run();

  /*!
   * \brief Set Mixing Plane interface within multiple zones.
   */
  void SetMixingPlane(unsigned short iZone);

  /*!
   * \brief Set Mixing Plane interface within multiple zones.
   */
  void SetTurboPerformance(unsigned short targetZone);

  /*!
   * \brief Monitor the computation.
   */
  bool Monitor(unsigned long TimeIter);



};

/*!
 * \class CHBDriver
 * \brief Class for driving an iteration of Harmonic Balance (HB) method problem using multiple time zones.
 * \author T. Economon
 */
class CHBDriver : public CFluidDriver {

private:
  COutputLegacy* output_legacy;
  unsigned short nInstHB;
  su2double **D; /*!< \brief Harmonic Balance operator. */

public:

  /*!
   * \brief Constructor of the class.
   * \param[in] confFile - Configuration file name.
   * \param[in] val_nZone - Total number of zones.
   * \param[in] val_nDim - Number of dimensions.
   * \param[in] MPICommunicator - MPI communicator for SU2.
   */
  CHBDriver(char* confFile,
            unsigned short val_nZone,
            SU2_Comm MPICommunicator);

  /*!
   * \brief Destructor of the class.
   */
  ~CHBDriver(void);

  /*!
   * \brief Run a single iteration of a Harmonic Balance problem.
   */
  void Run();

  /*!
   * \brief Computation and storage of the Harmonic Balance method source terms.
   * \author T. Economon, K. Naik
   * \param[in] iZone - Current zone number.
   */
  void SetHarmonicBalance(unsigned short iZone);
	
  /*!
   * \brief Precondition Harmonic Balance source term for stability
   * \author J. Howison
   */
  void StabilizeHarmonicBalance();

  /*!
   * \brief Computation of the Harmonic Balance operator matrix for harmonic balance.
   * \author A. Rubino, S. Nimmagadda
   */
  void ComputeHB_Operator();

  /*!
   * \brief Update the solution for the Harmonic Balance.
   */
  void Update();

  /*!
   * \brief Reset the convergence flag (set to false) of the solver for the Harmonic Balance.
   */
  void ResetConvergence();
};


/*!
 * \class CFSIDriver
 * \brief Class for driving a BGS iteration for a fluid-structure interaction problem in multiple zones.
 * \author R. Sanchez.
 */
class CFSIDriver : public CDriver {

  su2double *init_res_flow,     /*!< \brief Stores the initial residual for the flow. */
            *init_res_struct,   /*!< \brief Stores the initial residual for the structure. */
            *residual_flow,     /*!< \brief Stores the current residual for the flow. */
            *residual_struct,   /*!< \brief Stores the current residual for the structure. */
            *residual_flow_rel,
            *residual_struct_rel;

  su2double flow_criteria,
            flow_criteria_rel,
            structure_criteria,
            structure_criteria_rel;

public:

  /*!
   * \brief Constructor of the class.
   * \param[in] confFile - Configuration file name.
   * \param[in] val_nZone - Total number of zones.
   * \param[in] MPICommunicator - MPI communicator for SU2.
   */
  CFSIDriver(char* confFile,
             unsigned short val_nZone,
             SU2_Comm MPICommunicator);

  /*!
   * \brief Destructor of the class.
   */
  ~CFSIDriver(void);

  /*!
   * \brief Run a Block Gauss-Seidel iteration of the FSI problem.
   */
  void Run();

  /*!
   * \brief Predict the structural displacements to pass them into the fluid solver on a BGS implementation.
   * \param[in] donorZone - zone in which the displacements will be predicted.
   * \param[in] targetZone - zone which receives the predicted displacements.
   */
  void Predict_Displacements(unsigned short donorZone, unsigned short targetZone);

  /*!
   * \brief Predict the fluid tractions to pass them into the structural solver on a BGS implementation.
   * \param[in] donorZone - zone in which the tractions will be predicted.
   * \param[in] targetZone - zone which receives the predicted traction.
   */
  void Predict_Tractions(unsigned short donorZone, unsigned short targetZone);

  /*!
   * \brief Transfer the displacements computed on the structural solver into the fluid solver.
   * \param[in] donorZone - zone in which the displacements will be transferred.
   * \param[in] targetZone - zone which receives the tractions transferred.
   */
  void Transfer_Displacements(unsigned short donorZone, unsigned short targetZone);

  /*!
   * \brief Transfer the tractions computed on the fluid solver into the structural solver.
   * \param[in] donorZone - zone from which the tractions will be transferred.
   * \param[in] targetZone - zone which receives the tractions transferred.
   */
  void Transfer_Tractions(unsigned short donorZone, unsigned short targetZone);

  /*!
   * \brief Apply a relaxation method into the computed displacements.
   * \param[in] donorZone - origin of the information.
   * \param[in] targetZone - destination of the information.
   * \param[in] iOuterIter - Fluid-Structure Interaction subiteration.
   */
  void Relaxation_Displacements(unsigned short donorZone, unsigned short targetZone, unsigned long iOuterIter);

  /*!
   * \brief Apply a relaxation method into the computed tractions.
   * \param[in] donorZone - origin of the information.
   * \param[in] targetZone - destination of the information.
   * \param[in] iOuterIter - Fluid-Structure Interaction subiteration.
   */
  void Relaxation_Tractions(unsigned short donorZone, unsigned short targetZone, unsigned long iOuterIter);

  /*!
   * \brief Check the convergence of BGS subiteration process
   * \param[in] ZONE_FLOW - zone of the fluid solver.
   * \param[in] ZONE_STRUCT - zone of the structural solver.
   * \param[in] kind_recording - kind of recording (flow, structure, mesh, cross terms)
   */
  bool BGSConvergence(unsigned long IntIter, unsigned short ZONE_FLOW, unsigned short ZONE_STRUCT);

  /*!
   * \brief Enforce the coupling condition at the end of the time step
   */
  void Update(void);

  /*!
   * \brief Overload, does nothing but avoids dynamic mesh updates in FSI problems before the iteration
   */
  void DynamicMeshUpdate(unsigned long TimeIter);

};

/*!
 * \class CDiscAdjFSIDriver
 * \brief Overload: Class for driving a discrete adjoint FSI iteration.
 * \author R. Sanchez.
 * \version 6.2.0 "Falcon"
 */
class CDiscAdjFSIDriver : public CDriver {

  CIteration** direct_iteration;
  unsigned short RecordingState;
  unsigned short CurrentRecording;          /*!< \brief Stores the current status of the recording. */
  unsigned short Kind_Objective_Function;   /*!< \brief Stores the kind of objective function of the recording. */

  su2double *init_res_flow,     /*!< \brief Stores the initial residual for the flow. */
            *init_res_struct,   /*!< \brief Stores the initial residual for the structure. */
            *residual_flow,     /*!< \brief Stores the current residual for the flow. */
            *residual_struct,   /*!< \brief Stores the current residual for the structure. */
            *residual_flow_rel,
            *residual_struct_rel;

  su2double flow_criteria,
            flow_criteria_rel,
            structure_criteria,
            structure_criteria_rel;


  enum OF_KIND{
    NO_OBJECTIVE_FUNCTION = 0,               /*!< \brief Indicates that there is no objective function. */
    FLOW_OBJECTIVE_FUNCTION = 1,            /*!< \brief Indicates that the objective function is only flow-dependent. */
    FEM_OBJECTIVE_FUNCTION = 2              /*!< \brief Indicates that the objective function is only structural-dependent. */
  };

public:

  /*!
   * \brief Constructor of the class.
   * \param[in] confFile - Configuration file name.
   * \param[in] val_nZone - Total number of zones.
   * \param[in] val_nDim - Total number of dimensions.
   * \param[in] MPICommunicator - MPI communicator for SU2.
   */
  CDiscAdjFSIDriver(char* confFile,
                    unsigned short val_nZone,
                    SU2_Comm MPICommunicator);

  /*!
   * \brief Destructor of the class.
   */
  ~CDiscAdjFSIDriver(void);

  /*!
   * \brief Run a Discrete Adjoint iteration for the FSI problem.
   * \param[in] iteration_container - Container vector with all the iteration methods.
   * \param[in] output - Pointer to the COutput class.
   * \param[in] integration_container - Container vector with all the integration methods.
   * \param[in] geometry_container - Geometrical definition of the problem.
   * \param[in] solver_container - Container vector with all the solutions.
   * \param[in] numerics_container - Description of the numerical method (the way in which the equations are solved).
   * \param[in] config_container - Definition of the particular problem.
   * \param[in] surface_movement - Surface movement classes of the problem.
   * \param[in] grid_movement - Volume grid movement classes of the problem.
   * \param[in] FFDBox - FFD FFDBoxes of the problem.
   */

  void Run();

  /*!
   * \brief Iterate the direct solver for recording.
   * \param[in] ZONE_FLOW - zone of the fluid solver.
   * \param[in] ZONE_STRUCT - zone of the structural solver.
   * \param[in] kind_recording - kind of recording (flow, structure, mesh, cross terms)
   */

  void Iterate_Direct(unsigned short ZONE_FLOW, unsigned short ZONE_STRUCT, unsigned short kind_recording);

  /*!
   * \brief Run a direct flow iteration.
   * \param[in] ZONE_FLOW - zone of the fluid solver.
   * \param[in] ZONE_STRUCT - zone of the structural solver.
   */
  void Fluid_Iteration_Direct(unsigned short ZONE_FLOW, unsigned short ZONE_STRUCT);

  /*!
   * \brief Run a direct structural iteration.
   * \param[in] ZONE_FLOW - zone of the fluid solver.
   * \param[in] ZONE_STRUCT - zone of the structural solver.
   */
  void Structural_Iteration_Direct(unsigned short ZONE_FLOW, unsigned short ZONE_STRUCT);

  /*!
   * \brief Run a direct mesh deformation.
   * \param[in] ZONE_FLOW - zone of the fluid solver.
   * \param[in] ZONE_STRUCT - zone of the structural solver.
   */
  void Mesh_Deformation_Direct(unsigned short ZONE_FLOW, unsigned short ZONE_STRUCT);

  /*!
   * \brief Set the recording for a Discrete Adjoint iteration for the FSI problem.
   * \param[in] ZONE_FLOW - zone of the fluid solver.
   * \param[in] ZONE_STRUCT - zone of the structural solver.
   * \param[in] kind_recording - kind of recording (flow, structure, mesh, cross terms)
   */

  void SetRecording(unsigned short ZONE_FLOW,
                    unsigned short ZONE_STRUCT,
                    unsigned short kind_recording);

  /*!
   * \brief Load the restarts for fluid, structure and mesh.
   * \param[in] ZONE_FLOW - zone of the fluid solver.
   * \param[in] ZONE_STRUCT - zone of the structural solver.
   * \param[in] kind_recording - kind of recording (flow, structure, mesh, cross terms)
   */
  void Preprocess(unsigned short ZONE_FLOW,
                    unsigned short ZONE_STRUCT,
                    unsigned short kind_recording);

  /*!
   * \brief Iterate a certain block for adjoint FSI - may be the whole set of variables or independent and subiterate
   * \param[in] ZONE_FLOW - zone of the fluid solver.
   * \param[in] ZONE_STRUCT - zone of the structural solver.
   * \param[in] kind_recording - kind of recording (flow, structure, mesh, cross terms)
   */
  void Iterate_Block(unsigned short ZONE_FLOW,
                       unsigned short ZONE_STRUCT,
                       unsigned short kind_recording);

  /*!
   * \brief Initialize the adjoint - set the objective funcition and the output of the adjoint iteration
   * \param[in] ZONE_FLOW - zone of the fluid solver.
   * \param[in] ZONE_STRUCT - zone of the structural solver.
   * \param[in] kind_recording - kind of recording (flow, structure, mesh, cross terms)
   */
  void InitializeAdjoint(unsigned short ZONE_FLOW,
                            unsigned short ZONE_STRUCT,
                            unsigned short kind_recording);

  /*!
   * \brief Extract the adjoint solution variables
   * \param[in] ZONE_FLOW - zone of the fluid solver.
   * \param[in] ZONE_STRUCT - zone of the structural solver.
   * \param[in] kind_recording - kind of recording (flow, structure, mesh, cross terms)
   */
  void ExtractAdjoint(unsigned short ZONE_FLOW,
                         unsigned short ZONE_STRUCT,
                         unsigned short kind_recording);


  /*!
   * \brief Check the convergence of the problem
   * \param[in] ZONE_FLOW - zone of the fluid solver.
   * \param[in] ZONE_STRUCT - zone of the structural solver.
   * \param[in] kind_recording - kind of recording (flow, structure, mesh, cross terms)
   */
  bool CheckConvergence(unsigned long IntIter,
                          unsigned short ZONE_FLOW,
                          unsigned short ZONE_STRUCT,
                          unsigned short kind_recording);

  /*!
   * \brief Check the convergence of BGS subiteration process
   * \param[in] ZONE_FLOW - zone of the fluid solver.
   * \param[in] ZONE_STRUCT - zone of the structural solver.
   * \param[in] kind_recording - kind of recording (flow, structure, mesh, cross terms)
   */
  bool BGSConvergence(unsigned long IntIter,
                         unsigned short ZONE_FLOW,
                         unsigned short ZONE_STRUCT);


  /*!
   * \brief Output the convergence history
   * \param[in] ZONE_FLOW - zone of the fluid solver.
   * \param[in] ZONE_STRUCT - zone of the structural solver.
   * \param[in] kind_recording - kind of recording (flow, structure, mesh, cross terms)
   */
  void ConvergenceHistory(unsigned long IntIter,
                             unsigned long nIntIter,
                             unsigned short ZONE_FLOW,
                             unsigned short ZONE_STRUCT,
                             unsigned short kind_recording);

  /*!
   * \brief Load the restarts for fluid, structure and mesh.
   * \param[in] ZONE_FLOW - zone of the fluid solver.
   * \param[in] ZONE_STRUCT - zone of the structural solver.
   * \param[in] kind_recording - kind of recording (flow, structure, mesh, cross terms)
   */
  void PrintDirect_Residuals(unsigned short ZONE_FLOW,
                                unsigned short ZONE_STRUCT,
                                unsigned short kind_recording);

  /*!
   * \brief Restart the variables to the converged solution.
   * \param[in] ZONE_FLOW - zone of the fluid solver.
   * \param[in] ZONE_STRUCT - zone of the structural solver.
   * \param[in] kind_recording - kind of recording (flow, structure, mesh, cross terms)
   */
  void PrepareRecording(unsigned short ZONE_FLOW,
                    unsigned short ZONE_STRUCT,
                    unsigned short kind_recording);

  /*!
   * \brief Register the input variables for adjoint FSI problems: flow conservative, fluid mesh position and structural displacements.
   * \param[in] ZONE_FLOW - zone of the fluid solver.
   * \param[in] ZONE_STRUCT - zone of the structural solver.
   * \param[in] kind_recording - kind of recording (flow, structure, mesh, cross terms)
   */
  void RegisterInput(unsigned short ZONE_FLOW,
                    unsigned short ZONE_STRUCT,
                    unsigned short kind_recording);

  /*!
   * \brief Register the input variables for adjoint FSI problems: flow conservative, fluid mesh position and structural displacements.
   * \param[in] ZONE_FLOW - zone of the fluid solver.
   * \param[in] ZONE_STRUCT - zone of the structural solver.
   * \param[in] kind_recording - kind of recording (flow, structure, mesh, cross terms)
   */
  void SetDependencies(unsigned short ZONE_FLOW,
                    unsigned short ZONE_STRUCT,
                    unsigned short kind_recording);

  /*!
   * \brief Restart the output variables for adjoint FSI problems: flow conservative, fluid mesh position and structural displacements.
   * \param[in] ZONE_FLOW - zone of the fluid solver.
   * \param[in] ZONE_STRUCT - zone of the structural solver.
   * \param[in] kind_recording - kind of recording (flow, structure, mesh, cross terms)
   */
  void RegisterOutput(unsigned short ZONE_FLOW,
                    unsigned short ZONE_STRUCT,
                    unsigned short kind_recording);

  /*!
   * \brief Run the post-processing routines.
   * \param[in] ZONE_FLOW - zone of the fluid solver.
   * \param[in] ZONE_STRUCT - zone of the structural solver.
   */
  void Postprocess(unsigned short ZONE_FLOW,
                     unsigned short ZONE_STRUCT);

  /*!
   * \brief Overload, does nothing but avoids updates in adjoint FSI problems before the iteration
   */
  void Update(void);

  /*!
   * \brief Overload, does nothing but avoids dynamic mesh updates in adjoint FSI problems before the iteration
   */
  void DynamicMeshUpdate(unsigned long TimeIter);

  /*!
   * \brief Transfer the displacements computed on the structural solver into the fluid solver.
   * \param[in] donorZone - zone in which the displacements will be transferred.
   * \param[in] targetZone - zone which receives the tractions transferred.
   */
  void Transfer_Displacements(unsigned short donorZone, unsigned short targetZone);

  /*!
   * \brief Transfer the tractions computed on the fluid solver into the structural solver.
   * \param[in] donorZone - zone from which the tractions will be transferred.
   * \param[in] targetZone - zone which receives the tractions transferred.
   */
  void Transfer_Tractions(unsigned short donorZone, unsigned short targetZone);

};

/*!
 * \class CMultiphysicsZonalDriver
 * \brief Class for driving zone-specific iterations.
 * \author O. Burghardt
 * \version 6.2.0 "Falcon"
 */
class CMultiphysicsZonalDriver : public CDriver {
protected:

public:

  /*!
   * \brief Constructor of the class.
   * \param[in] confFile - Configuration file name.
   * \param[in] val_nZone - Total number of zones.
   * \param[in] MPICommunicator - MPI communicator for SU2.
   */
  CMultiphysicsZonalDriver(char* confFile,
                           unsigned short val_nZone,
                           SU2_Comm MPICommunicator);

  /*!
   * \brief Destructor of the class.
   */
  ~CMultiphysicsZonalDriver(void);

  /*!
   * \brief Run one iteration in all physical zones.
   */
  void Run();

  /*!
   * \brief Update the dual-time solution within multiple zones.
   */
  void Update();

  /*!
   * \brief Perform a dynamic mesh deformation, included grid velocity computation and the update of the multigrid structure (multiple zone).
   */
  void DynamicMeshUpdate(unsigned long TimeIter);

  /*!
   * \brief Routine to provide all the desired physical transfers between the different zones during one iteration.
   */
  void Transfer_Data(unsigned short donorZone, unsigned short targetZone);

};<|MERGE_RESOLUTION|>--- conflicted
+++ resolved
@@ -360,11 +360,7 @@
   /*!
    * \brief A virtual member.
    */
-<<<<<<< HEAD
-  virtual void ResetConvergence() { }
-=======
   virtual void ResetConvergence();
->>>>>>> 8cffd7e5
 
   /*!
    * \brief Perform some pre-processing before an iteration of the physics.
