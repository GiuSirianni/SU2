--- conflicted
+++ resolved
@@ -210,12 +210,9 @@
   su2double StrainMag_i, StrainMag_j;      /*!< \brief Strain rate magnitude. */
   su2double Dissipation_i, Dissipation_j;  /*!< \brief Dissipation. */
   su2double Dissipation_ij;
-<<<<<<< HEAD
-  su2double *Limiter_i, *Limiter_j; /*!< \brief Slope limiter. */
-=======
   su2double roughness_i = 0.0,             /*!< \brief Roughness of the wall nearest to point i. */
   roughness_j = 0.0;                       /*!< \brief Roughness of the wall nearest to point j. */
->>>>>>> 61ea8539
+  su2double *Limiter_i, *Limiter_j; /*!< \brief Slope limiter. */
 
   su2double *l, *m;
 
